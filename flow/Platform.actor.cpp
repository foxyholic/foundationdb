/*
 * Platform.actor.cpp
 *
 * This source file is part of the FoundationDB open source project
 *
 * Copyright 2013-2022 Apple Inc. and the FoundationDB project authors
 *
 * Licensed under the Apache License, Version 2.0 (the "License");
 * you may not use this file except in compliance with the License.
 * You may obtain a copy of the License at
 *
 *     http://www.apache.org/licenses/LICENSE-2.0
 *
 * Unless required by applicable law or agreed to in writing, software
 * distributed under the License is distributed on an "AS IS" BASIS,
 * WITHOUT WARRANTIES OR CONDITIONS OF ANY KIND, either express or implied.
 * See the License for the specific language governing permissions and
 * limitations under the License.
 */

#ifdef _WIN32
// This has to come as the first include on Win32 for rand_s() to be found
#define _CRT_RAND_S
#endif // _WIN32

#include "flow/Platform.h"

#include <algorithm>
#include <iostream>
#include <fstream>
#include <sstream>
#include <cstring>
#include <string>
#include <string_view>
#include <vector>

#include <errno.h>
#include <fcntl.h>
#include <sys/stat.h>
#include <sys/types.h>
#include <time.h>

#include <boost/format.hpp>
#include <boost/filesystem.hpp>
#include <boost/filesystem/operations.hpp>
#include <boost/algorithm/string.hpp>

#include "fmt/format.h"

#include "flow/Arena.h"
#include "flow/Error.h"
#include "flow/FaultInjection.h"
#include "flow/Knobs.h"
#include "flow/Platform.actor.h"
#include "flow/ScopeExit.h"
#include "flow/StreamCipher.h"
#include "flow/Trace.h"
#include "flow/Trace.h"
#include "flow/UnitTest.h"
#include "flow/Util.h"

#ifdef _WIN32

#include <conio.h>
#include <direct.h>
#include <io.h>
#include <math.h> // For _set_FMA3_enable workaround in platformInit
#include <pdh.h>
#include <pdhmsg.h>
#include <processenv.h>
#include <psapi.h>
#include <stdlib.h>
#include <windows.h>
#include <winioctl.h>

#pragma comment(lib, "pdh.lib")

// for SHGetFolderPath
#include <ShlObj.h>
#pragma comment(lib, "Shell32.lib")

#define CANONICAL_PATH_SEPARATOR '\\'
#define PATH_MAX MAX_PATH
#endif

#ifdef __unixish__
#define CANONICAL_PATH_SEPARATOR '/'

#include <dirent.h>
#include <ftw.h>
#include <pwd.h>
#include <sched.h>
#include <sys/mman.h>
#include <sys/time.h>
#include <unistd.h>
#include <sys/statvfs.h> /* Needed for disk capacity */

#if !defined(__aarch64__) && !defined(__powerpc64__)
#include <cpuid.h>
#endif

/* getifaddrs */
#include <sys/socket.h>
#include <ifaddrs.h>
#include <arpa/inet.h>

#include "stacktrace/stacktrace.h"

#ifdef __linux__
/* Needed for memory allocation */
#include <linux/mman.h>
/* Needed for processor affinity */
#include <sched.h>
/* Needed for getProcessorTime* and setpriority */
#include <sys/syscall.h>
/* Needed for setpriority */
#include <sys/resource.h>
/* Needed for crash handler */
#include <signal.h>
/* Needed for gnu_dev_{major,minor} */
#include <sys/sysmacros.h>
#endif // __linux__

#ifdef __FreeBSD__
/* Needed for processor affinity */
#include <sys/sched.h>
/* Needed for getProcessorTime and setpriority */
#include <sys/syscall.h>
/* Needed for setpriority */
#include <sys/resource.h>
/* Needed for crash handler */
#include <sys/signal.h>
/* Needed for proc info	*/
#include <sys/user.h>
/* Needed for vm info  */
#include <sys/param.h>
#include <sys/sysctl.h>
#include <sys/vmmeter.h>
#include <sys/cpuset.h>
#include <sys/resource.h>
/* Needed for sysctl info */
#include <sys/sysctl.h>
#include <sys/fcntl.h>
/* Needed for network info */
#include <net/if.h>
#include <net/if_mib.h>
#include <net/if_var.h>
#include <netinet/in.h>
#include <netinet/tcp.h>
#include <netinet/tcp_var.h>
/* Needed for device info */
#include <devstat.h>
#include <kvm.h>
#include <libutil.h>
#endif // __FreeBSD__

#ifdef __APPLE__
/* Needed for cross-platform 'environ' */
#include <crt_externs.h>
#include <mach-o/dyld.h>
#include <mach/mach.h>
#include <net/if_dl.h>
#include <net/if.h>
#include <net/route.h>
#include <netinet/in.h>
#include <sys/mount.h>
#include <sys/param.h>
#include <sys/sysctl.h>
#include <sys/syslimits.h>
#include <sys/uio.h>

#include <CoreFoundation/CoreFoundation.h>
#include <IOKit/IOKitLib.h>
#include <IOKit/storage/IOBlockStorageDriver.h>
#include <IOKit/storage/IOMedia.h>
#include <IOKit/IOBSD.h>
#endif // __APPLE_

#endif // __unixish__

#include "flow/actorcompiler.h" // This must be the last #include.

std::string removeWhitespace(const std::string& t) {
	static const std::string ws(" \t\r");
	std::string str = t;
	size_t found = str.find_last_not_of(ws);
	if (found != std::string::npos)
		str.erase(found + 1);
	else
		str.clear(); // str is all whitespace
	found = str.find_first_not_of(ws);
	if (found != std::string::npos)
		str.erase(0, found);
	else
		str.clear(); // str is all whitespace

	return str;
}

#ifdef _WIN32
#define ALLOC_FAIL nullptr
#elif defined(__unixish__)
#define ALLOC_FAIL MAP_FAILED
#else
#error What platform is this?
#endif

#if defined(_WIN32)
__int64 FiletimeAsInt64(FILETIME& t) {
	return *(__int64*)&t;
}
#endif

#ifdef _WIN32
bool handlePdhStatus(const PDH_STATUS& status, std::string message) {
	if (status != ERROR_SUCCESS) {
		TraceEvent(SevWarnAlways, message.c_str()).GetLastError().detail("Status", status);
		return false;
	}
	return true;
}

bool setPdhString(int id, std::string& out) {
	char buf[512];
	DWORD sz = 512;
	if (!handlePdhStatus(PdhLookupPerfNameByIndex(nullptr, id, buf, &sz), "PdhLookupPerfByNameIndex"))
		return false;
	out = buf;
	return true;
}
#endif

#ifdef __unixish__
static double getProcessorTimeGeneric(int who) {
	struct rusage r_usage;

	if (getrusage(who, &r_usage)) {
		TraceEvent(SevError, "GetCPUTime").detail("Who", who).GetLastError();
		throw platform_error();
	}

	return (r_usage.ru_utime.tv_sec + (r_usage.ru_utime.tv_usec / double(1e6)) + r_usage.ru_stime.tv_sec +
	        (r_usage.ru_stime.tv_usec / double(1e6)));
}
#endif

double getProcessorTimeThread() {
	INJECT_FAULT(platform_error, "getProcessorTimeThread"); // Get Thread CPU Time failed
#if defined(_WIN32)
	FILETIME ftCreate, ftExit, ftKernel, ftUser;
	if (!GetThreadTimes(GetCurrentThread(), &ftCreate, &ftExit, &ftKernel, &ftUser)) {
		TraceEvent(SevError, "GetThreadCPUTime").GetLastError();
		throw platform_error();
	}
	return FiletimeAsInt64(ftKernel) / double(1e7) + FiletimeAsInt64(ftUser) / double(1e7);
#elif defined(__linux__) || defined(__FreeBSD__)
	return getProcessorTimeGeneric(RUSAGE_THREAD);
#elif defined(__APPLE__)
	/* No RUSAGE_THREAD so we use the lower level interface */
	struct thread_basic_info info;
	mach_msg_type_number_t info_count = THREAD_BASIC_INFO_COUNT;
	if (KERN_SUCCESS != thread_info(mach_thread_self(), THREAD_BASIC_INFO, (thread_info_t)&info, &info_count)) {
		TraceEvent(SevError, "GetThreadCPUTime").GetLastError();
		throw platform_error();
	}
	return (info.user_time.seconds + (info.user_time.microseconds / double(1e6)) + info.system_time.seconds +
	        (info.system_time.microseconds / double(1e6)));
#else
#warning getProcessorTimeThread unimplemented on this platform
	return 0.0;
#endif
}

double getProcessorTimeProcess() {
	INJECT_FAULT(platform_error, "getProcessorTimeProcess"); // Get CPU Process Time failed
#if defined(_WIN32)
	FILETIME ftCreate, ftExit, ftKernel, ftUser;
	if (!GetProcessTimes(GetCurrentProcess(), &ftCreate, &ftExit, &ftKernel, &ftUser)) {
		TraceEvent(SevError, "GetProcessCPUTime").GetLastError();
		throw platform_error();
	}
	return FiletimeAsInt64(ftKernel) / double(1e7) + FiletimeAsInt64(ftUser) / double(1e7);
#elif defined(__unixish__)
	return getProcessorTimeGeneric(RUSAGE_SELF);
#else
#warning getProcessorTimeProcess unimplemented on this platform
	return 0.0;
#endif
}

uint64_t getResidentMemoryUsage() {
#if defined(__linux__)
	uint64_t rssize = 0;

	std::ifstream stat_stream("/proc/self/statm", std::ifstream::in);
	std::string ignore;

	if (!stat_stream.good()) {
		TraceEvent(SevError, "GetResidentMemoryUsage").GetLastError();
		throw platform_error();
	}

	stat_stream >> ignore;
	stat_stream >> rssize;

	rssize *= sysconf(_SC_PAGESIZE);

	return rssize;
#elif defined(__FreeBSD__)
	uint64_t rssize = 0;

	int status;
	pid_t ppid = getpid();
	int pidinfo[4];
	pidinfo[0] = CTL_KERN;
	pidinfo[1] = KERN_PROC;
	pidinfo[2] = KERN_PROC_PID;
	pidinfo[3] = (int)ppid;

	struct kinfo_proc procstk;
	size_t len = sizeof(procstk);

	status = sysctl(pidinfo, nitems(pidinfo), &procstk, &len, nullptr, 0);
	if (status < 0) {
		TraceEvent(SevError, "GetResidentMemoryUsage").GetLastError();
		throw platform_error();
	}

	rssize = (uint64_t)procstk.ki_rssize;

	return rssize;
#elif defined(_WIN32)
	PROCESS_MEMORY_COUNTERS_EX pmc;
	if (!GetProcessMemoryInfo(GetCurrentProcess(), (PPROCESS_MEMORY_COUNTERS)&pmc, sizeof(pmc))) {
		TraceEvent(SevError, "GetResidentMemoryUsage").GetLastError();
		throw platform_error();
	}
	return pmc.WorkingSetSize;
#elif defined(__APPLE__)
	struct task_basic_info info;
	mach_msg_type_number_t info_count = TASK_BASIC_INFO_COUNT;
	if (KERN_SUCCESS != task_info(mach_task_self(), TASK_BASIC_INFO, (task_info_t)&info, &info_count)) {
		TraceEvent(SevError, "GetResidentMemoryUsage").GetLastError();
		throw platform_error();
	}
	return info.resident_size;
#else
#warning getMemoryUsage unimplemented on this platform
	return 0;
#endif
}

uint64_t getMemoryUsage() {
#if defined(__linux__)
	uint64_t vmsize = 0;

	std::ifstream stat_stream("/proc/self/statm", std::ifstream::in);

	if (!stat_stream.good()) {
		TraceEvent(SevError, "GetMemoryUsage").GetLastError();
		throw platform_error();
	}

	stat_stream >> vmsize;

	vmsize *= sysconf(_SC_PAGESIZE);

	return vmsize;
#elif defined(__FreeBSD__)
	uint64_t vmsize = 0;

	int status;
	pid_t ppid = getpid();
	int pidinfo[4];
	pidinfo[0] = CTL_KERN;
	pidinfo[1] = KERN_PROC;
	pidinfo[2] = KERN_PROC_PID;
	pidinfo[3] = (int)ppid;

	struct kinfo_proc procstk;
	size_t len = sizeof(procstk);

	status = sysctl(pidinfo, nitems(pidinfo), &procstk, &len, nullptr, 0);
	if (status < 0) {
		TraceEvent(SevError, "GetMemoryUsage").GetLastError();
		throw platform_error();
	}

	vmsize = (uint64_t)procstk.ki_size >> PAGE_SHIFT;

	return vmsize;
#elif defined(_WIN32)
	PROCESS_MEMORY_COUNTERS_EX pmc;
	if (!GetProcessMemoryInfo(GetCurrentProcess(), (PPROCESS_MEMORY_COUNTERS)&pmc, sizeof(pmc))) {
		TraceEvent(SevError, "GetMemoryUsage").GetLastError();
		throw platform_error();
	}
	return pmc.PagefileUsage;
#elif defined(__APPLE__)
	struct task_basic_info info;
	mach_msg_type_number_t info_count = TASK_BASIC_INFO_COUNT;
	if (KERN_SUCCESS != task_info(mach_task_self(), TASK_BASIC_INFO, (task_info_t)&info, &info_count)) {
		TraceEvent(SevError, "GetMemoryUsage").GetLastError();
		throw platform_error();
	}
	return info.virtual_size;
#else
#warning getMemoryUsage unimplemented on this platform
	return 0;
#endif
}

#ifdef __linux__
namespace linux_os {

namespace {

void getMemoryInfo(std::map<StringRef, int64_t>& request, std::stringstream& memInfoStream) {
	size_t count = request.size();
	if (count == 0)
		return;

	keyValueReader<std::string, int64_t>(memInfoStream, [&](const std::string& key, const int64_t& value) -> bool {
		auto item = request.find(StringRef(key));
		if (item != std::end(request)) {
			item->second = value;
			--count;
		}
		return count != 0;
	});
}

int64_t getLowWatermark(std::stringstream& zoneInfoStream) {
	int64_t lowWatermark = 0;
	while (!zoneInfoStream.eof()) {
		std::string key;
		zoneInfoStream >> key;

		if (key == "low") {
			int64_t value;
			zoneInfoStream >> value;
			lowWatermark += value;
		}

		zoneInfoStream.ignore(std::numeric_limits<std::streamsize>::max(), '\n');
	}

	return lowWatermark;
}

void getMachineRAMInfoImpl(MachineRAMInfo& memInfo) {
	std::ifstream zoneInfoFileStream("/proc/zoneinfo", std::ifstream::in);
	int64_t lowWatermark = 0;
	if (!zoneInfoFileStream.good()) {
		TraceEvent(SevWarnAlways, "GetMachineZoneInfo").GetLastError();
	} else {
		std::stringstream zoneInfoStream;
		zoneInfoStream << zoneInfoFileStream.rdbuf();
		lowWatermark = getLowWatermark(zoneInfoStream) * 4; // Convert from 4K pages to KB
	}

	std::ifstream fileStream("/proc/meminfo", std::ifstream::in);
	if (!fileStream.good()) {
		TraceEvent(SevError, "GetMachineMemInfo").GetLastError();
		throw platform_error();
	}

	std::map<StringRef, int64_t> request = {
		{ "MemTotal:"_sr, 0 },       { "MemFree:"_sr, 0 },   { "MemAvailable:"_sr, -1 }, { "Active(file):"_sr, 0 },
		{ "Inactive(file):"_sr, 0 }, { "SwapTotal:"_sr, 0 }, { "SwapFree:"_sr, 0 },      { "SReclaimable:"_sr, 0 },
	};

	std::stringstream memInfoStream;
	memInfoStream << fileStream.rdbuf();
	getMemoryInfo(request, memInfoStream);

	int64_t memFree = request["MemFree:"_sr];
	int64_t pageCache = request["Active(file):"_sr] + request["Inactive(file):"_sr];
	int64_t slabReclaimable = request["SReclaimable:"_sr];
	int64_t usedSwap = request["SwapTotal:"_sr] - request["SwapFree:"_sr];

	memInfo.total = 1024 * request["MemTotal:"_sr];
	if (request["MemAvailable:"_sr] != -1) {
		memInfo.available = 1024 * (request["MemAvailable:"_sr] - usedSwap);
	} else {
		memInfo.available =
		    1024 * (std::max<int64_t>(0,
		                              (memFree - lowWatermark) + std::max(pageCache - lowWatermark, pageCache / 2) +
		                                  std::max(slabReclaimable - lowWatermark, slabReclaimable / 2)) -
		            usedSwap);
	}

	memInfo.committed = memInfo.total - memInfo.available;
}

} // anonymous namespace

std::map<std::string, int64_t> reportCGroupCpuStat() {
	// Default path to the cpu,cpuacct
	// See manpages for cgroup
	static const std::string PATH_TO_CPU_CPUACCT = "/sys/fs/cgroup/cpu,cpuacct/cpu.stat";

	std::map<std::string, int64_t> result;
	std::ifstream ifs(PATH_TO_CPU_CPUACCT);
	if (!ifs.is_open()) {
		return result;
	}

	keyValueReader<std::string, int64_t>(ifs, [&](const std::string& key, const int64_t& value) -> bool {
		result[key] = value;
		return true;
	});

	return result;
}

} // namespace linux_os
#endif // #ifdef __linux__

void getMachineRAMInfo(MachineRAMInfo& memInfo) {
#if defined(__linux__)
	linux_os::getMachineRAMInfoImpl(memInfo);
#elif defined(__FreeBSD__)
	int status;

	u_int page_size;
	u_int free_count;
	u_int active_count;
	u_int inactive_count;
	u_int wire_count;

	size_t uint_size;

	uint_size = sizeof(page_size);

	status = sysctlbyname("vm.stats.vm.v_page_size", &page_size, &uint_size, nullptr, 0);
	if (status < 0) {
		TraceEvent(SevError, "GetMachineMemInfo").GetLastError();
		throw platform_error();
	}

	status = sysctlbyname("vm.stats.vm.v_free_count", &free_count, &uint_size, nullptr, 0);
	if (status < 0) {
		TraceEvent(SevError, "GetMachineMemInfo").GetLastError();
		throw platform_error();
	}

	status = sysctlbyname("vm.stats.vm.v_active_count", &active_count, &uint_size, nullptr, 0);
	if (status < 0) {
		TraceEvent(SevError, "GetMachineMemInfo").GetLastError();
		throw platform_error();
	}

	status = sysctlbyname("vm.stats.vm.v_inactive_count", &inactive_count, &uint_size, nullptr, 0);
	if (status < 0) {
		TraceEvent(SevError, "GetMachineMemInfo").GetLastError();
		throw platform_error();
	}

	status = sysctlbyname("vm.stats.vm.v_wire_count", &wire_count, &uint_size, nullptr, 0);
	if (status < 0) {
		TraceEvent(SevError, "GetMachineMemInfo").GetLastError();
		throw platform_error();
	}

	memInfo.total = (int64_t)((free_count + active_count + inactive_count + wire_count) * (u_int64_t)(page_size));
	memInfo.available = (int64_t)(free_count * (u_int64_t)(page_size));
	memInfo.committed = memInfo.total - memInfo.available;
#elif defined(_WIN32)
	MEMORYSTATUSEX mem_status;
	mem_status.dwLength = sizeof(mem_status);
	if (!GlobalMemoryStatusEx(&mem_status)) {
		TraceEvent(SevError, "WindowsGetMemStatus").GetLastError();
		throw platform_error();
	}

	PERFORMACE_INFORMATION perf;
	if (!GetPerformanceInfo(&perf, sizeof(perf))) {
		TraceEvent(SevError, "WindowsGetMemPerformanceInfo").GetLastError();
		throw platform_error();
	}

	memInfo.total = mem_status.ullTotalPhys;
	memInfo.committed = perf.PageSize * perf.CommitTotal;
	memInfo.available = memInfo.total - memInfo.committed;
#elif defined(__APPLE__)
	vm_statistics_data_t vm_stat;
	vm_size_t pagesize;
	mach_msg_type_number_t host_size = sizeof(vm_statistics_data_t) / sizeof(integer_t);
	if (KERN_SUCCESS != host_statistics(mach_host_self(), HOST_VM_INFO, (host_info_t)&vm_stat, &host_size)) {
		TraceEvent(SevError, "GetMachineMemInfo").GetLastError();
		throw platform_error();
	}
	host_page_size(mach_host_self(), &pagesize);

	memInfo.total =
	    pagesize * (vm_stat.free_count + vm_stat.active_count + vm_stat.inactive_count + vm_stat.wire_count);
	memInfo.available = pagesize * vm_stat.free_count;
	memInfo.committed = memInfo.total - memInfo.available;
#else
#warning getMachineRAMInfo unimplemented on this platform
#endif
}

Error systemErrorCodeToError() {
#if defined(_WIN32)
	if (GetLastError() == ERROR_IO_DEVICE) {
		return io_error();
	}
#elif defined(__unixish__)
	if (errno == EIO || errno == EROFS) {
		return io_error();
	}
#else
#error Port me!
#endif

	return platform_error();
}

void getDiskBytes(std::string const& directory, int64_t& free, int64_t& total) {
	INJECT_FAULT(platform_error, "getDiskBytes"); // Get disk bytes failed
#if defined(__unixish__)
#if defined(__linux__) || defined(__FreeBSD__)
	struct statvfs buf;
	if (statvfs(directory.c_str(), &buf)) {
		Error e = systemErrorCodeToError();
		TraceEvent(SevError, "GetDiskBytesStatvfsError").error(e).detail("Directory", directory).GetLastError();
		throw e;
	}

	uint64_t blockSize = buf.f_frsize;
#elif defined(__APPLE__)
	struct statfs buf;
	if (statfs(directory.c_str(), &buf)) {
		Error e = systemErrorCodeToError();
		TraceEvent(SevError, "GetDiskBytesStatfsError").error(e).detail("Directory", directory).GetLastError();
		throw e;
	}

	uint64_t blockSize = buf.f_bsize;
#else
#error Unknown unix
#endif

	free = std::min((uint64_t)std::numeric_limits<int64_t>::max(), buf.f_bavail * blockSize);
	total = std::min((uint64_t)std::numeric_limits<int64_t>::max(), buf.f_blocks * blockSize);

#elif defined(_WIN32)
	std::string fullPath = abspath(directory);
	//TraceEvent("FullDiskPath").detail("Path", fullPath).detail("Disk", (char)toupper(fullPath[0]));

	ULARGE_INTEGER freeSpace;
	ULARGE_INTEGER totalSpace;
	ULARGE_INTEGER totalFreeSpace;
	if (!GetDiskFreeSpaceEx(fullPath.c_str(), &freeSpace, &totalSpace, &totalFreeSpace)) {
		Error e = systemErrorCodeToError();
		TraceEvent(SevError, "DiskFreeError").error(e).detail("Path", fullPath).GetLastError();
		throw e;
	}
	total = std::min((uint64_t)std::numeric_limits<int64_t>::max(), totalSpace.QuadPart);
	free = std::min((uint64_t)std::numeric_limits<int64_t>::max(), freeSpace.QuadPart);
#else
#warning getDiskBytes unimplemented on this platform
	free = 1LL << 50;
	total = 1LL << 50;
#endif
}

#ifdef __unixish__
const char* getInterfaceName(const IPAddress& _ip) {
	INJECT_FAULT(platform_error, "getInterfaceName"); // Get interface name failed
	static char iname[20];

	struct ifaddrs* interfaces = nullptr;
	const char* ifa_name = nullptr;

	if (getifaddrs(&interfaces)) {
		TraceEvent(SevWarnAlways, "GetInterfaceAddrs").GetLastError();
		throw platform_error();
	}

	for (struct ifaddrs* iter = interfaces; iter; iter = iter->ifa_next) {
		if (!iter->ifa_addr)
			continue;
		if (iter->ifa_addr->sa_family == AF_INET && _ip.isV4()) {
			uint32_t ip = ntohl((reinterpret_cast<struct sockaddr_in*>(iter->ifa_addr))->sin_addr.s_addr);
			if (ip == _ip.toV4()) {
				ifa_name = iter->ifa_name;
				break;
			}
		} else if (iter->ifa_addr->sa_family == AF_INET6 && _ip.isV6()) {
			struct sockaddr_in6* ifa_addr = reinterpret_cast<struct sockaddr_in6*>(iter->ifa_addr);
			if (memcmp(_ip.toV6().data(), &ifa_addr->sin6_addr, 16) == 0) {
				ifa_name = iter->ifa_name;
				break;
			}
		}
	}

	if (ifa_name) {
		strncpy(iname, ifa_name, 19);
		iname[19] = 0;
	}

	freeifaddrs(interfaces);

	if (ifa_name)
		return iname;
	else
		return nullptr;
}
#endif

#if defined(__linux__)
void getNetworkTraffic(const IPAddress& ip,
                       uint64_t& bytesSent,
                       uint64_t& bytesReceived,
                       uint64_t& outSegs,
                       uint64_t& retransSegs) {
	INJECT_FAULT(
	    platform_error,
	    "getNetworkTraffic"); // getNetworkTraffic: Even though this function doesn't throw errors, the equivalents for
	                          // other platforms do, and since all of our simulation testing is on Linux...
	const char* ifa_name = nullptr;
	try {
		ifa_name = getInterfaceName(ip);
	} catch (Error& e) {
		if (e.code() != error_code_platform_error) {
			throw;
		}
	}

	if (!ifa_name)
		return;

	std::ifstream dev_stream("/proc/net/dev", std::ifstream::in);
	dev_stream.ignore(std::numeric_limits<std::streamsize>::max(), '\n');
	dev_stream.ignore(std::numeric_limits<std::streamsize>::max(), '\n');

	std::string iface;
	std::string ignore;

	uint64_t bytesSentSum = 0;
	uint64_t bytesReceivedSum = 0;

	while (dev_stream.good()) {
		dev_stream >> iface;
		if (dev_stream.eof())
			break;
		if (!strncmp(iface.c_str(), ifa_name, strlen(ifa_name))) {
			uint64_t sent = 0, received = 0;

			dev_stream >> received;
			for (int i = 0; i < 7; i++)
				dev_stream >> ignore;
			dev_stream >> sent;

			bytesSentSum += sent;
			bytesReceivedSum += received;

			dev_stream.ignore(std::numeric_limits<std::streamsize>::max(), '\n');
		}
	}

	if (bytesSentSum > 0) {
		bytesSent = bytesSentSum;
	}
	if (bytesReceivedSum > 0) {
		bytesReceived = bytesReceivedSum;
	}

	std::ifstream snmp_stream("/proc/net/snmp", std::ifstream::in);

	std::string label;

	while (snmp_stream.good()) {
		snmp_stream >> label;
		snmp_stream.ignore(std::numeric_limits<std::streamsize>::max(), '\n');
		if (label == "Tcp:")
			break;
	}

	/* Ignore the first 11 columns of the Tcp line */
	for (int i = 0; i < 11; i++)
		snmp_stream >> ignore;

	snmp_stream >> outSegs;
	snmp_stream >> retransSegs;
}

void getMachineLoad(uint64_t& idleTime, uint64_t& totalTime, bool logDetails) {
	INJECT_FAULT(platform_error,
	             "getMachineLoad"); // getMachineLoad: Even though this function doesn't throw errors, the equivalents
	                                // for other platforms do, and since all of our simulation testing is on Linux...
	std::ifstream stat_stream("/proc/stat", std::ifstream::in);

	std::string ignore;
	stat_stream >> ignore;

	uint64_t t_user, t_nice, t_system, t_idle, t_iowait, t_irq, t_softirq, t_steal, t_guest;
	stat_stream >> t_user >> t_nice >> t_system >> t_idle >> t_iowait >> t_irq >> t_softirq >> t_steal >> t_guest;

	totalTime = t_user + t_nice + t_system + t_idle + t_iowait + t_irq + t_softirq + t_steal + t_guest;
	idleTime = t_idle + t_iowait;

	if (!DEBUG_DETERMINISM && logDetails)
		TraceEvent("MachineLoadDetail")
		    .detail("User", t_user)
		    .detail("Nice", t_nice)
		    .detail("System", t_system)
		    .detail("Idle", t_idle)
		    .detail("IOWait", t_iowait)
		    .detail("IRQ", t_irq)
		    .detail("SoftIRQ", t_softirq)
		    .detail("Steal", t_steal)
		    .detail("Guest", t_guest);
}

void getDiskStatistics(std::string const& directory,
                       uint64_t& currentIOs,
                       uint64_t& readMilliSecs,
                       uint64_t& writeMilliSecs,
                       uint64_t& IOMilliSecs,
                       uint64_t& reads,
                       uint64_t& writes,
                       uint64_t& writeSectors,
                       uint64_t& readSectors) {
	INJECT_FAULT(platform_error, "getDiskStatistics"); // Getting disks statistics failed
	currentIOs = 0;

	struct stat buf;
	if (stat(directory.c_str(), &buf)) {
		TraceEvent(SevError, "GetDiskStatisticsStatError").detail("Directory", directory).GetLastError();
		throw platform_error();
	}

	std::ifstream proc_stream("/proc/diskstats", std::ifstream::in);
	while (proc_stream.good()) {
		std::string line;
		getline(proc_stream, line);
		std::istringstream disk_stream(line, std::istringstream::in);

		unsigned int majorId;
		unsigned int minorId;
		disk_stream >> majorId;
		disk_stream >> minorId;
		if (majorId == (unsigned int)gnu_dev_major(buf.st_dev) && minorId == (unsigned int)gnu_dev_minor(buf.st_dev)) {
			std::string ignore;
			uint64_t rd_ios; /* # of reads completed */
			//	    This is the total number of reads completed successfully.

			uint64_t rd_merges; /* # of reads merged */
			//	    Reads and writes which are adjacent to each other may be merged for
			//	    efficiency.  Thus two 4K reads may become one 8K read before it is
			//	    ultimately handed to the disk, and so it will be counted (and queued)
			//	    as only one I/O.  This field lets you know how often this was done.

			uint64_t rd_sectors; /*# of sectors read */
			//	    This is the total number of sectors read successfully.

			uint64_t rd_ticks; /* # of milliseconds spent reading */
			//	    This is the total number of milliseconds spent by all reads (as
			//	    measured from __make_request() to end_that_request_last()).

			uint64_t wr_ios; /* # of writes completed */
			//	    This is the total number of writes completed successfully.

			uint64_t wr_merges; /* # of writes merged */
			//	    Reads and writes which are adjacent to each other may be merged for
			//	    efficiency.  Thus two 4K reads may become one 8K read before it is
			//	    ultimately handed to the disk, and so it will be counted (and queued)
			//	    as only one I/O.  This field lets you know how often this was done.

			uint64_t wr_sectors; /* # of sectors written */
			//	    This is the total number of sectors written successfully.

			uint64_t wr_ticks; /* # of milliseconds spent writing */
			//	    This is the total number of milliseconds spent by all writes (as
			//	    measured from __make_request() to end_that_request_last()).

			uint64_t cur_ios; /* # of I/Os currently in progress */
			//	    The only field that should go to zero. Incremented as requests are
			//	    given to appropriate struct request_queue and decremented as they finish.

			uint64_t ticks; /* # of milliseconds spent doing I/Os */
			//	    This field increases so long as field 9 is nonzero.

			uint64_t aveq; /* weighted # of milliseconds spent doing I/Os */
			//	    This field is incremented at each I/O start, I/O completion, I/O
			//	    merge, or read of these stats by the number of I/Os in progress
			//	    (field 9) times the number of milliseconds spent doing I/O since the
			//	    last update of this field.  This can provide an easy measure of both
			//	    I/O completion time and the backlog that may be accumulating.

			disk_stream >> ignore;
			disk_stream >> rd_ios;
			disk_stream >> rd_merges;
			disk_stream >> rd_sectors;
			disk_stream >> rd_ticks;
			disk_stream >> wr_ios;
			disk_stream >> wr_merges;
			disk_stream >> wr_sectors;
			disk_stream >> wr_ticks;
			disk_stream >> cur_ios;
			disk_stream >> ticks;
			disk_stream >> aveq;

			currentIOs = cur_ios;
			readMilliSecs = rd_ticks;
			writeMilliSecs = wr_ticks;
			IOMilliSecs = ticks;
			reads = rd_ios;
			writes = wr_ios;
			writeSectors = wr_sectors;
			readSectors = rd_sectors;

			//TraceEvent("DiskMetricsRaw").detail("Input", line).detail("Ignore", ignore).detail("RdIos", rd_ios)
			//	.detail("RdMerges", rd_merges).detail("RdSectors", rd_sectors).detail("RdTicks",
			// rd_ticks).detail("WrIos", wr_ios).detail("WrMerges", wr_merges) 	.detail("WrSectors",
			// wr_sectors).detail("WrTicks", wr_ticks).detail("CurIos", cur_ios).detail("Ticks", ticks).detail("Aveq",
			// aveq) 	.detail("CurrentIOs", currentIOs).detail("BusyTicks", busyTicks).detail("Reads",
			// reads).detail("Writes", writes).detail("WriteSectors", writeSectors)
			//  .detail("ReadSectors", readSectors);
			return;
		} else
			disk_stream.ignore(std::numeric_limits<std::streamsize>::max(), '\n');
	}

	if (!g_network->isSimulated())
		TraceEvent(SevWarn, "GetDiskStatisticsDeviceNotFound").detail("Directory", directory);
}

dev_t getDeviceId(std::string path) {
	struct stat statInfo;

	while (true) {
		int returnValue = stat(path.c_str(), &statInfo);
		if (!returnValue)
			break;

		if (errno == ENOENT) {
			path = parentDirectory(path);
		} else {
			TraceEvent(SevError, "GetDeviceIdError").detail("Path", path).GetLastError();
			throw platform_error();
		}
	}

	return statInfo.st_dev;
}

#endif

#if defined(__FreeBSD__)
void getNetworkTraffic(const IPAddress ip,
                       uint64_t& bytesSent,
                       uint64_t& bytesReceived,
                       uint64_t& outSegs,
                       uint64_t& retransSegs) {
	INJECT_FAULT(platform_error, "getNetworkTraffic"); // Get Network traffic failed

	const char* ifa_name = nullptr;
	try {
		ifa_name = getInterfaceName(ip);
	} catch (Error& e) {
		if (e.code() != error_code_platform_error) {
			throw;
		}
	}

	if (!ifa_name)
		return;

	struct ifaddrs* interfaces = nullptr;

	if (getifaddrs(&interfaces)) {
		TraceEvent(SevError, "GetNetworkTrafficError").GetLastError();
		throw platform_error();
	}

	int if_count, i;
	int mib[6];
	size_t ifmiblen;
	struct ifmibdata ifmd;

	mib[0] = CTL_NET;
	mib[1] = PF_LINK;
	mib[2] = NETLINK_GENERIC;
	mib[3] = IFMIB_IFDATA;
	mib[4] = IFMIB_IFCOUNT;
	mib[5] = IFDATA_GENERAL;

	ifmiblen = sizeof(ifmd);

	for (i = 1; i <= if_count; i++) {
		mib[4] = i;

		sysctl(mib, 6, &ifmd, &ifmiblen, (void*)0, 0);

		if (!strcmp(ifmd.ifmd_name, ifa_name)) {
			bytesSent = ifmd.ifmd_data.ifi_obytes;
			bytesReceived = ifmd.ifmd_data.ifi_ibytes;
			break;
		}
	}

	freeifaddrs(interfaces);

	struct tcpstat tcpstat;
	size_t stat_len;
	stat_len = sizeof(tcpstat);
	int tcpstatus = sysctlbyname("net.inet.tcp.stats", &tcpstat, &stat_len, nullptr, 0);
	if (tcpstatus < 0) {
		TraceEvent(SevError, "GetNetworkTrafficError").GetLastError();
		throw platform_error();
	}

	outSegs = tcpstat.tcps_sndtotal;
	retransSegs = tcpstat.tcps_sndrexmitpack;
}

void getMachineLoad(uint64_t& idleTime, uint64_t& totalTime, bool logDetails) {
	INJECT_FAULT(platform_error, "getMachineLoad"); // Getting machine load failed

	long cur[CPUSTATES], last[CPUSTATES];
	size_t cur_sz = sizeof cur;
	int cpustate;
	long sum;

	memset(last, 0, sizeof last);

	if (sysctlbyname("kern.cp_time", &cur, &cur_sz, nullptr, 0) < 0) {
		TraceEvent(SevError, "GetMachineLoad").GetLastError();
		throw platform_error();
	}

	sum = 0;
	for (cpustate = 0; cpustate < CPUSTATES; cpustate++) {
		long tmp = cur[cpustate];
		cur[cpustate] -= last[cpustate];
		last[cpustate] = tmp;
		sum += cur[cpustate];
	}

	totalTime = (uint64_t)(cur[CP_USER] + cur[CP_NICE] + cur[CP_SYS] + cur[CP_IDLE]);

	idleTime = (uint64_t)(cur[CP_IDLE]);

	// need to add logging here to TraceEvent
}

void getDiskStatistics(std::string const& directory,
                       uint64_t& currentIOs,
                       uint64_t& readMilliSecs,
                       uint64_t& writeMilliSecs,
                       uint64_t& IOMilliSecs,
                       uint64_t& reads,
                       uint64_t& writes,
                       uint64_t& writeSectors,
                       uint64_t& readSectors) {
	INJECT_FAULT(platform_error, "getDiskStatistics"); // getting disk stats failed
	currentIOs = 0;
	readMilliSecs = 0; // This will not be used because we cannot get its value.
	writeMilliSecs = 0; // This will not be used because we cannot get its value.
	IOMilliSecs = 0;
	reads = 0;
	writes = 0;
	writeSectors = 0;
	readSectors = 0;

	struct stat buf;
	if (stat(directory.c_str(), &buf)) {
		TraceEvent(SevError, "GetDiskStatisticsStatError").detail("Directory", directory).GetLastError();
		throw platform_error();
	}

	static struct statinfo dscur;
	double etime;
	struct timespec ts;
	static int num_devices;

	kvm_t* kd = nullptr;

	etime = ts.tv_nsec * 1e-6;
	;

	int dn;
	u_int64_t total_transfers_read, total_transfers_write;
	u_int64_t total_blocks_read, total_blocks_write;
	u_int64_t queue_len;
	long double ms_per_transaction;

	dscur.dinfo = (struct devinfo*)calloc(1, sizeof(struct devinfo));
	if (dscur.dinfo == nullptr) {
		TraceEvent(SevError, "GetDiskStatisticsStatError").GetLastError();
		throw platform_error();
	}

	if (devstat_getdevs(kd, &dscur) == -1) {
		TraceEvent(SevError, "GetDiskStatisticsStatError").GetLastError();
		throw platform_error();
	}

	num_devices = dscur.dinfo->numdevs;

	for (dn = 0; dn < num_devices; dn++) {

		if (devstat_compute_statistics(&dscur.dinfo->devices[dn],
		                               nullptr,
		                               etime,
		                               DSM_MS_PER_TRANSACTION,
		                               &ms_per_transaction,
		                               DSM_TOTAL_TRANSFERS_READ,
		                               &total_transfers_read,
		                               DSM_TOTAL_TRANSFERS_WRITE,
		                               &total_transfers_write,
		                               DSM_TOTAL_BLOCKS_READ,
		                               &total_blocks_read,
		                               DSM_TOTAL_BLOCKS_WRITE,
		                               &total_blocks_write,
		                               DSM_QUEUE_LENGTH,
		                               &queue_len,
		                               DSM_NONE) != 0) {
			TraceEvent(SevError, "GetDiskStatisticsStatError").GetLastError();
			throw platform_error();
		}

		currentIOs += queue_len;
		IOMilliSecs += (u_int64_t)ms_per_transaction;
		reads += total_transfers_read;
		writes += total_transfers_write;
		writeSectors += total_blocks_read;
		readSectors += total_blocks_write;
	}
}

dev_t getDeviceId(std::string path) {
	struct stat statInfo;

	while (true) {
		int returnValue = stat(path.c_str(), &statInfo);
		if (!returnValue)
			break;

		if (errno == ENOENT) {
			path = parentDirectory(path);
		} else {
			TraceEvent(SevError, "GetDeviceIdError").detail("Path", path).GetLastError();
			throw platform_error();
		}
	}

	return statInfo.st_dev;
}

#endif

#ifdef __APPLE__
void getNetworkTraffic(const IPAddress& ip,
                       uint64_t& bytesSent,
                       uint64_t& bytesReceived,
                       uint64_t& outSegs,
                       uint64_t& retransSegs) {
	INJECT_FAULT(platform_error, "getNetworkTraffic"); // Get network traffic failed (macOS)

	const char* ifa_name = nullptr;
	try {
		ifa_name = getInterfaceName(ip);
	} catch (Error& e) {
		if (e.code() != error_code_platform_error) {
			throw;
		}
	}

	if (!ifa_name)
		return;

	int mib[] = {
		CTL_NET, PF_ROUTE,       0,
		AF_INET, NET_RT_IFLIST2, 0 /* If we could get an interface index instead of name, we would pass it here */
	};

	size_t len;

	if (sysctl(mib, 6, nullptr, &len, nullptr, 0) < 0) {
		TraceEvent(SevError, "GetNetworkTrafficError").GetLastError();
		throw platform_error();
	}

	char* buf = (char*)malloc(len);

	if (sysctl(mib, 6, buf, &len, nullptr, 0) < 0) {
		free(buf);
		TraceEvent(SevError, "GetNetworkTrafficReadInterfacesError").GetLastError();
		throw platform_error();
	}

	char* lim = buf + len;

	for (char* next = buf; next < lim;) {
		struct if_msghdr* ifm = (struct if_msghdr*)next;
		next += ifm->ifm_msglen;

		if ((ifm->ifm_type = RTM_IFINFO2)) {
			struct if_msghdr2* if2m = (struct if_msghdr2*)ifm;
			struct sockaddr_dl* sdl = (struct sockaddr_dl*)(if2m + 1);

			if (sdl->sdl_nlen == strlen(ifa_name) && !strncmp(ifa_name, sdl->sdl_data, sdl->sdl_nlen)) {
				bytesSent = if2m->ifm_data.ifi_obytes;
				bytesReceived = if2m->ifm_data.ifi_ibytes;
				outSegs = if2m->ifm_data.ifi_opackets;
				retransSegs = 0;
				break;
			}
		}
	}

	free(buf);
}

void getMachineLoad(uint64_t& idleTime, uint64_t& totalTime, bool logDetails) {
	INJECT_FAULT(platform_error, "getMachineLoad"); // Getting machine load filed (macOS)
	mach_msg_type_number_t count = HOST_CPU_LOAD_INFO_COUNT;
	host_cpu_load_info_data_t r_load;

	if (host_statistics(mach_host_self(), HOST_CPU_LOAD_INFO, (host_info_t)&r_load, &count) != KERN_SUCCESS) {
		TraceEvent(SevError, "GetMachineLoad").GetLastError();
		throw platform_error();
	}

	idleTime = r_load.cpu_ticks[CPU_STATE_IDLE];
	totalTime = r_load.cpu_ticks[CPU_STATE_IDLE] + r_load.cpu_ticks[CPU_STATE_USER] + r_load.cpu_ticks[CPU_STATE_NICE] +
	            r_load.cpu_ticks[CPU_STATE_SYSTEM];
}

void getDiskStatistics(std::string const& directory,
                       uint64_t& currentIOs,
                       uint64_t& readMilliSecs,
                       uint64_t& writeMilliSecs,
                       uint64_t& IOMilliSecs,
                       uint64_t& reads,
                       uint64_t& writes,
                       uint64_t& writeSectors,
                       uint64_t& readSectors) {
	INJECT_FAULT(platform_error, "getDiskStatistics"); // Getting disk stats failed (macOS)
	currentIOs = 0; // This will not be used because we cannot get its value.
	readMilliSecs = 0;
	writeMilliSecs = 0;
	IOMilliSecs = 0;
	writeSectors = 0;
	readSectors = 0;

	struct statfs buf;
	if (statfs(directory.c_str(), &buf)) {
		Error e = systemErrorCodeToError();
		TraceEvent(SevError, "GetDiskStatisticsStatfsError").error(e).detail("Directory", directory).GetLastError();
		throw e;
	}

	const char* dev = strrchr(buf.f_mntfromname, '/');
	if (!dev) {
		TraceEvent(SevError, "GetDiskStatisticsStrrchrError").detail("Directory", directory).GetLastError();
		throw platform_error();
	}
	dev++;

	io_iterator_t disk_list;

	// According to Apple docs, if this gets passed to IOServiceGetMatchingServices, we aren't responsible for the
	// memory anymore, the only case where it isn't passed is if it's null, in which case we also aren't responsible. So
	// no need to call CFRelease on this variable.
	CFMutableDictionaryRef match = IOBSDNameMatching(kIOMasterPortDefault, kNilOptions, dev);

	if (!match) {
		TraceEvent(SevError, "IOBSDNameMatching").log();
		throw platform_error();
	}

	if (IOServiceGetMatchingServices(kIOMasterPortDefault, match, &disk_list) != kIOReturnSuccess) {
		TraceEvent(SevError, "IOServiceGetMatchingServices").log();
		throw platform_error();
	}

	io_registry_entry_t disk = IOIteratorNext(disk_list);
	if (!disk) {
		IOObjectRelease(disk_list);
		TraceEvent(SevError, "IOIteratorNext").log();
		throw platform_error();
	}

	io_registry_entry_t tdisk = disk;
	while (!IOObjectConformsTo(disk, "IOBlockStorageDriver")) {
		IORegistryEntryGetParentEntry(disk, kIOServicePlane, &tdisk);
		IOObjectRelease(disk);
		disk = tdisk;
	}

	CFDictionaryRef disk_dict = nullptr;
	if (IORegistryEntryCreateCFProperties(
	        disk, (CFMutableDictionaryRef*)&disk_dict, kCFAllocatorDefault, kNilOptions) != kIOReturnSuccess) {
		IOObjectRelease(disk);
		IOObjectRelease(disk_list);
		TraceEvent(SevError, "IORegistryEntryCreateCFProperties").log();
		throw platform_error();
	}

	// Here and below, note that memory returned by CFDictionaryGetValue() is not owned by us, and should not be
	// CFRelease()'d by us.
	CFDictionaryRef stats_dict =
	    (CFDictionaryRef)CFDictionaryGetValue(disk_dict, CFSTR(kIOBlockStorageDriverStatisticsKey));

	if (stats_dict == nullptr) {
		CFRelease(disk_dict);
		IOObjectRelease(disk);
		IOObjectRelease(disk_list);
		TraceEvent(SevError, "CFDictionaryGetValue").log();
		throw platform_error();
	}

	CFNumberRef number;

	if ((number = (CFNumberRef)CFDictionaryGetValue(stats_dict, CFSTR(kIOBlockStorageDriverStatisticsReadsKey)))) {
		CFNumberGetValue(number, kCFNumberSInt64Type, &reads);
	}

	if ((number = (CFNumberRef)CFDictionaryGetValue(stats_dict, CFSTR(kIOBlockStorageDriverStatisticsWritesKey)))) {
		CFNumberGetValue(number, kCFNumberSInt64Type, &writes);
	}

	uint64_t nanoSecs;
	if ((number =
	         (CFNumberRef)CFDictionaryGetValue(stats_dict, CFSTR(kIOBlockStorageDriverStatisticsTotalReadTimeKey)))) {
		CFNumberGetValue(number, kCFNumberSInt64Type, &nanoSecs);
		readMilliSecs += nanoSecs;
		IOMilliSecs += nanoSecs;
	}
	if ((number =
	         (CFNumberRef)CFDictionaryGetValue(stats_dict, CFSTR(kIOBlockStorageDriverStatisticsTotalWriteTimeKey)))) {
		CFNumberGetValue(number, kCFNumberSInt64Type, &nanoSecs);
		writeMilliSecs += nanoSecs;
		IOMilliSecs += nanoSecs;
	}
	// nanoseconds to milliseconds
	readMilliSecs /= 1000000;
	writeMilliSecs /= 1000000;
	IOMilliSecs /= 1000000;

	CFRelease(disk_dict);
	IOObjectRelease(disk);
	IOObjectRelease(disk_list);
}
#endif

#if defined(_WIN32)
std::vector<std::string> expandWildcardPath(const char* wildcardPath) {
	PDH_STATUS Status;
	char* EndOfPaths;
	char* Paths = nullptr;
	DWORD BufferSize = 0;
	std::vector<std::string> results;

	Status = PdhExpandCounterPath(wildcardPath, Paths, &BufferSize);
	if (Status != PDH_MORE_DATA) {
		TraceEvent(SevWarn, "PdhExpandCounterPathError")
		    .detail("Reason", "Expand Path call made no sense")
		    .detail("Status", Status);
		goto Cleanup;
	}

	Paths = (char*)malloc(BufferSize);
	Status = PdhExpandCounterPath(wildcardPath, Paths, &BufferSize);

	if (Status != ERROR_SUCCESS) {
		TraceEvent(SevWarn, "PdhExpandCounterPathError")
		    .detail("Reason", "Expand Path call failed")
		    .detail("Status", Status);
		goto Cleanup;
	}

	if (Paths == nullptr) {
		TraceEvent("WindowsPdhExpandCounterPathError").detail("Reason", "Path could not be expanded");
		goto Cleanup;
	}

	EndOfPaths = Paths + BufferSize;

	for (char* p = Paths; ((p != EndOfPaths) && (*p != '\0')); p += strlen(p) + 1) {
		results.push_back(p);
		// printf("Counter: %s\n", p);
	}

Cleanup:
	if (Paths) {
		free(Paths);
	}
	return results;
}

std::vector<HCOUNTER> addCounters(HQUERY Query, const char* path) {
	std::vector<HCOUNTER> counters;

	std::vector<std::string> paths = expandWildcardPath(path);

	for (int i = 0; i < paths.size(); i++) {
		HCOUNTER counter;
		handlePdhStatus(PdhAddCounter(Query, paths[i].c_str(), 0, &counter), "PdhAddCounter");
		counters.push_back(counter);
	}
	return counters;
}
#endif

struct SystemStatisticsState {
	double lastTime;
	double lastClockThread;
	double lastClockProcess;
	uint64_t processLastSent;
	uint64_t processLastReceived;
#if defined(_WIN32)
	struct {
		std::string diskDevice;
		std::string physicalDisk;
		std::string processor;
		std::string networkDevice;
		std::string tcpv4;
		std::string pctIdle;
		std::string diskQueueLength;
		std::string diskReadsPerSec;
		std::string diskWritesPerSec;
		std::string diskWriteBytesPerSec;
		std::string bytesSentPerSec;
		std::string bytesRecvPerSec;
		std::string segmentsOutPerSec;
		std::string segmentsRetransPerSec;
	} pdhStrings;
	PDH_STATUS Status;
	HQUERY Query;
	HCOUNTER QueueLengthCounter;
	HCOUNTER DiskTimeCounter;
	HCOUNTER ReadsCounter;
	HCOUNTER WritesCounter;
	HCOUNTER WriteBytesCounter;
	std::vector<HCOUNTER> SendCounters;
	std::vector<HCOUNTER> ReceiveCounters;
	HCOUNTER SegmentsOutCounter;
	HCOUNTER SegmentsRetransCounter;
	HCOUNTER ProcessorIdleCounter;
	SystemStatisticsState()
	  : Query(nullptr), QueueLengthCounter(nullptr), DiskTimeCounter(nullptr), ReadsCounter(nullptr),
	    WritesCounter(nullptr), WriteBytesCounter(nullptr), ProcessorIdleCounter(nullptr), lastTime(0),
	    lastClockThread(0), lastClockProcess(0), processLastSent(0), processLastReceived(0) {}
#elif defined(__unixish__)
	uint64_t machineLastSent, machineLastReceived;
	uint64_t machineLastOutSegs, machineLastRetransSegs;
	uint64_t lastReadMilliSecs, lastWriteMilliSecs, lastIOMilliSecs, lastReads, lastWrites, lastWriteSectors,
	    lastReadSectors;
	uint64_t lastClockIdleTime, lastClockTotalTime;
	SystemStatisticsState()
	  : lastTime(0), lastClockThread(0), lastClockProcess(0), processLastSent(0), processLastReceived(0),
	    machineLastSent(0), machineLastReceived(0), machineLastOutSegs(0), machineLastRetransSegs(0),
	    lastReadMilliSecs(0), lastWriteMilliSecs(0), lastIOMilliSecs(0), lastReads(0), lastWrites(0),
	    lastWriteSectors(0), lastReadSectors(0), lastClockIdleTime(0), lastClockTotalTime(0) {}
#else
#error Port me!
#endif
};

#if defined(_WIN32)
void initPdhStrings(SystemStatisticsState* state, std::string dataFolder) {
	if (setPdhString(234, state->pdhStrings.physicalDisk) && setPdhString(238, state->pdhStrings.processor) &&
	    setPdhString(510, state->pdhStrings.networkDevice) && setPdhString(638, state->pdhStrings.tcpv4) &&
	    setPdhString(1482, state->pdhStrings.pctIdle) && setPdhString(198, state->pdhStrings.diskQueueLength) &&
	    setPdhString(214, state->pdhStrings.diskReadsPerSec) && setPdhString(216, state->pdhStrings.diskWritesPerSec) &&
	    setPdhString(222, state->pdhStrings.diskWriteBytesPerSec) &&
	    setPdhString(506, state->pdhStrings.bytesSentPerSec) && setPdhString(264, state->pdhStrings.bytesRecvPerSec) &&
	    setPdhString(654, state->pdhStrings.segmentsOutPerSec) &&
	    setPdhString(656, state->pdhStrings.segmentsRetransPerSec)) {

		if (!dataFolder.empty()) {
			dataFolder = abspath(dataFolder);
			char buf[512], buf2[512];
			DWORD sz = 512, sz2 = 512;

			if (!GetVolumePathName(dataFolder.c_str(), buf, 512)) {
				TraceEvent(SevWarn, "GetVolumePathName").GetLastError().detail("Path", dataFolder);
				return;
			}

			if (!GetVolumeNameForVolumeMountPoint(buf, buf2, 512)) {
				TraceEvent(SevWarn, "GetVolumeNameForVolumeMountPoint").GetLastError().detail("Path", dataFolder);
				return;
			}

			if (!strlen(buf2)) {
				TraceEvent(SevWarn, "WinDiskStatsGetPathError").detail("Path", dataFolder);
				return;
			}

			if (buf2[strlen(buf2) - 1] == '\\')
				buf2[strlen(buf2) - 1] = 0;

			HANDLE hDevice = CreateFile(buf2, 0, 0, nullptr, OPEN_EXISTING, 0, nullptr);
			if (hDevice == INVALID_HANDLE_VALUE) {
				TraceEvent(SevWarn, "CreateFile").GetLastError().detail("Path", dataFolder);
				return;
			}

			STORAGE_DEVICE_NUMBER storage_device;
			if (!DeviceIoControl(hDevice,
			                     IOCTL_STORAGE_GET_DEVICE_NUMBER,
			                     nullptr,
			                     0,
			                     &storage_device,
			                     sizeof(storage_device),
			                     &sz,
			                     nullptr)) {
				TraceEvent(SevWarn, "DeviceIoControl").GetLastError().detail("Path", dataFolder);
				return;
			}

			// Find the drive letter involved!
			sz = 512;
			if (handlePdhStatus(PdhEnumObjectItems(nullptr,
			                                       nullptr,
			                                       state->pdhStrings.physicalDisk.c_str(),
			                                       buf2,
			                                       &sz2,
			                                       buf,
			                                       &sz,
			                                       PERF_DETAIL_NOVICE,
			                                       0),
			                    "PdhEnumObjectItems")) {
				char* ptr = buf;
				while (*ptr) {
					if (isdigit(*ptr) && atoi(ptr) == storage_device.DeviceNumber) {
						state->pdhStrings.diskDevice = ptr;
						break;
					}
					ptr += strlen(ptr) + 1;
				}
			}

			if (state->pdhStrings.diskDevice.empty()) {
				TraceEvent(SevWarn, "WinDiskStatsGetPathError").detail("Path", dataFolder);
				return;
			}
		}
	}
}
#endif

SystemStatistics getSystemStatistics(std::string const& dataFolder,
                                     const IPAddress* ip,
                                     SystemStatisticsState** statState,
                                     bool logDetails) {
	if ((*statState) == nullptr)
		(*statState) = new SystemStatisticsState();
	SystemStatistics returnStats;

	double nowTime = timer();
	double nowClockProcess = getProcessorTimeProcess();
	double nowClockThread = getProcessorTimeThread();
	returnStats.elapsed = nowTime - (*statState)->lastTime;

	returnStats.initialized = (*statState)->lastTime != 0;
	if (returnStats.initialized) {
		returnStats.processCPUSeconds = (nowClockProcess - (*statState)->lastClockProcess);
		returnStats.mainThreadCPUSeconds = (nowClockThread - (*statState)->lastClockThread);
	}

	returnStats.processMemory = getMemoryUsage();
	returnStats.processResidentMemory = getResidentMemoryUsage();

	MachineRAMInfo memInfo;
	getMachineRAMInfo(memInfo);
	returnStats.machineTotalRAM = memInfo.total;
	returnStats.machineCommittedRAM = memInfo.committed;
	returnStats.machineAvailableRAM = memInfo.available;

	if (dataFolder != "") {
		int64_t diskTotal, diskFree;
		getDiskBytes(dataFolder, diskFree, diskTotal);
		returnStats.processDiskTotalBytes = diskTotal;
		returnStats.processDiskFreeBytes = diskFree;
	}

#if defined(_WIN32)
	if ((*statState)->Query == nullptr) {
		initPdhStrings(*statState, dataFolder);

		TraceEvent("SetupQuery").log();
		handlePdhStatus(PdhOpenQuery(nullptr, NULL, &(*statState)->Query), "PdhOpenQuery");

		if (!(*statState)->pdhStrings.diskDevice.empty()) {
			handlePdhStatus(
			    PdhAddCounter((*statState)->Query,
			                  ("\\" + (*statState)->pdhStrings.physicalDisk + "(" +
			                   (*statState)->pdhStrings.diskDevice + ")\\" + (*statState)->pdhStrings.pctIdle)
			                      .c_str(),
			                  0,
			                  &(*statState)->DiskTimeCounter),
			    "PdhAddCounter");
			handlePdhStatus(
			    PdhAddCounter((*statState)->Query,
			                  ("\\" + (*statState)->pdhStrings.physicalDisk + "(" +
			                   (*statState)->pdhStrings.diskDevice + ")\\" + (*statState)->pdhStrings.diskQueueLength)
			                      .c_str(),
			                  0,
			                  &(*statState)->QueueLengthCounter),
			    "PdhAddCounter");
			handlePdhStatus(
			    PdhAddCounter((*statState)->Query,
			                  ("\\" + (*statState)->pdhStrings.physicalDisk + "(" +
			                   (*statState)->pdhStrings.diskDevice + ")\\" + (*statState)->pdhStrings.diskReadsPerSec)
			                      .c_str(),
			                  0,
			                  &(*statState)->ReadsCounter),
			    "PdhAddCounter");
			handlePdhStatus(
			    PdhAddCounter((*statState)->Query,
			                  ("\\" + (*statState)->pdhStrings.physicalDisk + "(" +
			                   (*statState)->pdhStrings.diskDevice + ")\\" + (*statState)->pdhStrings.diskWritesPerSec)
			                      .c_str(),
			                  0,
			                  &(*statState)->WritesCounter),
			    "PdhAddCounter");
			handlePdhStatus(PdhAddCounter((*statState)->Query,
			                              ("\\" + (*statState)->pdhStrings.physicalDisk + "(" +
			                               (*statState)->pdhStrings.diskDevice + ")\\" +
			                               (*statState)->pdhStrings.diskWriteBytesPerSec)
			                                  .c_str(),
			                              0,
			                              &(*statState)->WriteBytesCounter),
			                "PdhAddCounter");
		}
		(*statState)->SendCounters = addCounters(
		    (*statState)->Query,
		    ("\\" + (*statState)->pdhStrings.networkDevice + "(*)\\" + (*statState)->pdhStrings.bytesSentPerSec)
		        .c_str());
		(*statState)->ReceiveCounters = addCounters(
		    (*statState)->Query,
		    ("\\" + (*statState)->pdhStrings.networkDevice + "(*)\\" + (*statState)->pdhStrings.bytesRecvPerSec)
		        .c_str());
		handlePdhStatus(
		    PdhAddCounter(
		        (*statState)->Query,
		        ("\\" + (*statState)->pdhStrings.tcpv4 + "\\" + (*statState)->pdhStrings.segmentsOutPerSec).c_str(),
		        0,
		        &(*statState)->SegmentsOutCounter),
		    "PdhAddCounter");
		handlePdhStatus(
		    PdhAddCounter(
		        (*statState)->Query,
		        ("\\" + (*statState)->pdhStrings.tcpv4 + "\\" + (*statState)->pdhStrings.segmentsRetransPerSec).c_str(),
		        0,
		        &(*statState)->SegmentsRetransCounter),
		    "PdhAddCounter");
		handlePdhStatus(
		    PdhAddCounter(
		        (*statState)->Query,
		        ("\\" + (*statState)->pdhStrings.processor + "(*)\\" + (*statState)->pdhStrings.pctIdle).c_str(),
		        0,
		        &(*statState)->ProcessorIdleCounter),
		    "PdhAddCounter");
	}
	handlePdhStatus(PdhCollectQueryData((*statState)->Query), "PdhCollectQueryData");

	PDH_FMT_COUNTERVALUE DisplayValue;
	if (returnStats.initialized) {
		if (!(*statState)->pdhStrings.diskDevice.empty()) {
			if (handlePdhStatus(
			        PdhGetFormattedCounterValue((*statState)->DiskTimeCounter, PDH_FMT_DOUBLE, 0, &DisplayValue),
			        "DiskTimeCounter"))
				returnStats.processDiskIdleSeconds = DisplayValue.doubleValue * returnStats.elapsed / 100.0;
			if (handlePdhStatus(
			        PdhGetFormattedCounterValue((*statState)->QueueLengthCounter, PDH_FMT_DOUBLE, 0, &DisplayValue),
			        "QueueLengthCounter"))
				returnStats.processDiskQueueDepth = DisplayValue.doubleValue;
			if (handlePdhStatus(
			        PdhGetFormattedCounterValue((*statState)->ReadsCounter, PDH_FMT_DOUBLE, 0, &DisplayValue),
			        "ReadsCounter"))
				returnStats.processDiskRead = DisplayValue.doubleValue * returnStats.elapsed;
			if (handlePdhStatus(
			        PdhGetFormattedCounterValue((*statState)->WritesCounter, PDH_FMT_DOUBLE, 0, &DisplayValue),
			        "WritesCounter"))
				returnStats.processDiskWrite = DisplayValue.doubleValue * returnStats.elapsed;
			if (handlePdhStatus(
			        PdhGetFormattedCounterValue((*statState)->WriteBytesCounter, PDH_FMT_DOUBLE, 0, &DisplayValue),
			        "WriteBytesCounter"))
				returnStats.processDiskWriteSectors = DisplayValue.doubleValue * returnStats.elapsed / 512.0;
		}
		returnStats.machineMegabitsSent = 0.0;
		for (int i = 0; i < (*statState)->SendCounters.size(); i++)
			if (handlePdhStatus(
			        PdhGetFormattedCounterValue((*statState)->SendCounters[i], PDH_FMT_DOUBLE, 0, &DisplayValue),
			        "SendCounter"))
				returnStats.machineMegabitsSent += DisplayValue.doubleValue * 7.62939453e-6;
		returnStats.machineMegabitsSent *= returnStats.elapsed;

		returnStats.machineMegabitsReceived = 0.0;
		for (int i = 0; i < (*statState)->ReceiveCounters.size(); i++)
			if (handlePdhStatus(
			        PdhGetFormattedCounterValue((*statState)->ReceiveCounters[i], PDH_FMT_DOUBLE, 0, &DisplayValue),
			        "ReceiveCounter"))
				returnStats.machineMegabitsReceived += DisplayValue.doubleValue * 7.62939453e-6;
		returnStats.machineMegabitsReceived *= returnStats.elapsed;

		if (handlePdhStatus(
		        PdhGetFormattedCounterValue((*statState)->SegmentsOutCounter, PDH_FMT_DOUBLE, 0, &DisplayValue),
		        "SegmentsOutCounter"))
			returnStats.machineOutSegs = DisplayValue.doubleValue * returnStats.elapsed;
		if (handlePdhStatus(
		        PdhGetFormattedCounterValue((*statState)->SegmentsRetransCounter, PDH_FMT_DOUBLE, 0, &DisplayValue),
		        "SegmentsRetransCounter"))
			returnStats.machineRetransSegs = DisplayValue.doubleValue * returnStats.elapsed;

		if (handlePdhStatus(
		        PdhGetFormattedCounterValue((*statState)->ProcessorIdleCounter, PDH_FMT_DOUBLE, 0, &DisplayValue),
		        "ProcessorIdleCounter"))
			returnStats.machineCPUSeconds = (100 - DisplayValue.doubleValue) * returnStats.elapsed / 100.0;
	}
#elif defined(__unixish__)
	uint64_t machineNowSent = (*statState)->machineLastSent;
	uint64_t machineNowReceived = (*statState)->machineLastReceived;
	uint64_t machineOutSegs = (*statState)->machineLastOutSegs;
	uint64_t machineRetransSegs = (*statState)->machineLastRetransSegs;

	getNetworkTraffic(*ip, machineNowSent, machineNowReceived, machineOutSegs, machineRetransSegs);
	if (returnStats.initialized) {
		returnStats.machineMegabitsSent = ((machineNowSent - (*statState)->machineLastSent) * 8e-6);
		returnStats.machineMegabitsReceived = ((machineNowReceived - (*statState)->machineLastReceived) * 8e-6);
		returnStats.machineOutSegs = machineOutSegs - (*statState)->machineLastOutSegs;
		returnStats.machineRetransSegs = machineRetransSegs - (*statState)->machineLastRetransSegs;
	}
	(*statState)->machineLastSent = machineNowSent;
	(*statState)->machineLastReceived = machineNowReceived;
	(*statState)->machineLastOutSegs = machineOutSegs;
	(*statState)->machineLastRetransSegs = machineRetransSegs;

	uint64_t currentIOs;
	uint64_t nowReadMilliSecs = (*statState)->lastReadMilliSecs;
	uint64_t nowWriteMilliSecs = (*statState)->lastWriteMilliSecs;
	uint64_t nowIOMilliSecs = (*statState)->lastIOMilliSecs;
	uint64_t nowReads = (*statState)->lastReads;
	uint64_t nowWrites = (*statState)->lastWrites;
	uint64_t nowWriteSectors = (*statState)->lastWriteSectors;
	uint64_t nowReadSectors = (*statState)->lastReadSectors;

	if (dataFolder != "") {
		getDiskStatistics(dataFolder,
		                  currentIOs,
		                  nowReadMilliSecs,
		                  nowWriteMilliSecs,
		                  nowIOMilliSecs,
		                  nowReads,
		                  nowWrites,
		                  nowWriteSectors,
		                  nowReadSectors);
		returnStats.processDiskQueueDepth = currentIOs;
		returnStats.processDiskReadCount = nowReads;
		returnStats.processDiskWriteCount = nowWrites;
		if (returnStats.initialized) {
			returnStats.processDiskIdleSeconds = std::max<double>(
			    0,
			    returnStats.elapsed -
			        std::min<double>(returnStats.elapsed, (nowIOMilliSecs - (*statState)->lastIOMilliSecs) / 1000.0));
			returnStats.processDiskReadSeconds =
			    std::min<double>(returnStats.elapsed, (nowReadMilliSecs - (*statState)->lastReadMilliSecs) / 1000.0);
			returnStats.processDiskWriteSeconds =
			    std::min<double>(returnStats.elapsed, (nowWriteMilliSecs - (*statState)->lastWriteMilliSecs) / 1000.0);
			returnStats.processDiskRead = (nowReads - (*statState)->lastReads);
			returnStats.processDiskWrite = (nowWrites - (*statState)->lastWrites);
			returnStats.processDiskWriteSectors = (nowWriteSectors - (*statState)->lastWriteSectors);
			returnStats.processDiskReadSectors = (nowReadSectors - (*statState)->lastReadSectors);
		}
		(*statState)->lastIOMilliSecs = nowIOMilliSecs;
		(*statState)->lastReadMilliSecs = nowReadMilliSecs;
		(*statState)->lastWriteMilliSecs = nowWriteMilliSecs;
		(*statState)->lastReads = nowReads;
		(*statState)->lastWrites = nowWrites;
		(*statState)->lastWriteSectors = nowWriteSectors;
		(*statState)->lastReadSectors = nowReadSectors;
	}

	uint64_t clockIdleTime = (*statState)->lastClockIdleTime;
	uint64_t clockTotalTime = (*statState)->lastClockTotalTime;

	getMachineLoad(clockIdleTime, clockTotalTime, logDetails);
	returnStats.machineCPUSeconds = clockTotalTime - (*statState)->lastClockTotalTime != 0
	                                    ? (1 - ((clockIdleTime - (*statState)->lastClockIdleTime) /
	                                            ((double)(clockTotalTime - (*statState)->lastClockTotalTime)))) *
	                                          returnStats.elapsed
	                                    : 0;
	(*statState)->lastClockIdleTime = clockIdleTime;
	(*statState)->lastClockTotalTime = clockTotalTime;
#endif
	(*statState)->lastTime = nowTime;
	(*statState)->lastClockProcess = nowClockProcess;
	(*statState)->lastClockThread = nowClockThread;
	return returnStats;
}

#ifdef _WIN32
struct OffsetTimer {
	double secondsPerCount, offset;

	static const int64_t FILETIME_C_EPOCH =
	    11644473600LL *
	    10000000LL; // Difference between FILETIME epoch (1601) and Unix epoch (1970) in 100ns FILETIME ticks

	OffsetTimer() {
		long long countsPerSecond;
		if (!QueryPerformanceFrequency((LARGE_INTEGER*)&countsPerSecond))
			throw performance_counter_error();
		secondsPerCount = 1.0 / countsPerSecond;

		FILETIME fileTime;

		offset = 0;
		double timer = now();
		GetSystemTimeAsFileTime(&fileTime);
		static_assert(sizeof(fileTime) == sizeof(uint64_t), "FILETIME size wrong");
		offset = (*(uint64_t*)&fileTime - FILETIME_C_EPOCH) * 100e-9 - timer;
	}

	double now() {
		long long count;
		if (!QueryPerformanceCounter((LARGE_INTEGER*)&count))
			throw performance_counter_error();
		return offset + count * secondsPerCount;
	}
};
#elif defined(__linux__) || defined(__FreeBSD__)
#define DOUBLETIME(ts) (double(ts.tv_sec) + (ts.tv_nsec * 1e-9))
#ifndef CLOCK_MONOTONIC_RAW
#define CLOCK_MONOTONIC_RAW                                                                                            \
	4 // Confirmed safe to do with glibc >= 2.11 and kernel >= 2.6.28. No promises with older glibc. Older kernel
	  // definitely breaks it.
#endif
struct OffsetTimer {
	double offset;

	OffsetTimer() {
		struct timespec ts;
		clock_gettime(CLOCK_REALTIME, &ts);
		offset = DOUBLETIME(ts);
		clock_gettime(CLOCK_MONOTONIC, &ts);
		offset -= DOUBLETIME(ts);
	}

	double now() {
		struct timespec ts;
		clock_gettime(CLOCK_MONOTONIC, &ts);
		return (offset + DOUBLETIME(ts));
	}
};

#elif defined(__APPLE__)

#include <mach/mach.h>
#include <mach/mach_time.h>

struct OffsetTimer {
	mach_timebase_info_data_t timebase_info;
	uint64_t offset;
	double offset_seconds;

	OffsetTimer() {
		mach_timebase_info(&timebase_info);
		offset = mach_absolute_time();

		struct timeval tv;
		gettimeofday(&tv, nullptr);

		offset_seconds = tv.tv_sec + 1e-6 * tv.tv_usec;
	}

	double now() {
		uint64_t elapsed = mach_absolute_time() - offset;
		return offset_seconds + double((elapsed * timebase_info.numer) / timebase_info.denom) * 1e-9;
	}
};

#else
#error Port me!
#endif

double timer_monotonic() {
	static OffsetTimer theTimer;
	return theTimer.now();
}

double timer() {
#ifdef _WIN32
	static const int64_t FILETIME_C_EPOCH =
	    11644473600LL *
	    10000000LL; // Difference between FILETIME epoch (1601) and Unix epoch (1970) in 100ns FILETIME ticks
	FILETIME fileTime;
	GetSystemTimeAsFileTime(&fileTime);
	static_assert(sizeof(fileTime) == sizeof(uint64_t), "FILETIME size wrong");
	return (*(uint64_t*)&fileTime - FILETIME_C_EPOCH) * 100e-9;
#elif defined(__linux__) || defined(__FreeBSD__)
	struct timespec ts;
	clock_gettime(CLOCK_REALTIME, &ts);
	return double(ts.tv_sec) + (ts.tv_nsec * 1e-9);
#elif defined(__APPLE__)
	struct timeval tv;
	gettimeofday(&tv, nullptr);
	return double(tv.tv_sec) + (tv.tv_usec * 1e-6);
#else
#error Port me!
#endif
};

uint64_t timer_int() {
#ifdef _WIN32
	static const int64_t FILETIME_C_EPOCH =
	    11644473600LL *
	    10000000LL; // Difference between FILETIME epoch (1601) and Unix epoch (1970) in 100ns FILETIME ticks
	FILETIME fileTime;
	GetSystemTimeAsFileTime(&fileTime);
	static_assert(sizeof(fileTime) == sizeof(uint64_t), "FILETIME size wrong");
	return (*(uint64_t*)&fileTime - FILETIME_C_EPOCH);
#elif defined(__linux__) || defined(__FreeBSD__)
	struct timespec ts;
	clock_gettime(CLOCK_REALTIME, &ts);
	return uint64_t(ts.tv_sec) * 1e9 + ts.tv_nsec;
#elif defined(__APPLE__)
	struct timeval tv;
	gettimeofday(&tv, nullptr);
	return uint64_t(tv.tv_sec) * 1e9 + (tv.tv_usec * 1e3);
#else
#error Port me!
#endif
};

void getLocalTime(const time_t* timep, struct tm* result) {
#ifdef _WIN32
	if (localtime_s(result, timep) != 0) {
		TraceEvent(SevError, "GetLocalTimeError").GetLastError();
		throw platform_error();
	}
#elif defined(__unixish__)
	if (localtime_r(timep, result) == nullptr) {
		TraceEvent(SevError, "GetLocalTimeError").GetLastError();
		throw platform_error();
	}
#else
#error Port me!
#endif
}

// Outputs a GMT time string for the given epoch seconds, which looks like
// 2013-04-28 20:57:01.000 +0000
std::string epochsToGMTString(double epochs) {
	auto time = (time_t)epochs;

	char buff[50];
	auto size = strftime(buff, 50, "%Y-%m-%d %H:%M:%S", gmtime(&time));
	std::string timeString = std::string(std::begin(buff), std::begin(buff) + size);

	// Add fractional seconds and GMT timezone.
	double integerPart;
	timeString += format(".%03.3d +0000", (int)(1000 * modf(epochs, &integerPart)));

	return timeString;
}

std::vector<std::string> getEnvironmentKnobOptions() {
	constexpr const size_t ENVKNOB_PREFIX_LEN = sizeof(ENVIRONMENT_KNOB_OPTION_PREFIX) - 1;
	std::vector<std::string> knobOptions;
#if defined(_WIN32)
	auto e = GetEnvironmentStrings();
	if (e == nullptr)
		return {};
	auto cleanup = ScopeExit([e]() { FreeEnvironmentStrings(e); });
	while (*e) {
		auto candidate = std::string_view(e);
		if (boost::starts_with(candidate, ENVIRONMENT_KNOB_OPTION_PREFIX))
			knobOptions.emplace_back(candidate.substr(ENVKNOB_PREFIX_LEN));
		e += (candidate.size() + 1);
	}
#else
	char** e = nullptr;
#ifdef __linux__
	e = environ;
#elif defined(__APPLE__)
	e = *_NSGetEnviron();
#else
#error Port me!
#endif
	for (; e && *e; e++) {
		std::string_view envOption(*e);
		if (boost::starts_with(envOption, ENVIRONMENT_KNOB_OPTION_PREFIX)) {
			knobOptions.emplace_back(envOption.substr(ENVKNOB_PREFIX_LEN));
		}
	}
#endif
	return knobOptions;
}

void setMemoryQuota(size_t limit) {
	if (limit == 0) {
		return;
	}
#if defined(USE_SANITIZER)
	// ASAN doesn't work with memory quotas: https://github.com/google/sanitizers/wiki/AddressSanitizer#ulimit--v
	return;
#endif
	INJECT_FAULT(platform_error, "setMemoryQuota"); // setting memory quota failed
#if defined(_WIN32)
	HANDLE job = CreateJobObject(nullptr, nullptr);
	if (!job) {
		TraceEvent(SevError, "WinCreateJobError").GetLastError();
		throw platform_error();
	}
	JOBOBJECT_EXTENDED_LIMIT_INFORMATION limits;
	limits.BasicLimitInformation.LimitFlags = JOB_OBJECT_LIMIT_JOB_MEMORY;
	limits.JobMemoryLimit = limit;
	if (!SetInformationJobObject(job, JobObjectExtendedLimitInformation, &limits, sizeof(limits))) {
		TraceEvent(SevError, "FailedToSetInfoOnJobObject").detail("Limit", limit).GetLastError();
		throw platform_error();
	}
	if (!AssignProcessToJobObject(job, GetCurrentProcess()))
		TraceEvent(SevWarn, "FailedToSetMemoryLimit").GetLastError();
#elif defined(__linux__) || defined(__FreeBSD__)
	struct rlimit rlim;
	if (getrlimit(RLIMIT_AS, &rlim)) {
		TraceEvent(SevError, "GetMemoryLimit").GetLastError();
		throw platform_error();
	} else if (limit > rlim.rlim_max) {
		TraceEvent(SevError, "MemoryLimitTooHigh").detail("Limit", limit).detail("ResidentMaxLimit", rlim.rlim_max);
		throw platform_error();
	}
	rlim.rlim_cur = limit;
	if (setrlimit(RLIMIT_AS, &rlim)) {
		TraceEvent(SevError, "SetMemoryLimit").detail("Limit", limit).GetLastError();
		throw platform_error();
	}
#endif
}

#ifdef _WIN32
static int ModifyPrivilege(const char* szPrivilege, bool fEnable) {
	HRESULT hr = S_OK;
	TOKEN_PRIVILEGES NewState;
	LUID luid;
	HANDLE hToken = nullptr;

	// Open the process token for this process.
	if (!OpenProcessToken(GetCurrentProcess(), TOKEN_ADJUST_PRIVILEGES | TOKEN_QUERY, &hToken)) {
		TraceEvent(SevWarn, "OpenProcessTokenError").error(large_alloc_failed()).GetLastError();
		return ERROR_FUNCTION_FAILED;
	}

	// Get the local unique ID for the privilege.
	if (!LookupPrivilegeValue(nullptr, szPrivilege, &luid)) {
		CloseHandle(hToken);
		TraceEvent(SevWarn, "LookupPrivilegeValue").error(large_alloc_failed()).GetLastError();
		return ERROR_FUNCTION_FAILED;
	}

	// std::cout << luid.HighPart << " " << luid.LowPart << std::endl;

	// Assign values to the TOKEN_PRIVILEGE structure.
	NewState.PrivilegeCount = 1;
	NewState.Privileges[0].Luid = luid;
	NewState.Privileges[0].Attributes = (fEnable ? SE_PRIVILEGE_ENABLED : 0);

	// Adjust the token privilege.
	if (!AdjustTokenPrivileges(hToken, FALSE, &NewState, 0, nullptr, nullptr)) {
		TraceEvent(SevWarn, "AdjustTokenPrivileges").error(large_alloc_failed()).GetLastError();
		hr = ERROR_FUNCTION_FAILED;
	}

	// Close the handle.
	CloseHandle(hToken);

	return hr;
}
#endif

static bool largePagesPrivilegeEnabled = false;

static void enableLargePages() {
	if (largePagesPrivilegeEnabled)
		return;
#ifdef _WIN32
	ModifyPrivilege(SE_LOCK_MEMORY_NAME, true);
	largePagesPrivilegeEnabled = true;
#else
		// SOMEDAY: can/should we teach the client how to enable large pages
		// on Linux? Or just rely on the system to have been configured as
		// desired?
#endif
}

#ifndef _WIN32
static void* mmapSafe(void* addr, size_t len, int prot, int flags, int fd, off_t offset) {
	void* result = mmap(addr, len, prot, flags, fd, offset);
	if (result == MAP_FAILED) {
		int err = errno;
		fprintf(stderr,
		        "Error calling mmap(%p, %zu, %d, %d, %d, %jd): %s\n",
		        addr,
		        len,
		        prot,
		        flags,
		        fd,
		        (intmax_t)offset,
		        strerror(err));
		fflush(stderr);
		std::abort();
	}
	return result;
}

static void mprotectSafe(void* p, size_t s, int prot) {
	if (mprotect(p, s, prot) != 0) {
		int err = errno;
		fprintf(stderr, "Error calling mprotect(%p, %zu, %d): %s\n", p, s, prot, strerror(err));
		fflush(stderr);
		std::abort();
	}
}

static void* mmapInternal(size_t length, int flags, bool guardPages) {
	if (guardPages) {
		static size_t pageSize = sysconf(_SC_PAGESIZE);
		length = RightAlign(length, pageSize);
		length += 2 * pageSize; // Map enough for the guard pages
		void* resultWithGuardPages = mmapSafe(nullptr, length, PROT_READ | PROT_WRITE, flags, -1, 0);
		// left guard page
		mprotectSafe(resultWithGuardPages, pageSize, PROT_NONE);
		// right guard page
		mprotectSafe((void*)(uintptr_t(resultWithGuardPages) + length - pageSize), pageSize, PROT_NONE);
		return (void*)(uintptr_t(resultWithGuardPages) + pageSize);
	} else {
		return mmapSafe(nullptr, length, PROT_READ | PROT_WRITE, flags, -1, 0);
	}
}
#endif

static void* allocateInternal(size_t length, bool largePages, bool guardPages) {

#ifdef _WIN32
	DWORD allocType = MEM_COMMIT | MEM_RESERVE;

	if (largePages)
		allocType |= MEM_LARGE_PAGES;

	return VirtualAlloc(nullptr, length, allocType, PAGE_READWRITE);
#elif defined(__linux__)
	int flags = MAP_PRIVATE | MAP_ANONYMOUS;

	if (largePages)
		flags |= MAP_HUGETLB;

	return mmapInternal(length, flags, guardPages);
#elif defined(__APPLE__) || defined(__FreeBSD__)
	int flags = MAP_PRIVATE | MAP_ANON;

	return mmapInternal(length, flags, guardPages);
#else
#error Port me!
#endif
}

static bool largeBlockFail = false;
void* allocate(size_t length, bool allowLargePages, bool includeGuardPages) {
	if (allowLargePages)
		enableLargePages();

	void* block = ALLOC_FAIL;

	if (allowLargePages && !largeBlockFail) {
		block = allocateInternal(length, true, includeGuardPages);
		if (block == ALLOC_FAIL)
			largeBlockFail = true;
	}

	if (block == ALLOC_FAIL)
		block = allocateInternal(length, false, includeGuardPages);

	// FIXME: SevWarnAlways trace if "close" to out of memory

	if (block == ALLOC_FAIL)
		platform::outOfMemory();

	return block;
}

#if 0
void* numaAllocate(size_t size) {
	void* thePtr = (void*)0xA00000000LL;
	enableLargePages();

	size_t vaPageSize = 2<<20;//64<<10;
	int nVAPages = size / vaPageSize;

	int nodes;
	if (!GetNumaHighestNodeNumber((PULONG)&nodes)) {
		TraceEvent(SevError, "GetNumaHighestNodeNumber").getLastError();
		throw platform_error();
	}
	++nodes;

	for(int i=0; i<nodes; i++) {
		char* p = (char*)thePtr + i*nVAPages/nodes*vaPageSize;
		char* e = (char*)thePtr + (i+1)*nVAPages/nodes*vaPageSize;
		//printf("  %p + %lld\n", p, e-p);
		// SOMEDAY: removed NUMA extensions for compatibity with Windows Server 2003 -- make execution dynamic
		if (!VirtualAlloc/*ExNuma*/(/*GetCurrentProcess(),*/ p, e-p, MEM_COMMIT|MEM_RESERVE|MEM_LARGE_PAGES, PAGE_READWRITE/*, i*/)) {
			Error e = platform_error();
			TraceEvent(e, "VirtualAlloc").GetLastError();
			throw e;
		}
	}
	return thePtr;
}
#endif

void setAffinity(int proc) {
#if defined(_WIN32)
	/*if (SetProcessAffinityMask(GetCurrentProcess(), 0x5555))//0x5555555555555555UL))
	    printf("Set affinity mask\n");
	else
	    printf("Failed to set affinity mask: error %d\n", GetLastError());*/
	SetThreadAffinityMask(GetCurrentThread(), 1ULL << proc);
#elif defined(__linux__)
	cpu_set_t set;
	CPU_ZERO(&set);
	CPU_SET(proc, &set);
	sched_setaffinity(0, sizeof(cpu_set_t), &set);
#elif defined(__FreeBSD__)
	cpuset_t set;
	CPU_ZERO(&set);
	CPU_SET(proc, &set);
	cpuset_setaffinity(CPU_LEVEL_WHICH, CPU_WHICH_PID, -1, sizeof(set), &set);
#endif
}

namespace platform {

int getRandomSeed() {
	INJECT_FAULT(platform_error, "getRandomSeed"); // getting a random seed failed
	int randomSeed;
	int retryCount = 0;

#ifdef _WIN32
	do {
		retryCount++;
		if (rand_s((unsigned int*)&randomSeed) != 0) {
			TraceEvent(SevError, "WindowsRandomSeedError").log();
			throw platform_error();
		}
	} while (randomSeed == 0 &&
	         retryCount <
	             FLOW_KNOBS->RANDOMSEED_RETRY_LIMIT); // randomSeed cannot be 0 since we use mersenne twister in
	                                                  // DeterministicRandom. Get a new one if randomSeed is 0.
#else
	int devRandom = open("/dev/urandom", O_RDONLY | O_CLOEXEC);
	do {
		retryCount++;
		if (read(devRandom, &randomSeed, sizeof(randomSeed)) != sizeof(randomSeed)) {
			TraceEvent(SevError, "OpenURandom").GetLastError();
			throw platform_error();
		}
	} while (randomSeed == 0 && retryCount < FLOW_KNOBS->RANDOMSEED_RETRY_LIMIT);
	close(devRandom);
#endif

	if (randomSeed == 0) {
		TraceEvent(SevError, "RandomSeedZeroError").log();
		throw platform_error();
	}
	return randomSeed;
}
} // namespace platform

std::string joinPath(std::string const& directory, std::string const& filename) {
	auto d = directory;
	auto f = filename;
	while (f.size() && (f[0] == '/' || f[0] == CANONICAL_PATH_SEPARATOR))
		f = f.substr(1);
	while (d.size() && (d.back() == '/' || d.back() == CANONICAL_PATH_SEPARATOR))
		d.resize(d.size() - 1);
	return d + CANONICAL_PATH_SEPARATOR + f;
}

void renamedFile() {
	INJECT_FAULT(io_error, "renameFile"); // renaming file failed
}

void renameFile(std::string const& fromPath, std::string const& toPath) {
	INJECT_FAULT(io_error, "renameFile"); // rename file failed
#ifdef _WIN32
	if (MoveFileExA(fromPath.c_str(),
	                toPath.c_str(),
	                MOVEFILE_COPY_ALLOWED | MOVEFILE_REPLACE_EXISTING | MOVEFILE_WRITE_THROUGH)) {
		// renamedFile();
		return;
	}
#elif (defined(__linux__) || defined(__APPLE__) || defined(__FreeBSD__))
	if (!rename(fromPath.c_str(), toPath.c_str())) {
		// FIXME: We cannot inject faults after renaming the file, because we could end up with two asyncFileNonDurable
		// open for the same file renamedFile();
		return;
	}
#else
#error Port me!
#endif
	TraceEvent(SevError, "RenameFile").detail("FromPath", fromPath).detail("ToPath", toPath).GetLastError();
	throw io_error();
}

#if defined(__linux__)
#define FOPEN_CLOEXEC_MODE "e"
#elif defined(_WIN32)
#define FOPEN_CLOEXEC_MODE "N"
#else
#define FOPEN_CLOEXEC_MODE ""
#endif

void atomicReplace(std::string const& path, std::string const& content, bool textmode) {
	FILE* f = 0;
	try {
		INJECT_FAULT(io_error, "atomicReplace"); // atomic rename failed

		std::string tempfilename =
		    joinPath(parentDirectory(path), deterministicRandom()->randomUniqueID().toString() + ".tmp");
		f = textmode ? fopen(tempfilename.c_str(), "wt" FOPEN_CLOEXEC_MODE) : fopen(tempfilename.c_str(), "wb");
		if (!f)
			throw io_error();
#ifdef _WIN32
			// In Windows case, ReplaceFile API is used which preserves the ownership,
			// ACLs and other attributes of the original file
#elif defined(__unixish__)
		// get the uid/gid/mode bits of old file and set it on new file, else fail
		struct stat info;
		bool exists = true;
		if (stat(path.c_str(), &info) < 0) {
			if (errno == ENOENT) {
				exists = false;
			} else {
				TraceEvent("StatFailed").detail("Path", path);
				throw io_error();
			}
		}
		if (exists && chown(tempfilename.c_str(), info.st_uid, info.st_gid) < 0) {
			TraceEvent("ChownFailed")
			    .detail("TempFilename", tempfilename)
			    .detail("OriginalFile", path)
			    .detail("Uid", info.st_uid)
			    .detail("Gid", info.st_gid);
			deleteFile(tempfilename);
			throw io_error();
		}
		if (exists && chmod(tempfilename.c_str(), info.st_mode) < 0) {
			TraceEvent("ChmodFailed")
			    .detail("TempFilename", tempfilename)
			    .detail("OriginalFile", path)
			    .detail("Mode", info.st_mode);
			deleteFile(tempfilename);
			throw io_error();
		}
#else
#error Port me!
#endif

		if (textmode && fprintf(f, "%s", content.c_str()) < 0)
			throw io_error();

		if (!textmode && fwrite(content.c_str(), sizeof(uint8_t), content.size(), f) != content.size())
			throw io_error();

		if (fflush(f) != 0)
			throw io_error();

#ifdef _WIN32
		HANDLE h = (HANDLE)_get_osfhandle(_fileno(f));
		if (!g_network->isSimulated()) {
			if (!FlushFileBuffers(h))
				throw io_error();
		}

		if (fclose(f) != 0) {
			f = 0;
			throw io_error();
		}
		f = 0;

		if (!MoveFileExA(tempfilename.c_str(),
		                 path.c_str(),
		                 MOVEFILE_COPY_ALLOWED | MOVEFILE_REPLACE_EXISTING | MOVEFILE_WRITE_THROUGH)) {
			throw io_error();
		}
#elif defined(__unixish__)
		if (!g_network->isSimulated()) {
			if (fsync(fileno(f)) != 0)
				throw io_error();
		}

		if (fclose(f) != 0) {
			f = 0;
			throw io_error();
		}
		f = 0;

		if (rename(tempfilename.c_str(), path.c_str()) != 0)
			throw io_error();
#else
#error Port me!
#endif

		INJECT_FAULT(io_error, "atomicReplace"); // io_error after atomic rename
	} catch (Error& e) {
		TraceEvent(SevWarn, "AtomicReplace").error(e).detail("Path", path).GetLastError();
		if (f)
			fclose(f);
		throw;
	}
}

static bool deletedFile() {
	INJECT_FAULT(platform_error, "deleteFile"); // delete file failed
	return true;
}

bool deleteFile(std::string const& filename) {
	INJECT_FAULT(platform_error, "deleteFile"); // file deletion failed
#ifdef _WIN32
	if (DeleteFile(filename.c_str()))
		return deletedFile();
	if (GetLastError() == ERROR_FILE_NOT_FOUND)
		return false;
#elif defined(__unixish__)
	if (!unlink(filename.c_str()))
		return deletedFile();
	if (errno == ENOENT)
		return false;
#else
#error Port me!
#endif
	Error e = systemErrorCodeToError();
	TraceEvent(SevError, "DeleteFile").error(e).detail("Filename", filename).GetLastError();
	throw e;
}

static void createdDirectory() {
	INJECT_FAULT(platform_error, "createDirectory"); // create dir (noargs) failed
}

namespace platform {

bool createDirectory(std::string const& directory) {
	INJECT_FAULT(platform_error, "createDirectory"); // create dir failed

#ifdef _WIN32
	if (CreateDirectory(directory.c_str(), nullptr)) {
		createdDirectory();
		return true;
	}
	if (GetLastError() == ERROR_ALREADY_EXISTS)
		return false;
	if (GetLastError() == ERROR_PATH_NOT_FOUND) {
		size_t delim = directory.find_last_of("/\\");
		if (delim != std::string::npos) {
			createDirectory(directory.substr(0, delim));
			return createDirectory(directory);
		}
	}
	Error e = systemErrorCodeToError();
	TraceEvent(SevError, "CreateDirectory").error(e).detail("Directory", directory).GetLastError();
	throw e;
#elif (defined(__linux__) || defined(__APPLE__) || defined(__FreeBSD__))
	size_t sep = 0;
	do {
		sep = directory.find_first_of('/', sep + 1);
		if (mkdir(directory.substr(0, sep).c_str(), 0755) != 0) {
			if (errno == EEXIST)
				continue;
			auto mkdirErrno = errno;

			// check if directory already exists
			// necessary due to old kernel bugs
			struct stat s;
			const char* dirname = directory.c_str();
			if (stat(dirname, &s) != -1 && S_ISDIR(s.st_mode)) {
				TraceEvent("DirectoryAlreadyExists").detail("Directory", dirname).detail("IgnoredError", mkdirErrno);
				continue;
			}

			Error e;
			if (mkdirErrno == EACCES) {
				e = file_not_writable();
			} else {
				e = systemErrorCodeToError();
			}

			TraceEvent(SevError, "CreateDirectory")
			    .error(e)
			    .detail("Directory", directory)
			    .detailf("UnixErrorCode", "%x", errno)
			    .detail("UnixError", strerror(mkdirErrno));
			throw e;
		}
		createdDirectory();
	} while (sep != std::string::npos && sep != directory.length() - 1);
	return true;
#else
#error Port me!
#endif
}

} // namespace platform

const uint8_t separatorChar = CANONICAL_PATH_SEPARATOR;
StringRef separator(&separatorChar, 1);
StringRef dotdot = ".."_sr;

std::string cleanPath(std::string const& path) {
	std::vector<StringRef> finalParts;
	bool absolute = !path.empty() && path[0] == CANONICAL_PATH_SEPARATOR;

	StringRef p(path);

	while (p.size() != 0) {
		StringRef part = p.eat(separator);
		if (part.size() == 0 || (part.size() == 1 && part[0] == '.'))
			continue;
		if (part == dotdot) {
			if (!finalParts.empty() && finalParts.back() != dotdot) {
				finalParts.pop_back();
				continue;
			}
			if (absolute) {
				continue;
			}
		}
		finalParts.push_back(part);
	}

	std::string result;
	result.reserve(PATH_MAX);
	if (absolute) {
		result.append(1, CANONICAL_PATH_SEPARATOR);
	}

	for (int i = 0; i < finalParts.size(); ++i) {
		if (i != 0) {
			result.append(1, CANONICAL_PATH_SEPARATOR);
		}
		result.append((const char*)finalParts[i].begin(), finalParts[i].size());
	}

	return result.empty() ? "." : result;
}

std::string popPath(const std::string& path) {
	int i = path.size() - 1;
	// Skip over any trailing separators
	while (i >= 0 && path[i] == CANONICAL_PATH_SEPARATOR) {
		--i;
	}
	// Skip over non separators
	while (i >= 0 && path[i] != CANONICAL_PATH_SEPARATOR) {
		--i;
	}
	// Skip over trailing separators again
	bool foundSeparator = false;
	while (i >= 0 && path[i] == CANONICAL_PATH_SEPARATOR) {
		--i;
		foundSeparator = true;
	}

	if (foundSeparator) {
		++i;
	} else {
		// If absolute then we popped off the only path component so return "/"
		if (!path.empty() && path.front() == CANONICAL_PATH_SEPARATOR) {
			return "/";
		}
	}
	return path.substr(0, i + 1);
}

std::string abspath(std::string const& path_, bool resolveLinks, bool mustExist) {
	if (path_.empty()) {
		Error e = platform_error();
		Severity sev = e.code() == error_code_io_error ? SevError : SevWarnAlways;
		TraceEvent(sev, "AbsolutePathError").error(e).detail("Path", path_);
		throw e;
	}
	std::string path = path_.back() == '\\' ? path_.substr(0, path_.size() - 1) : path_;
	// Returns an absolute path canonicalized to use only CANONICAL_PATH_SEPARATOR
	INJECT_FAULT(platform_error, "abspath"); // abspath failed

	if (!resolveLinks) {
		// TODO:  Not resolving symbolic links does not yet behave well on Windows because of drive letters
		// and network names, so it's not currently allowed here (but it is allowed in fdbmonitor which is unix-only)
		ASSERT(false);
		// Treat paths starting with ~ or separator as absolute, meaning they shouldn't be appended to the current
		// working dir
		bool absolute = !path.empty() && (path[0] == CANONICAL_PATH_SEPARATOR || path[0] == '~');
		std::string clean = cleanPath(absolute ? path : joinPath(platform::getWorkingDirectory(), path));
		if (mustExist && !fileExists(clean)) {
			Error e = systemErrorCodeToError();
			Severity sev = e.code() == error_code_io_error ? SevError : SevWarnAlways;
			TraceEvent(sev, "AbsolutePathError").error(e).detail("Path", path).GetLastError();
			throw e;
		}
		return clean;
	}

#ifdef _WIN32
	char nameBuffer[MAX_PATH];
	if (!GetFullPathName(path.c_str(), MAX_PATH, nameBuffer, nullptr) || (mustExist && !fileExists(nameBuffer))) {
		Error e = systemErrorCodeToError();
		Severity sev = e.code() == error_code_io_error ? SevError : SevWarnAlways;
		TraceEvent(sev, "AbsolutePathError").error(e).detail("Path", path).GetLastError();
		throw e;
	}
	// Not totally obvious from the help whether GetFullPathName canonicalizes slashes, so let's do it...
	for (char* x = nameBuffer; *x; x++)
		if (*x == '/')
			*x = CANONICAL_PATH_SEPARATOR;
	return nameBuffer;
#elif (defined(__linux__) || defined(__APPLE__) || defined(__FreeBSD__))
	char result[PATH_MAX];
	// Must resolve links, so first try realpath on the whole thing
	const char* r = realpath(path.c_str(), result);
	if (r == nullptr) {
		// If the error was ENOENT and the path doesn't have to exist,
		// try to resolve symlinks in progressively shorter prefixes of the path
		if (errno == ENOENT && !mustExist) {
			std::string prefix = popPath(path);
			std::string suffix = path.substr(prefix.size());
			if (prefix.empty() && (suffix.empty() || suffix[0] != '~')) {
				prefix = ".";
			}
			if (!prefix.empty()) {
				return cleanPath(joinPath(abspath(prefix, true, false), suffix));
			}
		}
		Error e = systemErrorCodeToError();
		Severity sev = e.code() == error_code_io_error ? SevError : SevWarnAlways;
		TraceEvent(sev, "AbsolutePathError").error(e).detail("Path", path).GetLastError();
		throw e;
	}
	return std::string(r);
#else
#error Port me!
#endif
}

std::string parentDirectory(std::string const& path, bool resolveLinks, bool mustExist) {
	return popPath(abspath(path, resolveLinks, mustExist));
}

std::string basename(std::string const& filename) {
	auto abs = abspath(filename);
	size_t sep = abs.find_last_of(CANONICAL_PATH_SEPARATOR);
	if (sep == std::string::npos)
		return filename;
	return abs.substr(sep + 1);
}

std::string getUserHomeDirectory() {
#if defined(__unixish__)
	const char* ret = getenv("HOME");
	if (!ret) {
		if (struct passwd* pw = getpwuid(getuid())) {
			ret = pw->pw_dir;
		}
	}
	return ret;
#elif defined(_WIN32)
	TCHAR szPath[MAX_PATH];
	if (SHGetFolderPath(nullptr, CSIDL_PROFILE, nullptr, 0, szPath) != S_OK) {
		TraceEvent(SevError, "GetUserHomeDirectory").GetLastError();
		throw platform_error();
	}
	std::string path(szPath);
	return path;
#else
#error Port me!
#endif
}

#ifdef _WIN32
#define FILE_ATTRIBUTE_DATA DWORD

bool acceptFile(FILE_ATTRIBUTE_DATA fileAttributes, std::string const& name, std::string const& extension) {
	return !(fileAttributes & FILE_ATTRIBUTE_DIRECTORY) && StringRef(name).endsWith(extension);
}

bool acceptDirectory(FILE_ATTRIBUTE_DATA fileAttributes, std::string const& name, std::string const& extension) {
	return (fileAttributes & FILE_ATTRIBUTE_DIRECTORY) != 0;
}

ACTOR Future<std::vector<std::string>> findFiles(std::string directory,
                                                 std::string extension,
                                                 bool directoryOnly,
                                                 bool async) {
	INJECT_FAULT(platform_error, "findFiles"); // findFiles failed (Win32)
	state std::vector<std::string> result;
	state int64_t tsc_begin = timestampCounter();

	state WIN32_FIND_DATA fd;
	state HANDLE h = FindFirstFile((directory + "/*" + extension).c_str(), &fd);
	if (h == INVALID_HANDLE_VALUE) {
		if (GetLastError() != ERROR_FILE_NOT_FOUND && GetLastError() != ERROR_PATH_NOT_FOUND) {
			TraceEvent(SevError, "FindFirstFile")
			    .detail("Directory", directory)
			    .detail("Extension", extension)
			    .GetLastError();
			throw platform_error();
		}
	} else {
		loop {
			std::string name = fd.cFileName;
			if ((directoryOnly && acceptDirectory(fd.dwFileAttributes, name, extension)) ||
			    (!directoryOnly && acceptFile(fd.dwFileAttributes, name, extension))) {
				result.push_back(name);
			}
			if (!FindNextFile(h, &fd))
				break;
			if (async && timestampCounter() - tsc_begin > FLOW_KNOBS->TSC_YIELD_TIME && !g_network->isSimulated()) {
				wait(yield());
				tsc_begin = timestampCounter();
			}
		}
		if (GetLastError() != ERROR_NO_MORE_FILES) {
			TraceEvent(SevError, "FindNextFile")
			    .detail("Directory", directory)
			    .detail("Extension", extension)
			    .GetLastError();
			FindClose(h);
			throw platform_error();
		}
		FindClose(h);
	}
	std::sort(result.begin(), result.end());
	return result;
}

#elif (defined(__linux__) || defined(__APPLE__) || defined(__FreeBSD__))
#define FILE_ATTRIBUTE_DATA mode_t

bool acceptFile(FILE_ATTRIBUTE_DATA fileAttributes, std::string const& name, std::string const& extension) {
	return S_ISREG(fileAttributes) && StringRef(name).endsWith(extension);
}

bool acceptDirectory(FILE_ATTRIBUTE_DATA fileAttributes, std::string const& name, std::string const& extension) {
	return S_ISDIR(fileAttributes);
}

ACTOR Future<std::vector<std::string>> findFiles(std::string directory,
                                                 std::string extension,
                                                 bool directoryOnly,
                                                 bool async) {
	INJECT_FAULT(platform_error, "findFiles"); // findFiles failed
	state std::vector<std::string> result;
	state int64_t tsc_begin = timestampCounter();

	state DIR* dip = nullptr;

	if ((dip = opendir(directory.c_str())) != nullptr) {
		loop {
			struct dirent* dit;
			dit = readdir(dip);
			if (dit == nullptr) {
				break;
			}
			std::string name(dit->d_name);
			struct stat buf;
			if (stat(joinPath(directory, name).c_str(), &buf)) {
				bool isError = errno != ENOENT;
				TraceEvent(isError ? SevError : SevWarn, "StatFailed")
				    .detail("Directory", directory)
				    .detail("Extension", extension)
				    .detail("Name", name)
				    .GetLastError();
				if (isError)
					throw platform_error();
				else
					continue;
			}

			if ((directoryOnly && acceptDirectory(buf.st_mode, name, extension)) ||
			    (!directoryOnly && acceptFile(buf.st_mode, name, extension))) {
				result.push_back(name);
			}
			if (async && timestampCounter() - tsc_begin > FLOW_KNOBS->TSC_YIELD_TIME && !g_network->isSimulated()) {
				wait(yield());
				tsc_begin = timestampCounter();
			}
		}

		closedir(dip);
	}
	std::sort(result.begin(), result.end());
	return result;
}

#else
#error Port me!
#endif

namespace platform {

std::vector<std::string> listFiles(std::string const& directory, std::string const& extension) {
	return findFiles(directory, extension, false /* directoryOnly */, false).get();
}

Future<std::vector<std::string>> listFilesAsync(std::string const& directory, std::string const& extension) {
	return findFiles(directory, extension, false /* directoryOnly */, true);
}

std::vector<std::string> listDirectories(std::string const& directory) {
	return findFiles(directory, "", true /* directoryOnly */, false).get();
}

Future<std::vector<std::string>> listDirectoriesAsync(std::string const& directory) {
	return findFiles(directory, "", true /* directoryOnly */, true);
}

void findFilesRecursively(std::string const& path, std::vector<std::string>& out) {
	// Add files to output, prefixing path
	std::vector<std::string> files = platform::listFiles(path);
	for (auto const& f : files)
		out.push_back(joinPath(path, f));

	// Recurse for directories
	std::vector<std::string> directories = platform::listDirectories(path);
	for (auto const& dir : directories) {
		if (dir != "." && dir != "..")
			findFilesRecursively(joinPath(path, dir), out);
	}
}

ACTOR Future<Void> findFilesRecursivelyAsync(std::string path, std::vector<std::string>* out) {
	// Add files to output, prefixing path
	state std::vector<std::string> files = wait(listFilesAsync(path, ""));
	for (auto const& f : files)
		out->push_back(joinPath(path, f));

	// Recurse for directories
	state std::vector<std::string> directories = wait(listDirectoriesAsync(path));
	for (auto const& dir : directories) {
		if (dir != "." && dir != "..")
			wait(findFilesRecursivelyAsync(joinPath(path, dir), out));
	}
	return Void();
}

} // namespace platform

void threadSleep(double seconds) {
#ifdef _WIN32
	Sleep((DWORD)(seconds * 1e3));
#elif (defined(__linux__) || defined(__APPLE__) || defined(__FreeBSD__))
	struct timespec req, rem;

	req.tv_sec = seconds;
	req.tv_nsec = (seconds - req.tv_sec) * 1e9L;

	while (nanosleep(&req, &rem) == -1 && errno == EINTR) {
		req.tv_sec = rem.tv_sec;
		req.tv_nsec = rem.tv_nsec;
	}
#else
#error Port me!
#endif
}

void threadYield() {
#ifdef _WIN32
	Sleep(0);
#elif defined(__unixish__)
	sched_yield();
#else
#error Port me!
#endif
}

namespace platform {

void makeTemporary(const char* filename) {
#ifdef _WIN32
	SetFileAttributes(filename, FILE_ATTRIBUTE_TEMPORARY);
#endif
}

void setCloseOnExec(int fd) {
#if defined(__unixish__)
	int options = fcntl(fd, F_GETFD);
	if (options != -1) {
		options = fcntl(fd, F_SETFD, options | FD_CLOEXEC);
	}
	if (options == -1) {
		TraceEvent(SevWarnAlways, "PlatformSetCloseOnExecError").suppressFor(60).GetLastError();
	}
#endif
}

} // namespace platform

#ifdef _WIN32
THREAD_HANDLE startThread(void (*func)(void*), void* arg, int stackSize, const char* name) {
	return (void*)_beginthread(func, stackSize, arg);
}
#elif (defined(__linux__) || defined(__APPLE__) || defined(__FreeBSD__))
THREAD_HANDLE startThread(void* (*func)(void*), void* arg, int stackSize, const char* name) {
	pthread_t t;
	pthread_attr_t attr;

	pthread_attr_init(&attr);
	if (stackSize != 0) {
		if (pthread_attr_setstacksize(&attr, stackSize) != 0) {
			// If setting the stack size fails the default stack size will be used, so failure to set
			// the stack size is treated as a warning.
			// Logging a trace event here is a bit risky because startThread() could be used early
			// enough that TraceEvent can't be used yet, though currently it is not used with a nonzero
			// stack size that early in execution.
			TraceEvent(SevWarnAlways, "StartThreadInvalidStackSize").detail("StackSize", stackSize);
		};
	}

	pthread_create(&t, &attr, func, arg);
	pthread_attr_destroy(&attr);

#if defined(__linux__)
	if (name != nullptr) {
		// TODO: Should this just truncate?
		int retVal = pthread_setname_np(t, name);
		if (!retVal)
			return t;
		// In simulation and unit testing a thread may return before the name can be set, this will
		// return ENOENT or ESRCH. We'll log when ENOENT or ESRCH is encountered and continue, otherwise we'll log and
		// throw a platform_error.
		if (errno == ENOENT || errno == ESRCH) {
			TraceEvent(SevWarn, "PthreadSetNameNp").detail("Name", name).detail("ReturnCode", retVal).GetLastError();
		} else {
			TraceEvent(SevError, "PthreadSetNameNp").detail("Name", name).detail("ReturnCode", retVal).GetLastError();
			throw platform_error();
		}
	}
#endif

	return t;
}
#else
#error Port me!
#endif

void waitThread(THREAD_HANDLE thread) {
#ifdef _WIN32
	WaitForSingleObject(thread, INFINITE);
#elif (defined(__linux__) || defined(__APPLE__) || defined(__FreeBSD__))
	pthread_join(thread, nullptr);
#else
#error Port me!
#endif
}

void setThreadPriority(int pri) {
#ifdef __linux__
	int tid = syscall(SYS_gettid);
	setpriority(PRIO_PROCESS, tid, pri);
#elif defined(_WIN32)
#endif
}

bool fileExists(std::string const& filename) {
	FILE* f = fopen(filename.c_str(), "rb" FOPEN_CLOEXEC_MODE);
	if (!f)
		return false;
	fclose(f);
	return true;
}

bool directoryExists(std::string const& path) {
#ifdef _WIN32
	DWORD bits = ::GetFileAttributes(path.c_str());
	return bits != INVALID_FILE_ATTRIBUTES && (bits & FILE_ATTRIBUTE_DIRECTORY);
#else
	DIR* d = opendir(path.c_str());
	if (d == nullptr)
		return false;
	closedir(d);
	return true;
#endif
}

int64_t fileSize(std::string const& filename) {
#ifdef _WIN32
	struct _stati64 file_status;
	if (_stati64(filename.c_str(), &file_status) != 0)
		return 0;
	else
		return file_status.st_size;
#elif (defined(__linux__) || defined(__APPLE__) || defined(__FreeBSD__))
	struct stat file_status;
	if (stat(filename.c_str(), &file_status) != 0)
		return 0;
	else
		return file_status.st_size;
#else
#error Port me!
#endif
}

size_t readFileBytes(std::string const& filename, uint8_t* buff, size_t len) {
	std::fstream ifs(filename, std::fstream::in | std::fstream::binary);
	if (!ifs.good()) {
		TraceEvent("ileBytes_FileOpenError").detail("Filename", filename).GetLastError();
		throw io_error();
	}

	size_t bytesRead = len;
	ifs.seekg(0, std::fstream::beg);
	ifs.read((char*)buff, len);
	if (!ifs) {
		bytesRead = ifs.gcount();
		TraceEvent("ReadFileBytes_ShortRead")
		    .detail("Filename", filename)
		    .detail("Requested", len)
		    .detail("Actual", bytesRead);
	}

	return bytesRead;
}

std::string readFileBytes(std::string const& filename, int maxSize) {
	if (!fileExists(filename)) {
		TraceEvent("ReadFileBytes_FileNotFound").detail("Filename", filename);
		throw file_not_found();
	}

	size_t size = fileSize(filename);
	if (size > maxSize) {
		TraceEvent("ReadFileBytes_FileTooLarge").detail("Filename", filename);
		throw file_too_large();
	}

	std::string ret;
	ret.resize(size);
	readFileBytes(filename, (uint8_t*)ret.data(), size);

	return ret;
}

void writeFileBytes(std::string const& filename, const uint8_t* data, size_t count) {
	std::ofstream ofs(filename, std::fstream::out | std::fstream::binary);
	if (!ofs.good()) {
		TraceEvent("WriteFileBytes_FileOpenError").detail("Filename", filename).GetLastError();
		throw io_error();
	}

	ofs.write((const char*)data, count);
}

void writeFile(std::string const& filename, std::string const& content) {
	writeFileBytes(filename, (const uint8_t*)(content.c_str()), content.size());
}

namespace platform {

bool getEnvironmentVar(const char* name, std::string& value) {
#if defined(__unixish__)
	char* val = getenv(name);
	if (val) {
		value = std::string(val);
		return true;
	}
	return false;
#elif defined(_WIN32)
	int len = GetEnvironmentVariable(name, nullptr, 0);
	if (len == 0) {
		if (GetLastError() == ERROR_ENVVAR_NOT_FOUND) {
			return false;
		}
		TraceEvent(SevError, "GetEnvironmentVariable").detail("Name", name).GetLastError();
		throw platform_error();
	}
	value.resize(len);
	int rc = GetEnvironmentVariable(name, &value[0], len);
	if (rc + 1 != len) {
		TraceEvent(SevError, "WrongEnvVarLength").detail("ExpectedLength", len).detail("ReceivedLength", rc + 1);
		throw platform_error();
	}
	value.resize(len - 1);
	return true;
#else
#error Port me!
#endif
}

int setEnvironmentVar(const char* name, const char* value, int overwrite) {
#if defined(_WIN32)
	int errcode = 0;
	if (!overwrite) {
		size_t envsize = 0;
		errcode = getenv_s(&envsize, nullptr, 0, name);
		if (errcode || envsize)
			return errcode;
	}
	return _putenv_s(name, value);
#else
	return setenv(name, value, overwrite);
#endif
}

#if defined(_WIN32)
#define getcwd(buf, maxlen) _getcwd(buf, maxlen)
#endif
std::string getWorkingDirectory() {
	char* buf;
	if ((buf = getcwd(nullptr, 0)) == nullptr) {
		TraceEvent(SevWarnAlways, "GetWorkingDirectoryError").GetLastError();
		throw platform_error();
	}
	std::string result(buf);
	free(buf);
	return result;
}

} // namespace platform

extern std::string format(const char* form, ...);

namespace platform {
std::string getDefaultConfigPath() {
#ifdef _WIN32
	TCHAR szPath[MAX_PATH];
	if (SHGetFolderPath(nullptr, CSIDL_COMMON_APPDATA, nullptr, 0, szPath) != S_OK) {
		TraceEvent(SevError, "WindowsAppDataError").GetLastError();
		throw platform_error();
	}
	std::string _filepath(szPath);
	return _filepath + "\\foundationdb";
#elif defined(__linux__)
	return "/etc/foundationdb";
#elif defined(__APPLE__) || defined(__FreeBSD__)
	return "/usr/local/etc/foundationdb";
#else
#error Port me!
#endif
}

std::string getDefaultClusterFilePath() {
	return joinPath(getDefaultConfigPath(), "fdb.cluster");
}
} // namespace platform

#ifdef ALLOC_INSTRUMENTATION
#define TRACEALLOCATOR(size)                                                                                           \
	TraceEvent("MemSample")                                                                                            \
	    .detail("Count", FastAllocator<size>::getApproximateMemoryUnused() / size)                                     \
	    .detail("TotalSize", FastAllocator<size>::getApproximateMemoryUnused())                                        \
	    .detail("SampleCount", 1)                                                                                      \
	    .detail("Hash", "FastAllocatedUnused" #size)                                                                   \
	    .detail("Bt", "na")
#ifdef __linux__
#include <cxxabi.h>
#endif
uint8_t* g_extra_memory;
#endif

namespace platform {

void outOfMemory() {
#ifdef ALLOC_INSTRUMENTATION
	delete[] g_extra_memory;
	std::vector<std::pair<std::string, const char*>> typeNames;
	for (auto i = allocInstr.begin(); i != allocInstr.end(); ++i) {
		std::string s;
#ifdef __linux__
		char* demangled = abi::__cxa_demangle(i->first, nullptr, nullptr, nullptr);
		if (demangled) {
			s = demangled;
			if (StringRef(s).startsWith("(anonymous namespace)::"_sr))
				s = s.substr("(anonymous namespace)::"_sr.size());
			free(demangled);
		} else
			s = i->first;
#else
		s = i->first;
		if (StringRef(s).startsWith("class `anonymous namespace'::"_sr))
			s = s.substr("class `anonymous namespace'::"_sr.size());
		else if (StringRef(s).startsWith("class "_sr))
			s = s.substr("class "_sr.size());
		else if (StringRef(s).startsWith("struct "_sr))
			s = s.substr("struct "_sr.size());
#endif
		typeNames.emplace_back(s, i->first);
	}
	std::sort(typeNames.begin(), typeNames.end());
	for (int i = 0; i < typeNames.size(); i++) {
		const char* n = typeNames[i].second;
		auto& f = allocInstr[n];
		if (f.maxAllocated > 10000)
			TraceEvent("AllocInstrument")
			    .detail("CurrentAlloc", f.allocCount - f.deallocCount)
			    .detail("Name", typeNames[i].first.c_str());
	}

	std::unordered_map<uint32_t, BackTraceAccount> traceCounts;
	size_t memSampleSize;
	memSample_entered = true;
	{
		ThreadSpinLockHolder holder(memLock);
		traceCounts = backTraceLookup;
		memSampleSize = memSample.size();
	}
	memSample_entered = false;

	TraceEvent("MemSampleSummary")
	    .detail("InverseByteSampleRatio", SAMPLE_BYTES)
	    .detail("MemorySamples", memSampleSize)
	    .detail("BackTraces", traceCounts.size());

	for (auto i = traceCounts.begin(); i != traceCounts.end(); ++i) {
		char buf[1024];
		std::vector<void*>* frames = i->second.backTrace;
		std::string backTraceStr;
#if defined(_WIN32)
		for (int j = 1; j < frames->size(); j++) {
			_snprintf(buf, 1024, "%p ", frames->at(j));
			backTraceStr += buf;
		}
#else
		backTraceStr = format_backtrace(&(*frames)[0], frames->size());
#endif
		TraceEvent("MemSample")
		    .detail("Count", (int64_t)i->second.count)
		    .detail("TotalSize", i->second.totalSize)
		    .detail("SampleCount", i->second.sampleCount)
		    .detail("Hash", format("%lld", i->first))
		    .detail("Bt", backTraceStr);
	}

	TraceEvent("MemSample")
	    .detail("Count", traceCounts.size())
	    .detail("TotalSize", traceCounts.size() * ((int)(sizeof(uint32_t) + sizeof(size_t) + sizeof(size_t))))
	    .detail("SampleCount", traceCounts.size())
	    .detail("Hash", "backTraces")
	    .detail("Bt", "na");

	TraceEvent("MemSample")
	    .detail("Count", memSampleSize)
	    .detail("TotalSize", memSampleSize * ((int)(sizeof(void*) + sizeof(uint32_t) + sizeof(size_t))))
	    .detail("SapmleCount", memSampleSize)
	    .detail("Hash", "memSamples")
	    .detail("Bt", "na");
	TRACEALLOCATOR(16);
	TRACEALLOCATOR(32);
	TRACEALLOCATOR(64);
	TRACEALLOCATOR(96);
	TRACEALLOCATOR(128);
	TRACEALLOCATOR(256);
	TRACEALLOCATOR(512);
	TRACEALLOCATOR(1024);
	TRACEALLOCATOR(2048);
	TRACEALLOCATOR(4096);
	TRACEALLOCATOR(8192);
	g_traceBatch.dump();
#endif

	criticalError(FDB_EXIT_NO_MEM, "OutOfMemory", "Out of memory");
}

// Because the lambda used with nftw below cannot capture
int __eraseDirectoryRecursiveCount;

int eraseDirectoryRecursive(std::string const& dir) {
	__eraseDirectoryRecursiveCount = 0;
#ifdef _WIN32
	system(("rd /s /q \"" + dir + "\"").c_str());
#elif defined(__linux__) || defined(__APPLE__) || defined(__FreeBSD__)
	int error = nftw(
	    dir.c_str(),
	    [](const char* fpath, const struct stat* sb, int typeflag, struct FTW* ftwbuf) -> int {
		    int r = remove(fpath);
		    if (r == 0)
			    ++__eraseDirectoryRecursiveCount;
		    return r;
	    },
	    64,
	    FTW_DEPTH | FTW_PHYS);
	/* Looks like calling code expects this to continue silently if
	   the directory we're deleting doesn't exist in the first
	   place */
	if (error && errno != ENOENT) {
		Error e = systemErrorCodeToError();
		TraceEvent(SevError, "EraseDirectoryRecursiveError").error(e).detail("Directory", dir).GetLastError();
		throw e;
	}
#else
#error Port me!
#endif
	// INJECT_FAULT( platform_error, "eraseDirectoryRecursive" );
	return __eraseDirectoryRecursiveCount;
}

TmpFile::TmpFile() : filename("") {
	createTmpFile(boost::filesystem::temp_directory_path().string(), TmpFile::defaultPrefix);
}

TmpFile::TmpFile(const std::string& tmpDir) : filename("") {
	std::string dir = removeWhitespace(tmpDir);
	createTmpFile(dir, TmpFile::defaultPrefix);
}

TmpFile::TmpFile(const std::string& tmpDir, const std::string& prefix) : filename("") {
	std::string dir = removeWhitespace(tmpDir);
	createTmpFile(dir, prefix);
}

TmpFile::~TmpFile() {
	if (!filename.empty()) {
		destroyFile();
	}
}

void TmpFile::createTmpFile(const std::string_view dir, const std::string_view prefix) {
	std::string modelPattern = "%%%%-%%%%-%%%%-%%%%";
	boost::format fmter("%s/%s-%s");
	std::string modelPath = boost::str(boost::format(fmter % dir % prefix % modelPattern));
	boost::filesystem::path filePath = boost::filesystem::unique_path(modelPath);

	filename = filePath.string();

	// Create empty tmp file
	std::fstream tmpFile(filename, std::fstream::out);
	if (!tmpFile.good()) {
		TraceEvent("TmpFile_CreateFileError").detail("Filename", filename);
		throw io_error();
	}
	TraceEvent("TmpFile_CreateSuccess").detail("Filename", filename);
}

size_t TmpFile::read(uint8_t* buff, size_t len) {
	return readFileBytes(filename, buff, len);
}

void TmpFile::write(const uint8_t* buff, size_t len) {
	writeFileBytes(filename, buff, len);
}

bool TmpFile::destroyFile() {
	bool deleted = deleteFile(filename);
	if (deleted) {
		TraceEvent("TmpFileDestory_Success").detail("Filename", filename);
	} else {
		TraceEvent("TmpFileDestory_Failed").detail("Filename", filename);
	}
	return deleted;
}

} // namespace platform

extern "C" void criticalError(int exitCode, const char* type, const char* message) {
	// Be careful!  This function may be called asynchronously from a thread or in other weird conditions

	fprintf(stderr, "ERROR: %s\n", message);

	if (g_network && !g_network->isSimulated()) {
		TraceEvent ev(SevError, type);
		ev.detail("Message", message);
	}

	flushAndExit(exitCode);
}

extern void flushTraceFileVoid();

#ifdef USE_GCOV
extern "C" void __gcov_flush();
#endif

extern "C" void flushAndExit(int exitCode) {
	flushTraceFileVoid();
	fflush(stdout);
	closeTraceFile();

	// Flush all output streams. The original intent is to flush the outfile for contrib/debug_determinism.
	fflush(nullptr);

#ifdef USE_GCOV
	__gcov_flush();
#endif
#ifdef _WIN32
	// This function is documented as being asynchronous, but we suspect it might actually be synchronous in the
	// case that it is passed a handle to the current process. If not, then there may be cases where we escalate
	// to the crashAndDie call below.
	TerminateProcess(GetCurrentProcess(), exitCode);
#else
	_exit(exitCode);
#endif
	// should never reach here, but you never know
	crashAndDie();
}

#ifdef __unixish__
#include <dlfcn.h>

#ifdef __linux__
#include <link.h>
#endif

platform::ImageInfo getImageInfo(const void* symbol) {
	Dl_info info;
	platform::ImageInfo imageInfo;

#ifdef __linux__
	link_map* linkMap = nullptr;
	int res = dladdr1(symbol, &info, (void**)&linkMap, RTLD_DL_LINKMAP);
#else
	int res = dladdr(symbol, &info);
#endif

	if (res != 0) {
		imageInfo.fileName = info.dli_fname;
		std::string imageFile = basename(info.dli_fname);
		// If we have a client library that doesn't end in the appropriate extension, we will get the wrong debug
		// suffix. This should only be a cosmetic problem, though.
#ifdef __linux__
		imageInfo.offset = (void*)linkMap->l_addr;
		if (imageFile.length() >= 3 && imageFile.rfind(".so") == imageFile.length() - 3) {
			imageInfo.symbolFileName = imageFile + "-debug";
		}
#else
		imageInfo.offset = info.dli_fbase;
		if (imageFile.length() >= 6 && imageFile.rfind(".dylib") == imageFile.length() - 6) {
			imageInfo.symbolFileName = imageFile + "-debug";
		}
#endif
		else {
			imageInfo.symbolFileName = imageFile + ".debug";
		}
	}

	return imageInfo;
}

platform::ImageInfo getCachedImageInfo() {
	// The use of "getCachedImageInfo" is arbitrary and was a best guess at a good way to get the image of the
	//  most likely candidate for the "real" flow library or binary
	static platform::ImageInfo info = getImageInfo((const void*)&getCachedImageInfo);
	return info;
}

#include <execinfo.h>

namespace platform {
ImageInfo getImageInfo() {
	return getCachedImageInfo();
}

size_t raw_backtrace(void** addresses, int maxStackDepth) {
#if !defined(__APPLE__)
	// absl::GetStackTrace doesn't have an implementation for MacOS.
	return absl::GetStackTrace(addresses, maxStackDepth, 0);
#else
	return backtrace(addresses, maxStackDepth);
#endif
}

std::string format_backtrace(void** addresses, int numAddresses) {
	ImageInfo const& imageInfo = getCachedImageInfo();
#ifdef __APPLE__
	std::string s = format("atos -o %s -arch x86_64 -l %p", imageInfo.symbolFileName.c_str(), imageInfo.offset);
	for (int i = 1; i < numAddresses; i++) {
		s += format(" %p", addresses[i]);
	}
#else
	std::string s = format("addr2line -e %s -p -C -f -i", imageInfo.symbolFileName.c_str());
	for (int i = 1; i < numAddresses; i++) {
		s += format(" %p", (char*)addresses[i] - (char*)imageInfo.offset);
	}
#endif
	return s;
}

std::string get_backtrace() {
	void* addresses[50];
	size_t size = raw_backtrace(addresses, 50);
	return format_backtrace(addresses, size);
}
} // namespace platform
#else

namespace platform {
std::string get_backtrace() {
	return std::string();
}
std::string format_backtrace(void** addresses, int numAddresses) {
	return std::string();
}
ImageInfo getImageInfo() {
	return ImageInfo();
}
} // namespace platform
#endif

bool isLibraryLoaded(const char* lib_path) {
#if !defined(__linux__) && !defined(__APPLE__) && !defined(_WIN32) && !defined(__FreeBSD__)
#error Port me!
#endif

	void* dlobj = nullptr;

#if defined(__unixish__)
	dlobj = dlopen(lib_path, RTLD_NOLOAD | RTLD_LAZY);
#else
	dlobj = GetModuleHandle(lib_path);
#endif

	return dlobj != nullptr;
}

void* loadLibrary(const char* lib_path) {
#if !defined(__linux__) && !defined(__APPLE__) && !defined(_WIN32) && !defined(__FreeBSD__)
#error Port me!
#endif

	void* dlobj = nullptr;

#if defined(__unixish__)
	dlobj = dlopen(lib_path,
	               RTLD_LAZY | RTLD_LOCAL
#ifdef USE_SANITIZER // Keep alive dlopen()-ed libs for symbolized XSAN backtrace
	                   | RTLD_NODELETE
#endif
	);
	if (dlobj == nullptr) {
		TraceEvent(SevWarn, "LoadLibraryFailed").detail("Library", lib_path).detail("Error", dlerror());
	}
#else
	dlobj = LoadLibrary(lib_path);
	if (dlobj == nullptr) {
		TraceEvent(SevWarn, "LoadLibraryFailed").detail("Library", lib_path).GetLastError();
	}
#endif

	return dlobj;
}

void* loadFunction(void* lib, const char* func_name) {
	void* dlfcn = nullptr;

#if defined(__unixish__)
	dlfcn = dlsym(lib, func_name);
	if (dlfcn == nullptr) {
		TraceEvent(SevWarn, "LoadFunctionFailed").detail("Function", func_name).detail("Error", dlerror());
	}
#else
	dlfcn = GetProcAddress((HINSTANCE)lib, func_name);
	if (dlfcn == nullptr) {
		TraceEvent(SevWarn, "LoadFunctionFailed").detail("Function", func_name).GetLastError();
	}
#endif

	return dlfcn;
}

void closeLibrary(void* handle) {
#ifdef __unixish__
	dlclose(handle);
#else
	FreeLibrary(reinterpret_cast<HMODULE>(handle));
#endif
}

std::string exePath() {
#if defined(__linux__)
	std::unique_ptr<char[]> buf(new char[PATH_MAX]);
	auto len = readlink("/proc/self/exe", buf.get(), PATH_MAX);
	if (len > 0 && len < PATH_MAX) {
		buf[len] = '\0';
		return std::string(buf.get());
	} else {
		throw platform_error();
	}
#elif defined(__FreeBSD__)
	char binPath[2048];
	int mib[4];
	mib[0] = CTL_KERN;
	mib[1] = KERN_PROC;
	mib[2] = KERN_PROC_PATHNAME;
	mib[3] = -1;
	size_t len = sizeof(binPath);
	if (sysctl(mib, 4, binPath, &len, nullptr, 0) != 0) {
		binPath[0] = '\0';
		return std::string(binPath);
	} else {
		throw platform_error();
	}
#elif defined(__APPLE__)
	uint32_t bufSize = 1024;
	std::unique_ptr<char[]> buf(new char[bufSize]);
	while (true) {
		auto res = _NSGetExecutablePath(buf.get(), &bufSize);
		if (res == -1) {
			buf.reset(new char[bufSize]);
		} else {
			return std::string(buf.get());
		}
	}
#elif defined(_WIN32)
	DWORD bufSize = 1024;
	std::unique_ptr<char[]> buf(new char[bufSize]);
	while (true) {
		auto s = GetModuleFileName(nullptr, buf.get(), bufSize);
		if (s >= 0) {
			if (GetLastError() == ERROR_INSUFFICIENT_BUFFER) {
				bufSize *= 2;
				buf.reset(new char[bufSize]);
				continue;
			}
			return std::string(buf.get());
		} else {
			throw platform_error();
		}
	}
#else
#error Port me!
#endif
}

void platformInit() {
#ifdef WIN32
	_set_FMA3_enable(
	    0); // Workaround for VS 2013 code generation bug. See
	        // https://connect.microsoft.com/VisualStudio/feedback/details/811093/visual-studio-2013-rtm-c-x64-code-generation-bug-for-avx2-instructions
#endif
#ifdef __linux__
	struct timespec ts;
	if (clock_gettime(CLOCK_MONOTONIC, &ts) != 0) {
		criticalError(FDB_EXIT_ERROR,
		              "MonotonicTimeUnavailable",
		              "clock_gettime(CLOCK_MONOTONIC, ...) returned an error. Check your kernel and glibc versions.");
	}
#endif
}

std::vector<std::function<void()>> g_crashHandlerCallbacks;

void registerCrashHandlerCallback(void (*f)()) {
	g_crashHandlerCallbacks.push_back(f);
}

// The crashHandler function is registered to handle signals before the process terminates.
// Basic information about the crash is printed/traced, and stdout and trace events are flushed.
void crashHandler(int sig) {
#ifdef __linux__
	// Pretty much all of this handler is risking undefined behavior and hangs,
	//  but the idea is that we're about to crash anyway...
	std::string backtrace = platform::get_backtrace();

	bool error = (sig != SIGUSR2 && sig != SIGTERM);

	StreamCipherKey::cleanup();
	StreamCipher::cleanup();

	for (auto& f : g_crashHandlerCallbacks) {
		f();
	}

	fprintf(error ? stderr : stdout, "SIGNAL: %s (%d)\n", strsignal(sig), sig);
	if (error) {
		fprintf(stderr, "Trace: %s\n", backtrace.c_str());
	}

	fflush(stdout);
	{
		TraceEvent te(error ? SevError : SevInfo, error ? "Crash" : "ProcessTerminated");
		te.detail("Signal", sig).detail("Name", strsignal(sig)).detail("Trace", backtrace);
		if (error) {
			te.setErrorKind(ErrorKind::BugDetected);
		}
	}
	flushTraceFileVoid();

#ifdef USE_GCOV
	__gcov_flush();
#endif

	struct sigaction sa;
	sa.sa_handler = SIG_DFL;
	if (sigemptyset(&sa.sa_mask)) {
		int err = errno;
		fprintf(stderr, "sigemptyset failed: %s\n", strerror(err));
		_exit(sig + 128);
	}
	sa.sa_flags = 0;
	if (sigaction(sig, &sa, nullptr)) {
		int err = errno;
		fprintf(stderr, "sigaction failed: %s\n", strerror(err));
		_exit(sig + 128);
	}
	if (kill(getpid(), sig)) {
		int err = errno;
		fprintf(stderr, "kill failed: %s\n", strerror(err));
		_exit(sig + 128);
	}
	// Rely on kill to end the process
#else
	// No crash handler for other platforms!
#endif
}

void registerCrashHandler() {
#ifdef __linux__
	// For these otherwise fatal errors, attempt to log a trace of
	// what was happening and then exit
	struct sigaction action;
	action.sa_handler = crashHandler;
	sigfillset(&action.sa_mask);
	action.sa_flags = 0;

	sigaction(SIGILL, &action, nullptr);
	sigaction(SIGFPE, &action, nullptr);
	sigaction(SIGSEGV, &action, nullptr);
	sigaction(SIGBUS, &action, nullptr);
	sigaction(SIGUSR2, &action, nullptr);
	sigaction(SIGTERM, &action, nullptr);
#else
	// No crash handler for other platforms!
#endif
}

#ifdef __linux__
extern volatile void** net2backtraces;
extern volatile size_t net2backtraces_offset;
extern volatile size_t net2backtraces_max;
extern volatile bool net2backtraces_overflow;
extern volatile int net2backtraces_count;
extern std::atomic<int64_t> net2RunLoopIterations;
extern std::atomic<int64_t> net2RunLoopSleeps;
extern void initProfiling();

std::atomic<double> checkThreadTime;
#endif

volatile thread_local bool profileThread = false;
volatile thread_local int profilingEnabled = 1;

volatile thread_local int64_t numProfilesDeferred = 0;
volatile thread_local int64_t numProfilesOverflowed = 0;
volatile thread_local int64_t numProfilesCaptured = 0;
volatile thread_local bool profileRequested = false;

int64_t getNumProfilesDeferred() {
	return numProfilesDeferred;
}

int64_t getNumProfilesOverflowed() {
	return numProfilesOverflowed;
}

int64_t getNumProfilesCaptured() {
	return numProfilesCaptured;
}

void profileHandler(int sig) {
#ifdef __linux__
	if (!profileThread) {
		return;
	}

	if (!profilingEnabled) {
		profileRequested = true;
		++numProfilesDeferred;
		return;
	}

	++net2backtraces_count;

	if (!net2backtraces || net2backtraces_max - net2backtraces_offset < 50) {
		++numProfilesOverflowed;
		net2backtraces_overflow = true;
		return;
	}

	++numProfilesCaptured;

	// We are casting away the volatile-ness of the backtrace array, but we believe that should be reasonably safe in
	// the signal handler
	ProfilingSample* ps =
	    const_cast<ProfilingSample*>((volatile ProfilingSample*)(net2backtraces + net2backtraces_offset));

	// We can only read the check thread time in a signal handler if the atomic is lock free.
	// We can't get the time from a timer() call because it's not signal safe.
	ps->timestamp = checkThreadTime.is_lock_free() ? checkThreadTime.load() : 0;

	// SOMEDAY: should we limit the maximum number of frames from backtrace beyond just available space?
	size_t size = backtrace(ps->frames, net2backtraces_max - net2backtraces_offset - 2);

	ps->length = size;

	net2backtraces_offset += size + 2;
#else
	// No slow task profiling for other platforms!
#endif
}

void setProfilingEnabled(int enabled) {
#ifdef __linux__
	if (profileThread && enabled && !profilingEnabled && profileRequested) {
		profilingEnabled = true;
		profileRequested = false;
		pthread_kill(pthread_self(), SIGPROF);
	} else {
		profilingEnabled = enabled;
	}
#else
	// No profiling for other platforms!
#endif
}

void* checkThread(void* arg) {
#ifdef __linux__
	pthread_t mainThread = *(pthread_t*)arg;
	free(arg);

	int64_t lastRunLoopIterations = net2RunLoopIterations.load();
	int64_t lastRunLoopSleeps = net2RunLoopSleeps.load();

	double slowTaskStart = 0;
	double lastSlowTaskSignal = 0;
	double lastSaturatedSignal = 0;
	double lastSlowTaskBlockedLog = 0;

	const double minSlowTaskLogInterval =
	    std::max(FLOW_KNOBS->SLOWTASK_PROFILING_LOG_INTERVAL, FLOW_KNOBS->RUN_LOOP_PROFILING_INTERVAL);
	const double minSaturationLogInterval =
	    std::max(FLOW_KNOBS->SATURATION_PROFILING_LOG_INTERVAL, FLOW_KNOBS->RUN_LOOP_PROFILING_INTERVAL);

	double slowTaskLogInterval = minSlowTaskLogInterval;
	double saturatedLogInterval = minSaturationLogInterval;

	while (true) {
		threadSleep(FLOW_KNOBS->RUN_LOOP_PROFILING_INTERVAL);

		int64_t currentRunLoopIterations = net2RunLoopIterations.load();
		int64_t currentRunLoopSleeps = net2RunLoopSleeps.load();

		bool slowTask = lastRunLoopIterations == currentRunLoopIterations;
		bool saturated = lastRunLoopSleeps == currentRunLoopSleeps;

		if (slowTask) {
			double t = timer();
			bool newSlowTask = lastSlowTaskSignal == 0;

			if (newSlowTask) {
				slowTaskStart = t;
			} else if (t - std::max(slowTaskStart, lastSlowTaskBlockedLog) > FLOW_KNOBS->SLOWTASK_BLOCKED_INTERVAL) {
				lastSlowTaskBlockedLog = t;
				// When this gets logged, it will be with a current timestamp (using timer()). If the network thread
				// unblocks, it will log any slow task related events at an earlier timestamp. That means the order of
				// events during this sequence will not match their timestamp order.
				TraceEvent(SevWarnAlways, "RunLoopBlocked").detail("Duration", t - slowTaskStart);
			}

			if (newSlowTask || t - lastSlowTaskSignal >= slowTaskLogInterval) {
				if (lastSlowTaskSignal > 0) {
					slowTaskLogInterval = std::min(FLOW_KNOBS->SLOWTASK_PROFILING_MAX_LOG_INTERVAL,
					                               FLOW_KNOBS->SLOWTASK_PROFILING_LOG_BACKOFF * slowTaskLogInterval);
				}

				lastSlowTaskSignal = t;
				checkThreadTime.store(lastSlowTaskSignal);
				pthread_kill(mainThread, SIGPROF);
			}
		} else {
			slowTaskStart = 0;
			lastSlowTaskSignal = 0;
			lastRunLoopIterations = currentRunLoopIterations;
			slowTaskLogInterval = minSlowTaskLogInterval;
		}

		if (saturated) {
			double t = timer();
			if (lastSaturatedSignal == 0 || t - lastSaturatedSignal >= saturatedLogInterval) {
				if (lastSaturatedSignal > 0) {
					saturatedLogInterval =
					    std::min(FLOW_KNOBS->SATURATION_PROFILING_MAX_LOG_INTERVAL,
					             FLOW_KNOBS->SATURATION_PROFILING_LOG_BACKOFF * saturatedLogInterval);
				}

				lastSaturatedSignal = t;

				if (!slowTask) {
					checkThreadTime.store(lastSaturatedSignal);
					pthread_kill(mainThread, SIGPROF);
				}
			}
		} else {
			lastSaturatedSignal = 0;
			lastRunLoopSleeps = currentRunLoopSleeps;
			saturatedLogInterval = minSaturationLogInterval;
		}
	}
	return nullptr;
#else
	// No slow task profiling for other platforms!
	return nullptr;
#endif
}

#if defined(DTRACE_PROBES)
void fdb_probe_actor_create(const char* name, unsigned long id) {
	FDB_TRACE_PROBE(actor_create, name, id);
}
void fdb_probe_actor_destroy(const char* name, unsigned long id) {
	FDB_TRACE_PROBE(actor_destroy, name, id);
}
void fdb_probe_actor_enter(const char* name, unsigned long id, int index) {
	FDB_TRACE_PROBE(actor_enter, name, id, index);
}
void fdb_probe_actor_exit(const char* name, unsigned long id, int index) {
	FDB_TRACE_PROBE(actor_exit, name, id, index);
}
#endif

void throwExecPathError(Error e, char path[]) {
	Severity sev = e.code() == error_code_io_error ? SevError : SevWarnAlways;
	TraceEvent(sev, "GetPathError").error(e).detail("Path", path);
	throw e;
}

std::string getExecPath() {
	char path[1024];
	uint32_t size = sizeof(path);
#if defined(__APPLE__)
	if (_NSGetExecutablePath(path, &size) == 0) {
		return std::string(path);
	} else {
		throwExecPathError(platform_error(), path);
	}
#elif defined(__linux__)
	ssize_t len = ::readlink("/proc/self/exe", path, size);
	if (len != -1) {
		path[len] = '\0';
		return std::string(path);
	} else {
		throwExecPathError(platform_error(), path);
	}
#elif defined(_WIN32)
	auto len = GetModuleFileName(nullptr, path, size);
	if (len != 0) {
		return std::string(path);
	} else {
		throwExecPathError(platform_error(), path);
	}
#endif
	return "unsupported OS";
}

void setupRunLoopProfiler() {
#ifdef __linux__
	if (!profileThread && FLOW_KNOBS->RUN_LOOP_PROFILING_INTERVAL > 0) {
		TraceEvent("StartingRunLoopProfilingThread").detail("Interval", FLOW_KNOBS->RUN_LOOP_PROFILING_INTERVAL);
		initProfiling();
		profileThread = true;

		struct sigaction action;
		action.sa_handler = profileHandler;
		sigfillset(&action.sa_mask);
		action.sa_flags = 0;
		sigaction(SIGPROF, &action, nullptr);

		// Start a thread which will use signals to log stacks on long events
		pthread_t* mainThread = (pthread_t*)malloc(sizeof(pthread_t));
		*mainThread = pthread_self();
		startThread(&checkThread, (void*)mainThread, 0, "fdb-loopprofile");
	}
#else
	// No slow task profiling for other platforms!
#endif
}

// UnitTest for getMemoryInfo
#ifdef __linux__
TEST_CASE("/flow/Platform/getMemoryInfo") {

	printf("UnitTest flow/Platform/getMemoryInfo 1\n");
	std::string memString = "MemTotal:       24733228 kB\n"
	                        "MemFree:         2077580 kB\n"
	                        "Buffers:          266940 kB\n"
	                        "Cached:         16798292 kB\n"
	                        "SwapCached:       210240 kB\n"
	                        "Active:         12447724 kB\n"
	                        "Inactive:        9175508 kB\n"
	                        "Active(anon):    3458596 kB\n"
	                        "Inactive(anon):  1102948 kB\n"
	                        "Active(file):    8989128 kB\n"
	                        "Inactive(file):  8072560 kB\n"
	                        "Unevictable:           0 kB\n"
	                        "Mlocked:               0 kB\n"
	                        "SwapTotal:      25165820 kB\n"
	                        "SwapFree:       23680228 kB\n"
	                        "Dirty:               200 kB\n"
	                        "Writeback:             0 kB\n"
	                        "AnonPages:       4415148 kB\n"
	                        "Mapped:            62804 kB\n"
	                        "Shmem:              3544 kB\n"
	                        "Slab:             620144 kB\n"
	                        "SReclaimable:     556640 kB\n"
	                        "SUnreclaim:        63504 kB\n"
	                        "KernelStack:        5240 kB\n"
	                        "PageTables:        47292 kB\n"
	                        "NFS_Unstable:          0 kB\n"
	                        "Bounce:                0 kB\n"
	                        "WritebackTmp:          0 kB\n"
	                        "CommitLimit:    37532432 kB\n"
	                        "Committed_AS:    8603484 kB\n"
	                        "VmallocTotal:   34359738367 kB\n"
	                        "VmallocUsed:      410576 kB\n";

	std::map<StringRef, int64_t> request = {
		{ "MemTotal:"_sr, 0 }, { "MemFree:"_sr, 0 },   { "MemAvailable:"_sr, 0 }, { "Buffers:"_sr, 0 },
		{ "Cached:"_sr, 0 },   { "SwapTotal:"_sr, 0 }, { "SwapFree:"_sr, 0 },
	};

	std::stringstream memInfoStream(memString);
<<<<<<< HEAD
	linux_os::getMemoryInfo(request, memInfoStream);
	ASSERT(request[LiteralStringRef("MemTotal:")] == 24733228);
	ASSERT(request[LiteralStringRef("MemFree:")] == 2077580);
	ASSERT(request[LiteralStringRef("MemAvailable:")] == 0);
	ASSERT(request[LiteralStringRef("Buffers:")] == 266940);
	ASSERT(request[LiteralStringRef("Cached:")] == 16798292);
	ASSERT(request[LiteralStringRef("SwapTotal:")] == 25165820);
	ASSERT(request[LiteralStringRef("SwapFree:")] == 23680228);
=======
	getMemoryInfo(request, memInfoStream);
	ASSERT(request["MemTotal:"_sr] == 24733228);
	ASSERT(request["MemFree:"_sr] == 2077580);
	ASSERT(request["MemAvailable:"_sr] == 0);
	ASSERT(request["Buffers:"_sr] == 266940);
	ASSERT(request["Cached:"_sr] == 16798292);
	ASSERT(request["SwapTotal:"_sr] == 25165820);
	ASSERT(request["SwapFree:"_sr] == 23680228);
>>>>>>> c237186e
	for (auto& item : request) {
		fmt::print("{}:{}\n", item.first.toString().c_str(), item.second);
	}

	printf("UnitTest flow/Platform/getMemoryInfo 2\n");
	std::string memString1 = "Slab:             192816 kB\n"
	                         "SReclaimable:     158404 kB\n"
	                         "SUnreclaim:        34412 kB\n"
	                         "KernelStack:        7152 kB\n"
	                         "PageTables:        45284 kB\n"
	                         "NFS_Unstable:          0 kB\n"
	                         "Bounce:                0 kB\n"
	                         "WritebackTmp:          0 kB\n"
	                         "MemTotal:       31856496 kB\n"
	                         "MemFree:        25492716 kB\n"
	                         "MemAvailable:   28470756 kB\n"
	                         "Buffers:          313644 kB\n"
	                         "Cached:          2956444 kB\n"
	                         "SwapCached:            0 kB\n"
	                         "Active:          3708432 kB\n"
	                         "Inactive:        2163752 kB\n"
	                         "Active(anon):    2604524 kB\n"
	                         "Inactive(anon):   199896 kB\n"
	                         "Active(file):    1103908 kB\n"
	                         "Inactive(file):  1963856 kB\n"
	                         "Unevictable:           0 kB\n"
	                         "Mlocked:               0 kB\n"
	                         "SwapTotal:             0 kB\n"
	                         "SwapFree:              0 kB\n"
	                         "Dirty:                 0 kB\n"
	                         "Writeback:             0 kB\n"
	                         "AnonPages:       2602108 kB\n"
	                         "Mapped:           361088 kB\n"
	                         "Shmem:            202332 kB\n"
	                         "CommitLimit:    15928248 kB\n"
	                         "Committed_AS:    5556756 kB\n"
	                         "VmallocTotal:   34359738367 kB\n"
	                         "VmallocUsed:      427528 kB\n"
	                         "VmallocChunk:   34359283752 kB\n"
	                         "HardwareCorrupted:     0 kB\n"
	                         "AnonHugePages:   1275904 kB\n";

	std::stringstream memInfoStream1(memString1);
<<<<<<< HEAD
	linux_os::getMemoryInfo(request, memInfoStream1);
	ASSERT(request[LiteralStringRef("MemTotal:")] == 31856496);
	ASSERT(request[LiteralStringRef("MemFree:")] == 25492716);
	ASSERT(request[LiteralStringRef("MemAvailable:")] == 28470756);
	ASSERT(request[LiteralStringRef("Buffers:")] == 313644);
	ASSERT(request[LiteralStringRef("Cached:")] == 2956444);
	ASSERT(request[LiteralStringRef("SwapTotal:")] == 0);
	ASSERT(request[LiteralStringRef("SwapFree:")] == 0);
=======
	getMemoryInfo(request, memInfoStream1);
	ASSERT(request["MemTotal:"_sr] == 31856496);
	ASSERT(request["MemFree:"_sr] == 25492716);
	ASSERT(request["MemAvailable:"_sr] == 28470756);
	ASSERT(request["Buffers:"_sr] == 313644);
	ASSERT(request["Cached:"_sr] == 2956444);
	ASSERT(request["SwapTotal:"_sr] == 0);
	ASSERT(request["SwapFree:"_sr] == 0);
>>>>>>> c237186e
	for (auto& item : request) {
		fmt::print("{}:{}\n", item.first.toString().c_str(), item.second);
	}

	return Void();
}
#endif

int testPathFunction(const char* name,
                     std::function<std::string(std::string)> fun,
                     std::string a,
                     ErrorOr<std::string> b) {
	ErrorOr<std::string> result;
	try {
		result = fun(a);
	} catch (Error& e) {
		result = e;
	}
	bool r = result.isError() == b.isError() && (b.isError() || b.get() == result.get()) &&
	         (!b.isError() || b.getError().code() == result.getError().code());

	printf("%s: %s('%s') -> %s",
	       r ? "PASS" : "FAIL",
	       name,
	       a.c_str(),
	       result.isError() ? result.getError().what() : format("'%s'", result.get().c_str()).c_str());
	if (!r) {
		printf("  *ERROR* expected %s", b.isError() ? b.getError().what() : format("'%s'", b.get().c_str()).c_str());
	}
	printf("\n");
	return r ? 0 : 1;
}

int testPathFunction2(const char* name,
                      std::function<std::string(std::string, bool, bool)> fun,
                      std::string a,
                      bool resolveLinks,
                      bool mustExist,
                      ErrorOr<std::string> b) {
	// Skip tests with resolveLinks set to false as the implementation is not complete
	if (resolveLinks == false) {
		printf("SKIPPED: %s('%s', %d, %d)\n", name, a.c_str(), resolveLinks, mustExist);
		return 0;
	}

	ErrorOr<std::string> result;
	try {
		result = fun(a, resolveLinks, mustExist);
	} catch (Error& e) {
		result = e;
	}
	bool r = result.isError() == b.isError() && (b.isError() || b.get() == result.get()) &&
	         (!b.isError() || b.getError().code() == result.getError().code());

	printf("%s: %s('%s', %d, %d) -> %s",
	       r ? "PASS" : "FAIL",
	       name,
	       a.c_str(),
	       resolveLinks,
	       mustExist,
	       result.isError() ? result.getError().what() : format("'%s'", result.get().c_str()).c_str());
	if (!r) {
		printf("  *ERROR* expected %s", b.isError() ? b.getError().what() : format("'%s'", b.get().c_str()).c_str());
	}
	printf("\n");
	return r ? 0 : 1;
}

#ifndef _WIN32
void platformSpecificDirectoryOpsTests(const std::string& cwd, int& errors) {
	// Create some symlinks and test resolution (or non-resolution) of them
	ASSERT(symlink("one/two", "simfdb/backups/four") == 0);
	ASSERT(symlink("../backups/four", "simfdb/backups/five") == 0);

	errors += testPathFunction2(
	    "abspath", abspath, "simfdb/backups/four/../two", true, true, joinPath(cwd, "simfdb/backups/one/two"));
	errors += testPathFunction2(
	    "abspath", abspath, "simfdb/backups/five/../two", true, true, joinPath(cwd, "simfdb/backups/one/two"));
	errors += testPathFunction2(
	    "abspath", abspath, "simfdb/backups/five/../two", true, false, joinPath(cwd, "simfdb/backups/one/two"));
	errors += testPathFunction2("abspath", abspath, "simfdb/backups/five/../three", true, true, platform_error());
	errors += testPathFunction2(
	    "abspath", abspath, "simfdb/backups/five/../three", true, false, joinPath(cwd, "simfdb/backups/one/three"));
	errors += testPathFunction2("abspath",
	                            abspath,
	                            "simfdb/backups/five/../three/../four",
	                            true,
	                            false,
	                            joinPath(cwd, "simfdb/backups/one/four"));

	errors += testPathFunction2("parentDirectory",
	                            parentDirectory,
	                            "simfdb/backups/four/../two",
	                            true,
	                            true,
	                            joinPath(cwd, "simfdb/backups/one/"));
	errors += testPathFunction2("parentDirectory",
	                            parentDirectory,
	                            "simfdb/backups/five/../two",
	                            true,
	                            true,
	                            joinPath(cwd, "simfdb/backups/one/"));
	errors += testPathFunction2("parentDirectory",
	                            parentDirectory,
	                            "simfdb/backups/five/../two",
	                            true,
	                            false,
	                            joinPath(cwd, "simfdb/backups/one/"));
	errors += testPathFunction2(
	    "parentDirectory", parentDirectory, "simfdb/backups/five/../three", true, true, platform_error());
	errors += testPathFunction2("parentDirectory",
	                            parentDirectory,
	                            "simfdb/backups/five/../three",
	                            true,
	                            false,
	                            joinPath(cwd, "simfdb/backups/one/"));
	errors += testPathFunction2("parentDirectory",
	                            parentDirectory,
	                            "simfdb/backups/five/../three/../four",
	                            true,
	                            false,
	                            joinPath(cwd, "simfdb/backups/one/"));
}
#else
void platformSpecificDirectoryOpsTests(const std::string& cwd, int& errors) {}
#endif

TEST_CASE("/flow/Platform/directoryOps") {
	int errors = 0;

	errors += testPathFunction("popPath", popPath, "a", "");
	errors += testPathFunction("popPath", popPath, "a/", "");
	errors += testPathFunction("popPath", popPath, "a///", "");
	errors += testPathFunction("popPath", popPath, "a///..", "a/");
	errors += testPathFunction("popPath", popPath, "a///../", "a/");
	errors += testPathFunction("popPath", popPath, "a///..//", "a/");
	errors += testPathFunction("popPath", popPath, "/", "/");
	errors += testPathFunction("popPath", popPath, "/a", "/");
	errors += testPathFunction("popPath", popPath, "/a/b", "/a/");
	errors += testPathFunction("popPath", popPath, "/a/b/", "/a/");
	errors += testPathFunction("popPath", popPath, "/a/b/..", "/a/b/");
	errors += testPathFunction("popPath", popPath, "/a/b///..//", "/a/b/");

	errors += testPathFunction("cleanPath", cleanPath, "/", "/");
	errors += testPathFunction("cleanPath", cleanPath, "///.///", "/");
	errors += testPathFunction("cleanPath", cleanPath, "/a/b/.././../c/./././////./d/..//", "/c");
	errors += testPathFunction("cleanPath", cleanPath, "a/b/.././../c/./././////./d/..//", "c");
	errors += testPathFunction("cleanPath", cleanPath, "..", "..");
	errors += testPathFunction("cleanPath", cleanPath, "../.././", "../..");
	errors += testPathFunction("cleanPath", cleanPath, "../a/b/..//", "../a");
	errors += testPathFunction("cleanPath", cleanPath, "a/b/.././../c/./././////./d/..//..", ".");
	errors += testPathFunction("cleanPath", cleanPath, "/..", "/");
	errors += testPathFunction("cleanPath", cleanPath, "/../foo/bar///", "/foo/bar");
	errors += testPathFunction("cleanPath", cleanPath, "/a/b/../.././../", "/");
	errors += testPathFunction("cleanPath", cleanPath, ".", ".");

	// Creating this directory in backups avoids some sanity checks
	platform::createDirectory("simfdb/backups/one/two/three");
	std::string cwd = platform::getWorkingDirectory();
	platformSpecificDirectoryOpsTests(cwd, errors);
	errors += testPathFunction2("abspath", abspath, "/", false, false, "/");
	errors += testPathFunction2("abspath", abspath, "/foo//bar//baz/.././", false, false, "/foo/bar");
	errors += testPathFunction2("abspath", abspath, "/", true, false, "/");
	errors += testPathFunction2("abspath", abspath, "", true, false, platform_error());
	errors += testPathFunction2("abspath", abspath, ".", true, false, cwd);
	errors += testPathFunction2("abspath", abspath, "/a", true, false, "/a");
	errors += testPathFunction2("abspath", abspath, "one/two/three/four", false, true, platform_error());
	errors +=
	    testPathFunction2("abspath", abspath, "one/two/three/four", false, false, joinPath(cwd, "one/two/three/four"));
	errors += testPathFunction2(
	    "abspath", abspath, "one/two/three/./four", false, false, joinPath(cwd, "one/two/three/four"));
	errors += testPathFunction2(
	    "abspath", abspath, "one/two/three/./four", false, false, joinPath(cwd, "one/two/three/four"));
	errors +=
	    testPathFunction2("abspath", abspath, "one/two/three/./four/..", false, false, joinPath(cwd, "one/two/three"));
	errors += testPathFunction2(
	    "abspath", abspath, "one/./two/../three/./four", false, false, joinPath(cwd, "one/three/four"));
	errors += testPathFunction2("abspath", abspath, "one/./two/../three/./four", false, true, platform_error());
	errors += testPathFunction2("abspath", abspath, "one/two/three/./four", false, true, platform_error());
	errors += testPathFunction2(
	    "abspath", abspath, "simfdb/backups/one/two/three", false, true, joinPath(cwd, "simfdb/backups/one/two/three"));
	errors += testPathFunction2("abspath", abspath, "simfdb/backups/one/two/threefoo", false, true, platform_error());
	errors += testPathFunction2(
	    "abspath", abspath, "simfdb/backups/four/../two", false, false, joinPath(cwd, "simfdb/backups/two"));
	errors += testPathFunction2("abspath", abspath, "simfdb/backups/four/../two", false, true, platform_error());
	errors += testPathFunction2("abspath", abspath, "simfdb/backups/five/../two", false, true, platform_error());
	errors += testPathFunction2(
	    "abspath", abspath, "simfdb/backups/five/../two", false, false, joinPath(cwd, "simfdb/backups/two"));
	errors += testPathFunction2("abspath", abspath, "foo/./../foo2/./bar//", false, false, joinPath(cwd, "foo2/bar"));
	errors += testPathFunction2("abspath", abspath, "foo/./../foo2/./bar//", false, true, platform_error());
	errors += testPathFunction2("abspath", abspath, "foo/./../foo2/./bar//", true, false, joinPath(cwd, "foo2/bar"));
	errors += testPathFunction2("abspath", abspath, "foo/./../foo2/./bar//", true, true, platform_error());

	errors += testPathFunction2("parentDirectory", parentDirectory, "", true, false, platform_error());
	errors += testPathFunction2("parentDirectory", parentDirectory, "/", true, false, "/");
	errors += testPathFunction2("parentDirectory", parentDirectory, "/a", true, false, "/");
	errors +=
	    testPathFunction2("parentDirectory", parentDirectory, ".", false, false, cleanPath(joinPath(cwd, "..")) + "/");
	errors += testPathFunction2("parentDirectory", parentDirectory, "./foo", false, false, cleanPath(cwd) + "/");
	errors +=
	    testPathFunction2("parentDirectory", parentDirectory, "one/two/three/four", false, true, platform_error());
	errors += testPathFunction2(
	    "parentDirectory", parentDirectory, "one/two/three/four", false, false, joinPath(cwd, "one/two/three/"));
	errors += testPathFunction2(
	    "parentDirectory", parentDirectory, "one/two/three/./four", false, false, joinPath(cwd, "one/two/three/"));
	errors += testPathFunction2(
	    "parentDirectory", parentDirectory, "one/two/three/./four/..", false, false, joinPath(cwd, "one/two/"));
	errors += testPathFunction2(
	    "parentDirectory", parentDirectory, "one/./two/../three/./four", false, false, joinPath(cwd, "one/three/"));
	errors += testPathFunction2(
	    "parentDirectory", parentDirectory, "one/./two/../three/./four", false, true, platform_error());
	errors +=
	    testPathFunction2("parentDirectory", parentDirectory, "one/two/three/./four", false, true, platform_error());
	errors += testPathFunction2("parentDirectory",
	                            parentDirectory,
	                            "simfdb/backups/one/two/three",
	                            false,
	                            true,
	                            joinPath(cwd, "simfdb/backups/one/two/"));
	errors += testPathFunction2(
	    "parentDirectory", parentDirectory, "simfdb/backups/one/two/threefoo", false, true, platform_error());
	errors += testPathFunction2("parentDirectory",
	                            parentDirectory,
	                            "simfdb/backups/four/../two",
	                            false,
	                            false,
	                            joinPath(cwd, "simfdb/backups/"));
	errors += testPathFunction2(
	    "parentDirectory", parentDirectory, "simfdb/backups/four/../two", false, true, platform_error());
	errors += testPathFunction2(
	    "parentDirectory", parentDirectory, "simfdb/backups/five/../two", false, true, platform_error());
	errors += testPathFunction2("parentDirectory",
	                            parentDirectory,
	                            "simfdb/backups/five/../two",
	                            false,
	                            false,
	                            joinPath(cwd, "simfdb/backups/"));
	errors += testPathFunction2(
	    "parentDirectory", parentDirectory, "foo/./../foo2/./bar//", false, false, joinPath(cwd, "foo2/"));
	errors +=
	    testPathFunction2("parentDirectory", parentDirectory, "foo/./../foo2/./bar//", false, true, platform_error());
	errors += testPathFunction2(
	    "parentDirectory", parentDirectory, "foo/./../foo2/./bar//", true, false, joinPath(cwd, "foo2/"));
	errors +=
	    testPathFunction2("parentDirectory", parentDirectory, "foo/./../foo2/./bar//", true, true, platform_error());

	printf("%d errors.\n", errors);

	ASSERT(errors == 0);
	return Void();
}<|MERGE_RESOLUTION|>--- conflicted
+++ resolved
@@ -4029,7 +4029,6 @@
 	};
 
 	std::stringstream memInfoStream(memString);
-<<<<<<< HEAD
 	linux_os::getMemoryInfo(request, memInfoStream);
 	ASSERT(request[LiteralStringRef("MemTotal:")] == 24733228);
 	ASSERT(request[LiteralStringRef("MemFree:")] == 2077580);
@@ -4038,16 +4037,6 @@
 	ASSERT(request[LiteralStringRef("Cached:")] == 16798292);
 	ASSERT(request[LiteralStringRef("SwapTotal:")] == 25165820);
 	ASSERT(request[LiteralStringRef("SwapFree:")] == 23680228);
-=======
-	getMemoryInfo(request, memInfoStream);
-	ASSERT(request["MemTotal:"_sr] == 24733228);
-	ASSERT(request["MemFree:"_sr] == 2077580);
-	ASSERT(request["MemAvailable:"_sr] == 0);
-	ASSERT(request["Buffers:"_sr] == 266940);
-	ASSERT(request["Cached:"_sr] == 16798292);
-	ASSERT(request["SwapTotal:"_sr] == 25165820);
-	ASSERT(request["SwapFree:"_sr] == 23680228);
->>>>>>> c237186e
 	for (auto& item : request) {
 		fmt::print("{}:{}\n", item.first.toString().c_str(), item.second);
 	}
@@ -4091,7 +4080,6 @@
 	                         "AnonHugePages:   1275904 kB\n";
 
 	std::stringstream memInfoStream1(memString1);
-<<<<<<< HEAD
 	linux_os::getMemoryInfo(request, memInfoStream1);
 	ASSERT(request[LiteralStringRef("MemTotal:")] == 31856496);
 	ASSERT(request[LiteralStringRef("MemFree:")] == 25492716);
@@ -4100,16 +4088,6 @@
 	ASSERT(request[LiteralStringRef("Cached:")] == 2956444);
 	ASSERT(request[LiteralStringRef("SwapTotal:")] == 0);
 	ASSERT(request[LiteralStringRef("SwapFree:")] == 0);
-=======
-	getMemoryInfo(request, memInfoStream1);
-	ASSERT(request["MemTotal:"_sr] == 31856496);
-	ASSERT(request["MemFree:"_sr] == 25492716);
-	ASSERT(request["MemAvailable:"_sr] == 28470756);
-	ASSERT(request["Buffers:"_sr] == 313644);
-	ASSERT(request["Cached:"_sr] == 2956444);
-	ASSERT(request["SwapTotal:"_sr] == 0);
-	ASSERT(request["SwapFree:"_sr] == 0);
->>>>>>> c237186e
 	for (auto& item : request) {
 		fmt::print("{}:{}\n", item.first.toString().c_str(), item.second);
 	}
