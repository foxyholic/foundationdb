--- conflicted
+++ resolved
@@ -136,10 +136,7 @@
 	OPT_BACKUPKEYS,
 	OPT_WAITFORDONE,
 	OPT_BACKUPKEYS_FILTER,
-<<<<<<< HEAD
-=======
 	OPT_INCREMENTALONLY,
->>>>>>> 03b40f75
 
 	// Backup Modify
 	OPT_MOD_ACTIVE_INTERVAL,
@@ -153,10 +150,7 @@
 	OPT_PREFIX_REMOVE,
 	OPT_RESTORE_CLUSTERFILE_DEST,
 	OPT_RESTORE_CLUSTERFILE_ORIG,
-<<<<<<< HEAD
-=======
 	OPT_RESTORE_BEGIN_VERSION,
->>>>>>> 03b40f75
 
 	// Shared constants
 	OPT_CLUSTERFILE,
@@ -771,120 +765,6 @@
 	{ OPT_TRACE_LOG_GROUP, "--loggroup", SO_REQ_SEP },
 	{ OPT_QUIET, "-q", SO_NONE },
 	{ OPT_QUIET, "--quiet", SO_NONE },
-<<<<<<< HEAD
-=======
-	{ OPT_VERSION, "-v", SO_NONE },
-	{ OPT_VERSION, "--version", SO_NONE },
-	{ OPT_CRASHONERROR, "--crash", SO_NONE },
-	{ OPT_MEMLIMIT, "-m", SO_REQ_SEP },
-	{ OPT_MEMLIMIT, "--memory", SO_REQ_SEP },
-	{ OPT_HELP, "-?", SO_NONE },
-	{ OPT_HELP, "-h", SO_NONE },
-	{ OPT_HELP, "--help", SO_NONE },
-	{ OPT_DEVHELP, "--dev-help", SO_NONE },
-	{ OPT_BLOB_CREDENTIALS, "--blob_credentials", SO_REQ_SEP },
-	{ OPT_KNOB, "--knob_", SO_REQ_SEP },
-#ifndef TLS_DISABLED
-	TLS_OPTION_FLAGS
-#endif
-	    SO_END_OF_OPTIONS
-};
-
-// g_rgRestoreOptions is used by fdbrestore and fastrestore_tool
-CSimpleOpt::SOption g_rgRestoreOptions[] = {
-#ifdef _WIN32
-	{ OPT_PARENTPID, "--parentpid", SO_REQ_SEP },
-#endif
-	{ OPT_RESTORE_CLUSTERFILE_DEST, "--dest_cluster_file", SO_REQ_SEP },
-	{ OPT_RESTORE_CLUSTERFILE_ORIG, "--orig_cluster_file", SO_REQ_SEP },
-	{ OPT_RESTORE_TIMESTAMP, "--timestamp", SO_REQ_SEP },
-	{ OPT_KNOB, "--knob_", SO_REQ_SEP },
-	{ OPT_RESTORECONTAINER, "-r", SO_REQ_SEP },
-	{ OPT_PREFIX_ADD, "--add_prefix", SO_REQ_SEP },
-	{ OPT_PREFIX_REMOVE, "--remove_prefix", SO_REQ_SEP },
-	{ OPT_TAGNAME, "-t", SO_REQ_SEP },
-	{ OPT_TAGNAME, "--tagname", SO_REQ_SEP },
-	{ OPT_BACKUPKEYS, "-k", SO_REQ_SEP },
-	{ OPT_BACKUPKEYS, "--keys", SO_REQ_SEP },
-	{ OPT_WAITFORDONE, "-w", SO_NONE },
-	{ OPT_WAITFORDONE, "--waitfordone", SO_NONE },
-	{ OPT_RESTORE_VERSION, "--version", SO_REQ_SEP },
-	{ OPT_RESTORE_VERSION, "-v", SO_REQ_SEP },
-	{ OPT_TRACE, "--log", SO_NONE },
-	{ OPT_TRACE_DIR, "--logdir", SO_REQ_SEP },
-	{ OPT_TRACE_FORMAT, "--trace_format", SO_REQ_SEP },
-	{ OPT_TRACE_LOG_GROUP, "--loggroup", SO_REQ_SEP },
-	{ OPT_QUIET, "-q", SO_NONE },
-	{ OPT_QUIET, "--quiet", SO_NONE },
-	{ OPT_DRYRUN, "-n", SO_NONE },
-	{ OPT_DRYRUN, "--dryrun", SO_NONE },
-	{ OPT_FORCE, "-f", SO_NONE },
-	{ OPT_CRASHONERROR, "--crash", SO_NONE },
-	{ OPT_MEMLIMIT, "-m", SO_REQ_SEP },
-	{ OPT_MEMLIMIT, "--memory", SO_REQ_SEP },
-	{ OPT_HELP, "-?", SO_NONE },
-	{ OPT_HELP, "-h", SO_NONE },
-	{ OPT_HELP, "--help", SO_NONE },
-	{ OPT_DEVHELP, "--dev-help", SO_NONE },
-	{ OPT_BLOB_CREDENTIALS, "--blob_credentials", SO_REQ_SEP },
-	{ OPT_INCREMENTALONLY, "--incremental", SO_NONE },
-	{ OPT_RESTORE_BEGIN_VERSION, "--begin_version", SO_REQ_SEP },
-#ifndef TLS_DISABLED
-	TLS_OPTION_FLAGS
-#endif
-	    SO_END_OF_OPTIONS
-};
-
-CSimpleOpt::SOption g_rgDBAgentOptions[] = {
-#ifdef _WIN32
-	{ OPT_PARENTPID, "--parentpid", SO_REQ_SEP },
-#endif
-	{ OPT_SOURCE_CLUSTER, "-s", SO_REQ_SEP },
-	{ OPT_SOURCE_CLUSTER, "--source", SO_REQ_SEP },
-	{ OPT_DEST_CLUSTER, "-d", SO_REQ_SEP },
-	{ OPT_DEST_CLUSTER, "--destination", SO_REQ_SEP },
-	{ OPT_KNOB, "--knob_", SO_REQ_SEP },
-	{ OPT_VERSION, "--version", SO_NONE },
-	{ OPT_VERSION, "-v", SO_NONE },
-	{ OPT_QUIET, "-q", SO_NONE },
-	{ OPT_QUIET, "--quiet", SO_NONE },
-	{ OPT_TRACE, "--log", SO_NONE },
-	{ OPT_TRACE_DIR, "--logdir", SO_REQ_SEP },
-	{ OPT_TRACE_FORMAT, "--trace_format", SO_REQ_SEP },
-	{ OPT_TRACE_LOG_GROUP, "--loggroup", SO_REQ_SEP },
-	{ OPT_CRASHONERROR, "--crash", SO_NONE },
-	{ OPT_LOCALITY, "--locality_", SO_REQ_SEP },
-	{ OPT_MEMLIMIT, "-m", SO_REQ_SEP },
-	{ OPT_MEMLIMIT, "--memory", SO_REQ_SEP },
-	{ OPT_HELP, "-?", SO_NONE },
-	{ OPT_HELP, "-h", SO_NONE },
-	{ OPT_HELP, "--help", SO_NONE },
-	{ OPT_DEVHELP, "--dev-help", SO_NONE },
-#ifndef TLS_DISABLED
-	TLS_OPTION_FLAGS
-#endif
-	    SO_END_OF_OPTIONS
-};
-
-CSimpleOpt::SOption g_rgDBStartOptions[] = {
-#ifdef _WIN32
-	{ OPT_PARENTPID, "--parentpid", SO_REQ_SEP },
-#endif
-	{ OPT_SOURCE_CLUSTER, "-s", SO_REQ_SEP },
-	{ OPT_SOURCE_CLUSTER, "--source", SO_REQ_SEP },
-	{ OPT_DEST_CLUSTER, "-d", SO_REQ_SEP },
-	{ OPT_DEST_CLUSTER, "--destination", SO_REQ_SEP },
-	{ OPT_TAGNAME, "-t", SO_REQ_SEP },
-	{ OPT_TAGNAME, "--tagname", SO_REQ_SEP },
-	{ OPT_BACKUPKEYS, "-k", SO_REQ_SEP },
-	{ OPT_BACKUPKEYS, "--keys", SO_REQ_SEP },
-	{ OPT_TRACE, "--log", SO_NONE },
-	{ OPT_TRACE_DIR, "--logdir", SO_REQ_SEP },
-	{ OPT_TRACE_FORMAT, "--trace_format", SO_REQ_SEP },
-	{ OPT_TRACE_LOG_GROUP, "--loggroup", SO_REQ_SEP },
-	{ OPT_QUIET, "-q", SO_NONE },
-	{ OPT_QUIET, "--quiet", SO_NONE },
->>>>>>> 03b40f75
 	{ OPT_VERSION, "--version", SO_NONE },
 	{ OPT_VERSION, "-v", SO_NONE },
 	{ OPT_CRASHONERROR, "--crash", SO_NONE },
@@ -1215,13 +1095,10 @@
 	       "                 remove mutations for it. By default this is set to one hour.\n");
 	printf("  --delete_data\n"
 	       "                 This flag will cause cleanup to remove mutations for the most stale backup or DR.\n");
-<<<<<<< HEAD
-=======
 	printf("  --incremental\n"
 	       "                 Performs incremental backup without the base backup.\n"
 	       "                 This option indicates to the backup agent that it will only need to record the log files, "
 	       "and ignore the range files.\n");
->>>>>>> 03b40f75
 #ifndef TLS_DISABLED
 	printf(TLS_HELP);
 #endif
@@ -1278,8 +1155,6 @@
 	printf("  --trace_format FORMAT\n"
 	       "                 Select the format of the trace files. xml (the default) and json are supported.\n"
 	       "                 Has no effect unless --log is specified.\n");
-<<<<<<< HEAD
-=======
 	printf("  --incremental\n"
 	       "                 Performs incremental restore without the base backup.\n"
 	       "                 This tells the backup agent to only replay the log files from the backup source.\n"
@@ -1288,7 +1163,6 @@
 	       "                 To be used in conjunction with incremental restore.\n"
 	       "                 Indicates to the backup agent to only begin replaying log files from a certain version, "
 	       "instead of the entire set.\n");
->>>>>>> 03b40f75
 #ifndef TLS_DISABLED
 	printf(TLS_HELP);
 #endif
@@ -2008,12 +1882,8 @@
                                 bool dryRun,
                                 bool waitForCompletion,
                                 bool stopWhenDone,
-<<<<<<< HEAD
-                                bool usePartitionedLog) {
-=======
                                 bool usePartitionedLog,
                                 bool incrementalBackupOnly) {
->>>>>>> 03b40f75
 	try {
 		state FileBackupAgent backupAgent;
 
@@ -2060,10 +1930,6 @@
 		}
 
 		else {
-<<<<<<< HEAD
-			wait(backupAgent.submitBackup(
-			    db, KeyRef(url), snapshotIntervalSeconds, tagName, backupRanges, stopWhenDone, usePartitionedLog));
-=======
 			wait(backupAgent.submitBackup(db,
 			                              KeyRef(url),
 			                              snapshotIntervalSeconds,
@@ -2072,7 +1938,6 @@
 			                              stopWhenDone,
 			                              usePartitionedLog,
 			                              incrementalBackupOnly));
->>>>>>> 03b40f75
 
 			// Wait for the backup to complete, if requested
 			if (waitForCompletion) {
@@ -2368,32 +2233,20 @@
 	return c;
 }
 
-<<<<<<< HEAD
-// Submit the restore request to the database if "performRestore" is true. Otherwise,
-// check if the restore can be performed.
-=======
->>>>>>> 03b40f75
 ACTOR Future<Void> runRestore(Database db,
                               std::string originalClusterFile,
                               std::string tagName,
                               std::string container,
                               Standalone<VectorRef<KeyRangeRef>> ranges,
-<<<<<<< HEAD
-=======
                               Version beginVersion,
->>>>>>> 03b40f75
                               Version targetVersion,
                               std::string targetTimestamp,
                               bool performRestore,
                               bool verbose,
                               bool waitForDone,
                               std::string addPrefix,
-<<<<<<< HEAD
-                              std::string removePrefix) {
-=======
                               std::string removePrefix,
                               bool incrementalBackupOnly) {
->>>>>>> 03b40f75
 	if (ranges.empty()) {
 		ranges.push_back_deep(ranges.arena(), normalKeys);
 	}
@@ -2439,24 +2292,15 @@
 
 			BackupDescription desc = wait(bc->describeBackup());
 
-<<<<<<< HEAD
-			if (!desc.maxRestorableVersion.present()) {
-=======
 			if (incrementalBackupOnly && desc.contiguousLogEnd.present()) {
 				targetVersion = desc.contiguousLogEnd.get() - 1;
 			} else if (desc.maxRestorableVersion.present()) {
 				targetVersion = desc.maxRestorableVersion.get();
 			} else {
->>>>>>> 03b40f75
 				fprintf(stderr, "The specified backup is not restorable to any version.\n");
 				throw restore_error();
 			}
 
-<<<<<<< HEAD
-			targetVersion = desc.maxRestorableVersion.get();
-
-=======
->>>>>>> 03b40f75
 			if (verbose)
 				printf("Using target restore version %" PRId64 "\n", targetVersion);
 		}
@@ -2471,25 +2315,17 @@
 			                                                   targetVersion,
 			                                                   verbose,
 			                                                   KeyRef(addPrefix),
-<<<<<<< HEAD
-			                                                   KeyRef(removePrefix)));
-=======
 			                                                   KeyRef(removePrefix),
 			                                                   true,
 			                                                   incrementalBackupOnly,
 			                                                   beginVersion));
->>>>>>> 03b40f75
 
 			if (waitForDone && verbose) {
 				// If restore is now complete then report version restored
 				printf("Restored to version %" PRId64 "\n", restoredVersion);
 			}
 		} else {
-<<<<<<< HEAD
 			state Optional<RestorableFileSet> rset = wait(bc->getRestoreSet(targetVersion, ranges));
-=======
-			state Optional<RestorableFileSet> rset = wait(bc->getRestoreSet(targetVersion));
->>>>>>> 03b40f75
 
 			if (!rset.present()) {
 				fprintf(stderr,
@@ -3680,12 +3516,9 @@
 			case OPT_USE_PARTITIONED_LOG:
 				usePartitionedLog = true;
 				break;
-<<<<<<< HEAD
-=======
 			case OPT_INCREMENTALONLY:
 				incrementalBackupOnly = true;
 				break;
->>>>>>> 03b40f75
 			case OPT_RESTORECONTAINER:
 				restoreContainer = args->OptionArg();
 				// If the url starts with '/' then prepend "file://" for backwards compatibility
@@ -3713,8 +3546,6 @@
 				}
 				break;
 			}
-<<<<<<< HEAD
-=======
 			case OPT_RESTORE_BEGIN_VERSION: {
 				const char* a = args->OptionArg();
 				long long ver = 0;
@@ -3726,7 +3557,6 @@
 				beginVersion = ver;
 				break;
 			}
->>>>>>> 03b40f75
 			case OPT_RESTORE_VERSION: {
 				const char* a = args->OptionArg();
 				long long ver = 0;
@@ -4108,12 +3938,8 @@
 				                           dryRun,
 				                           waitForDone,
 				                           stopWhenDone,
-<<<<<<< HEAD
-				                           usePartitionedLog));
-=======
 				                           usePartitionedLog,
 				                           incrementalBackupOnly));
->>>>>>> 03b40f75
 				break;
 			}
 
@@ -4274,22 +4100,15 @@
 				                         tagName,
 				                         restoreContainer,
 				                         backupKeys,
-<<<<<<< HEAD
-=======
 				                         beginVersion,
->>>>>>> 03b40f75
 				                         restoreVersion,
 				                         restoreTimestamp,
 				                         !dryRun,
 				                         !quietDisplay,
 				                         waitForDone,
 				                         addPrefix,
-<<<<<<< HEAD
-				                         removePrefix));
-=======
 				                         removePrefix,
 				                         incrementalBackupOnly));
->>>>>>> 03b40f75
 				break;
 			case RESTORE_WAIT:
 				f = stopAfter(success(ba.waitRestore(db, KeyRef(tagName), true)));
