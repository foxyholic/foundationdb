--- conflicted
+++ resolved
@@ -340,15 +340,9 @@
     -fvisibility=hidden
     -Wreturn-type
     -fPIC)
-<<<<<<< HEAD
-  if (CMAKE_HOST_SYSTEM_PROCESSOR MATCHES "^x86" AND NOT CLANG)
+  if (CMAKE_HOST_SYSTEM_PROCESSOR MATCHES "^x86" AND CMAKE_COMPILER_IS_GNUCC AND NOT CLANG AND CMAKE_CXX_COMPILER_VERSION VERSION_GREATER '7.0')
     add_compile_options($<$<COMPILE_LANGUAGE:CXX>:-Wclass-memaccess>)
   endif()
-=======
-#  if (CMAKE_HOST_SYSTEM_PROCESSOR MATCHES "^x86")
-#    add_compile_options($<$<COMPILE_LANGUAGE:CXX>:-Wclass-memaccess>)
-#  endif()
->>>>>>> eefe2338
   if (GPERFTOOLS_FOUND AND GCC)
     add_compile_options(
       -fno-builtin-malloc
