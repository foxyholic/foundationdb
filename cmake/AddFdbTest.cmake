# This configures the fdb testing system in cmake. Currently this simply means
# that it will get a list of all test files and store this list in a parent scope
# so that we can later verify that all of them were assigned to a test.
#
# - TEST_DIRECTORY The directory where all the tests are
# - ERROR_ON_ADDITIONAL_FILES if this is passed verify_fdb_tests will print
#   an error if there are any .txt files in the test directory that do not
#   correspond to a test or are not ignore by a pattern
# - IGNORE_PATTERNS regular expressions. All files that match any of those
#   experessions don't need to be associated with a test
function(configure_testing)
  set(options ERROR_ON_ADDITIONAL_FILES)
  set(oneValueArgs TEST_DIRECTORY)
  set(multiValueArgs IGNORE_PATTERNS)
  cmake_parse_arguments(CONFIGURE_TESTING "${options}" "${oneValueArgs}" "${multiValueArgs}" "${ARGN}")
  set(no_tests YES)
  if(CONFIGURE_TESTING_ERROR_ON_ADDITIONAL_FILES)
    file(GLOB_RECURSE candidates "${CONFIGURE_TESTING_TEST_DIRECTORY}/*.txt")
    foreach(candidate IN LISTS candidates)
      set(candidate_is_test YES)
      foreach(pattern IN LISTS CONFIGURE_TESTING_IGNORE_PATTERNS)
        if("${candidate}" MATCHES "${pattern}")
          set(candidate_is_test NO)
        endif()
      endforeach()
      if(candidate_is_test)
        if(no_tests)
          set(no_tests NO)
          set(fdb_test_files "${candidate}")
        else()
          set(fdb_test_files "${fdb_test_files};${candidate}")
        endif()
      endif()
    endforeach()
    set(fdb_test_files "${fdb_test_files}" PARENT_SCOPE)
  endif()
endfunction()

function(verify_testing)
  foreach(test_file IN LISTS fdb_test_files)
    message(SEND_ERROR "${test_file} found but it is not associated with a test")
  endforeach()
endfunction()

# This will add a test that can be run by ctest. This macro can be called
# with the following arguments:
#
# - UNIT will run the test as a unit test (it won't bring up a whole simulated system)
# - TEST_NAME followed the name of the test
# - TIMEOUT followed by a timeout - reaching the timeout makes the test fail (default is
#   3600 seconds). The timeout will be reached whenever it ran either too long in simulated
#   time or in real time - whatever is smaller.
# - TEST_FILES followed by typically one test file. The test runner will run
#   all these tests in serialized order and within the same directory. This is
#   useful for restart tests
function(add_fdb_test)
  set(options UNIT IGNORE)
  set(oneValueArgs TEST_NAME TIMEOUT)
  set(multiValueArgs TEST_FILES)
  cmake_parse_arguments(ADD_FDB_TEST "${options}" "${oneValueArgs}" "${multiValueArgs}" "${ARGN}")
  set(this_test_timeout ${ADD_FDB_TEST_TIMEOUT})
  if(NOT this_test_timeout)
    set(this_test_timeout 3600)
    if(USE_VALGRIND_FOR_CTEST)
      set(this_test_timeout 36000)
    endif()
  endif()
  set(test_type "simulation")
  set(fdb_test_files_ "${fdb_test_files}")
  foreach(test_file IN LISTS ADD_FDB_TEST_TEST_FILES)
    list(REMOVE_ITEM fdb_test_files_ "${CMAKE_CURRENT_SOURCE_DIR}/${test_file}")
  endforeach()
  set(fdb_test_files "${fdb_test_files_}" PARENT_SCOPE)
  list(LENGTH ADD_FDB_TEST_TEST_FILES NUM_TEST_FILES)
  if(ADD_FDB_TEST_IGNORE AND NOT RUN_IGNORED_TESTS)
    return()
  endif()
  if(ADD_FDB_TEST_UNIT)
    set(test_type "test")
  endif()
  list(GET ADD_FDB_TEST_TEST_FILES 0 first_file)
  string(REGEX REPLACE "^(.*)\\.txt$" "\\1" test_name ${first_file})
  if("${test_name}" MATCHES "(-\\d)$")
    string(REGEX REPLACE "(.*)(-\\d)$" "\\1" test_name_1 ${test_name})
    message(STATUS "new testname ${test_name_1}")
  endif()
  if (NOT "${ADD_FDB_TEST_TEST_NAME}" STREQUAL "")
    set(test_name ${ADD_FDB_TEST_TEST_NAME})
  endif()
  if((NOT test_name MATCHES "${TEST_INCLUDE}") OR (test_name MATCHES "${TEST_EXCLUDE}"))
    return()
  endif()
  math(EXPR test_idx "${CURRENT_TEST_INDEX} + ${NUM_TEST_FILES}")
  set(CURRENT_TEST_INDEX "${test_idx}" PARENT_SCOPE)
  # set(<var> <value> PARENT_SCOPE) doesn't set the
  # value in this scope (only in the parent scope). So
  # if the value was undefined before, it will still be
  # undefined.
  math(EXPR assigned_id "${test_idx} - ${NUM_TEST_FILES}")
  if(ADD_FDB_TEST_UNIT)
    message(STATUS
      "ADDING UNIT TEST ${assigned_id} ${test_name}")
  else()
    message(STATUS
      "ADDING SIMULATOR TEST ${assigned_id} ${test_name}")
  endif()
  set(test_files "")
  foreach(curr_test_file ${ADD_FDB_TEST_TEST_FILES})
    set(test_files "${test_files} ${curr_test_file}")
  endforeach()
  set(BUGGIFY_OPTION "")
  if (ENABLE_BUGGIFY)
    set(BUGGIFY_OPTION "-B")
  endif()
  set(VALGRIND_OPTION "")
  if (USE_VALGRIND_FOR_CTEST)
    set(VALGRIND_OPTION "--use-valgrind")
  endif()
  list(TRANSFORM ADD_FDB_TEST_TEST_FILES PREPEND "${CMAKE_CURRENT_SOURCE_DIR}/")
  add_test(NAME ${test_name}
    COMMAND $<TARGET_FILE:Python::Interpreter> ${TestRunner}
    -n ${test_name}
    -b ${PROJECT_BINARY_DIR}
    -t ${test_type}
    -O ${OLD_FDBSERVER_BINARY}
    --crash
    --aggregate-traces ${TEST_AGGREGATE_TRACES}
    --log-format ${TEST_LOG_FORMAT}
    --keep-logs ${TEST_KEEP_LOGS}
    --keep-simdirs ${TEST_KEEP_SIMDIR}
    --seed ${SEED}
    --test-number ${assigned_id}
    ${BUGGIFY_OPTION}
    ${VALGRIND_OPTION}
    ${ADD_FDB_TEST_TEST_FILES}
    WORKING_DIRECTORY ${PROJECT_BINARY_DIR})
  get_filename_component(test_dir_full ${first_file} DIRECTORY)
  if(NOT ${test_dir_full} STREQUAL "")
    get_filename_component(test_dir ${test_dir_full} NAME)
    set_tests_properties(${test_name} PROPERTIES TIMEOUT ${this_test_timeout} LABELS "${test_dir}")
  endif()
  # set variables used for generating test packages
  set(TEST_NAMES ${TEST_NAMES} ${test_name} PARENT_SCOPE)
  set(TEST_FILES_${test_name} ${ADD_FDB_TEST_TEST_FILES} PARENT_SCOPE)
  set(TEST_TYPE_${test_name} ${test_type} PARENT_SCOPE)
endfunction()

if(NOT WIN32)
  set(TEST_PACKAGE_INCLUDE ".*" CACHE STRING "A regex of all tests that should be included in the test package")
  set(TEST_PACKAGE_EXCLUDE ".^" CACHE STRING "A regex of all tests that shouldn't be added to the test package")
  set(TEST_PACKAGE_ADD_DIRECTORIES "" CACHE STRING "A ;-separated list of directories. All files within each directory will be added to the test package")
endif()

# This sets up a directory with the correctness files common to all correctness packages.
# This function should be called with the following arguments:
#
# - OUT_DIR the directory where files will be staged
# - CONTEXT the type of correctness package being built (e.g. 'valgrind correctness')
function(stage_correctness_package)
  set(oneValueArgs OUT_DIR CONTEXT OUT_FILES)
  cmake_parse_arguments(STAGE "" "${oneValueArgs}" "" "${ARGN}")
  file(MAKE_DIRECTORY ${STAGE_OUT_DIR}/bin)
  string(LENGTH "${CMAKE_SOURCE_DIR}/tests/" base_length)
  foreach(test IN LISTS TEST_NAMES)
    if(("${TEST_TYPE_${test}}" STREQUAL "simulation") AND
        (${test} MATCHES ${TEST_PACKAGE_INCLUDE}) AND
        (NOT ${test} MATCHES ${TEST_PACKAGE_EXCLUDE}))
      foreach(file IN LISTS TEST_FILES_${test})
        string(SUBSTRING ${file} ${base_length} -1 rel_out_file)
        set(out_file ${STAGE_OUT_DIR}/tests/${rel_out_file})
        list(APPEND test_files ${out_file})
        add_custom_command(
          OUTPUT ${out_file}
          DEPENDS ${file}
          COMMAND ${CMAKE_COMMAND} -E copy ${file} ${out_file}
          COMMENT "Copying ${STAGE_CONTEXT} test file ${rel_out_file}"
          )
      endforeach()
    endif()
  endforeach()
  foreach(dir IN LISTS TEST_PACKAGE_ADD_DIRECTORIES)
    file(GLOB_RECURSE files ${dir}/*)
    string(LENGTH ${dir} dir_len)
    foreach(file IN LISTS files)
      get_filename_component(src_dir ${file} DIRECTORY)
      # We need to make sure that ${src_dir} is at least
      # as long as ${dir}. Otherwise the later call to
      # SUBSTRING will fail
      set(src_dir "${src_dir}/")
      string(SUBSTRING ${src_dir} ${dir_len} -1 dest_dir)
      string(SUBSTRING ${file} ${dir_len} -1 rel_out_file)
	  set(out_file ${STAGE_OUT_DIR}/${rel_out_file})
      list(APPEND external_files ${out_file})
	  add_custom_command(
        OUTPUT ${out_file}
		DEPENDS ${file}
		COMMAND ${CMAKE_COMMAND} -E copy ${file} ${out_file}
		COMMENT "Copying ${STAGE_CONTEXT} external file ${file}"
		)
    endforeach()
  endforeach()
  list(APPEND package_files ${STAGE_OUT_DIR}/bin/fdbserver
                            ${STAGE_OUT_DIR}/bin/coverage.fdbserver.xml
                            ${STAGE_OUT_DIR}/bin/coverage.fdbclient.xml
                            ${STAGE_OUT_DIR}/bin/coverage.fdbrpc.xml
                            ${STAGE_OUT_DIR}/bin/coverage.flow.xml
                            ${STAGE_OUT_DIR}/bin/TestHarness.exe
                            ${STAGE_OUT_DIR}/bin/TraceLogHelper.dll
                            ${STAGE_OUT_DIR}/CMakeCache.txt
    )
  add_custom_command(
    OUTPUT ${package_files}
    DEPENDS ${CMAKE_BINARY_DIR}/CMakeCache.txt
            ${CMAKE_BINARY_DIR}/packages/bin/fdbserver
            ${CMAKE_BINARY_DIR}/bin/coverage.fdbserver.xml
            ${CMAKE_BINARY_DIR}/lib/coverage.fdbclient.xml
            ${CMAKE_BINARY_DIR}/lib/coverage.fdbrpc.xml
            ${CMAKE_BINARY_DIR}/lib/coverage.flow.xml
            ${CMAKE_BINARY_DIR}/packages/bin/TestHarness.exe
            ${CMAKE_BINARY_DIR}/packages/bin/TraceLogHelper.dll
    COMMAND ${CMAKE_COMMAND} -E copy ${CMAKE_BINARY_DIR}/CMakeCache.txt ${STAGE_OUT_DIR}
    COMMAND ${CMAKE_COMMAND} -E copy ${CMAKE_BINARY_DIR}/packages/bin/fdbserver
                                     ${CMAKE_BINARY_DIR}/bin/coverage.fdbserver.xml
                                     ${CMAKE_BINARY_DIR}/lib/coverage.fdbclient.xml
                                     ${CMAKE_BINARY_DIR}/lib/coverage.fdbrpc.xml
                                     ${CMAKE_BINARY_DIR}/lib/coverage.flow.xml
                                     ${CMAKE_BINARY_DIR}/packages/bin/TestHarness.exe
                                     ${CMAKE_BINARY_DIR}/packages/bin/TraceLogHelper.dll
                                     ${STAGE_OUT_DIR}/bin
    COMMENT "Copying files for ${STAGE_CONTEXT} package"
    )
  list(APPEND package_files ${test_files} ${external_files})
  if(STAGE_OUT_FILES)
    set(${STAGE_OUT_FILES} ${package_files} PARENT_SCOPE)
  endif()
endfunction()

function(create_correctness_package)
  if(WIN32)
    return()
  endif()
  set(out_dir "${CMAKE_BINARY_DIR}/correctness")
  stage_correctness_package(OUT_DIR ${out_dir} CONTEXT "correctness" OUT_FILES package_files)
<<<<<<< HEAD
  set(tar_file ${CMAKE_BINARY_DIR}/packages/correctness-${CMAKE_PROJECT_VERSION}${FDB_VERSION_SUFFIX}.tar.gz)
=======
  set(tar_file ${CMAKE_BINARY_DIR}/packages/correctness-${FDB_VERSION}.tar.gz)
>>>>>>> 8c6ce23a
  add_custom_command(
    OUTPUT ${tar_file}
    DEPENDS ${package_files}
            ${CMAKE_SOURCE_DIR}/contrib/Joshua/scripts/correctnessTest.sh
            ${CMAKE_SOURCE_DIR}/contrib/Joshua/scripts/correctnessTimeout.sh
    COMMAND ${CMAKE_COMMAND} -E copy ${CMAKE_SOURCE_DIR}/contrib/Joshua/scripts/correctnessTest.sh
                                     ${out_dir}/joshua_test
    COMMAND ${CMAKE_COMMAND} -E copy ${CMAKE_SOURCE_DIR}/contrib/Joshua/scripts/correctnessTimeout.sh
                                     ${out_dir}/joshua_timeout
    COMMAND ${CMAKE_COMMAND} -E tar cfz ${tar_file} ${package_files}
                                                    ${out_dir}/joshua_test
                                                    ${out_dir}/joshua_timeout
    WORKING_DIRECTORY ${out_dir}
    COMMENT "Package correctness archive"
    )
  add_custom_target(package_tests ALL DEPENDS ${tar_file})
  add_dependencies(package_tests strip_only_fdbserver TestHarness)
endfunction()

function(create_valgrind_correctness_package)
  if(WIN32)
    return()
  endif()
  if(USE_VALGRIND)
    set(out_dir "${CMAKE_BINARY_DIR}/valgrind_correctness")
    stage_correctness_package(OUT_DIR ${out_dir} CONTEXT "valgrind correctness" OUT_FILES package_files)
    set(tar_file ${CMAKE_BINARY_DIR}/packages/valgrind-${FDB_VERSION}.tar.gz)
    add_custom_command(
      OUTPUT ${tar_file}
      DEPENDS ${package_files}
              ${CMAKE_SOURCE_DIR}/contrib/Joshua/scripts/valgrindTest.sh
              ${CMAKE_SOURCE_DIR}/contrib/Joshua/scripts/valgrindTimeout.sh
      COMMAND ${CMAKE_COMMAND} -E copy ${CMAKE_SOURCE_DIR}/contrib/Joshua/scripts/valgrindTest.sh
                                       ${out_dir}/joshua_test
      COMMAND ${CMAKE_COMMAND} -E copy ${CMAKE_SOURCE_DIR}/contrib/Joshua/scripts/valgrindTimeout.sh
                                       ${out_dir}/joshua_timeout
      COMMAND ${CMAKE_COMMAND} -E tar cfz ${tar_file} ${package_files}
                                                      ${out_dir}/joshua_test
                                                      ${out_dir}/joshua_timeout
      WORKING_DIRECTORY ${out_dir}
      COMMENT "Package valgrind correctness archive"
      )
    add_custom_target(package_valgrind_tests ALL DEPENDS ${tar_file})
    add_dependencies(package_valgrind_tests strip_only_fdbserver TestHarness)
  endif()
endfunction()

function(package_bindingtester)
  if(WIN32 OR OPEN_FOR_IDE)
    return()
  elseif(APPLE)
    set(fdbcName "libfdb_c.dylib")
  else()
    set(fdbcName "libfdb_c.so")
  endif()
  set(bdir ${CMAKE_BINARY_DIR}/bindingtester)
  file(MAKE_DIRECTORY ${CMAKE_BINARY_DIR}/bindingtester)
  set(outfiles ${bdir}/fdbcli ${bdir}/fdbserver ${bdir}/${fdbcName} ${bdir}/joshua_test ${bdir}/joshua_timeout)
  add_custom_command(
    OUTPUT ${outfiles}
    COMMAND ${CMAKE_COMMAND} -E copy ${CMAKE_BINARY_DIR}/CMakeCache.txt
            ${CMAKE_BINARY_DIR}/packages/bin/fdbcli
            ${CMAKE_BINARY_DIR}/packages/bin/fdbserver
            ${CMAKE_BINARY_DIR}/packages/lib/${fdbcName}
            ${bdir}
    COMMAND ${CMAKE_COMMAND} -E copy ${CMAKE_SOURCE_DIR}/contrib/Joshua/scripts/bindingTest.sh ${bdir}/joshua_test
    COMMAND ${CMAKE_COMMAND} -E copy ${CMAKE_SOURCE_DIR}/contrib/Joshua/scripts/bindingTimeout.sh ${bdir}/joshua_timeout
    COMMAND ${CMAKE_COMMAND} -E copy ${CMAKE_SOURCE_DIR}/contrib/Joshua/scripts/localClusterStart.sh ${bdir}/localClusterStart.sh
    COMMAND ${CMAKE_COMMAND} -E copy ${CMAKE_SOURCE_DIR}/contrib/Joshua/scripts/bindingTestScript.sh ${bdir}/bindingTestScript.sh
    COMMENT "Copy executables and scripts to bindingtester dir")
  file(GLOB_RECURSE test_files ${CMAKE_SOURCE_DIR}/bindings/*)
  add_custom_command(
    OUTPUT "${CMAKE_BINARY_DIR}/bindingtester.touch"
    COMMAND ${CMAKE_COMMAND} -E remove_directory ${CMAKE_BINARY_DIR}/bindingtester/tests
    COMMAND ${CMAKE_COMMAND} -E make_directory ${CMAKE_BINARY_DIR}/bindingtester/tests
    COMMAND ${CMAKE_COMMAND} -E copy_directory ${CMAKE_SOURCE_DIR}/bindings ${CMAKE_BINARY_DIR}/bindingtester/tests
    COMMAND ${CMAKE_COMMAND} -E touch "${CMAKE_BINARY_DIR}/bindingtester.touch"
    COMMENT "Copy test files for bindingtester")

  add_custom_target(copy_binding_output_files DEPENDS ${CMAKE_BINARY_DIR}/bindingtester.touch python_binding fdb_flow_tester)
  add_custom_command(
    TARGET copy_binding_output_files
    COMMAND ${CMAKE_COMMAND} -E copy $<TARGET_FILE:fdb_flow_tester> ${bdir}/tests/flow/bin/fdb_flow_tester
    COMMENT "Copy Flow tester for bindingtester")

  set(generated_binding_files python/fdb/fdboptions.py)
  if(WITH_JAVA)
<<<<<<< HEAD
    add_custom_command(
      TARGET copy_binding_output_files
      COMMAND ${CMAKE_COMMAND} -E copy
        ${CMAKE_BINARY_DIR}/packages/fdb-java-${CMAKE_PROJECT_VERSION}${FDB_VERSION_SUFFIX}.jar
=======
    if(NOT FDB_RELEASE)
      set(not_fdb_release_string "-SNAPSHOT")
    else()
      set(not_fdb_release_string "")
    endif()
    add_custom_command(
      TARGET copy_binding_output_files
      COMMAND ${CMAKE_COMMAND} -E copy
        ${CMAKE_BINARY_DIR}/packages/fdb-java-${FDB_VERSION}${not_fdb_release_string}.jar
>>>>>>> 8c6ce23a
        ${bdir}/tests/java/foundationdb-client.jar
      COMMENT "Copy Java bindings for bindingtester")
    add_dependencies(copy_binding_output_files fat-jar)
    add_dependencies(copy_binding_output_files foundationdb-tests)
    set(generated_binding_files ${generated_binding_files} java/foundationdb-tests.jar)
  endif()

  if(WITH_GO AND NOT OPEN_FOR_IDE)
    add_dependencies(copy_binding_output_files fdb_go_tester fdb_go)
    add_custom_command(
      TARGET copy_binding_output_files
      COMMAND ${CMAKE_COMMAND} -E copy ${CMAKE_BINARY_DIR}/bindings/go/bin/_stacktester ${bdir}/tests/go/build/bin/_stacktester
      COMMAND ${CMAKE_COMMAND} -E copy
        ${CMAKE_BINARY_DIR}/bindings/go/src/github.com/apple/foundationdb/bindings/go/src/fdb/generated.go # SRC
        ${bdir}/tests/go/src/fdb/ # DEST
      COMMENT "Copy generated.go for bindingtester")
  endif()

  foreach(generated IN LISTS generated_binding_files)
    add_custom_command(
      TARGET copy_binding_output_files
      COMMAND ${CMAKE_COMMAND} -E copy ${CMAKE_BINARY_DIR}/bindings/${generated} ${bdir}/tests/${generated}
      COMMENT "Copy ${generated} to bindingtester")
  endforeach()

  add_custom_target(copy_bindingtester_binaries
    DEPENDS ${outfiles} "${CMAKE_BINARY_DIR}/bindingtester.touch" copy_binding_output_files)
  add_dependencies(copy_bindingtester_binaries strip_only_fdbserver strip_only_fdbcli strip_only_fdb_c)
  set(tar_file ${CMAKE_BINARY_DIR}/packages/bindingtester-${FDB_VERSION}.tar.gz)
  add_custom_command(
    OUTPUT ${tar_file}
    COMMAND ${CMAKE_COMMAND} -E tar czf ${tar_file} *
    WORKING_DIRECTORY ${CMAKE_BINARY_DIR}/bindingtester
    COMMENT "Pack bindingtester")
  add_custom_target(bindingtester ALL DEPENDS ${tar_file})
  add_dependencies(bindingtester copy_bindingtester_binaries)
endfunction()

# Creates a single cluster before running the specified command (usually a ctest test)
function(add_fdbclient_test)
  set(options DISABLED ENABLED)
  set(oneValueArgs NAME)
  set(multiValueArgs COMMAND)
  cmake_parse_arguments(T "${options}" "${oneValueArgs}" "${multiValueArgs}" "${ARGN}")
  if(OPEN_FOR_IDE)
    return()
  endif()
  if(NOT T_ENABLED AND T_DISABLED)
    return()
  endif()
  if(NOT T_NAME)
    message(FATAL_ERROR "NAME is a required argument for add_fdbclient_test")
  endif()
  if(NOT T_COMMAND)
    message(FATAL_ERROR "COMMAND is a required argument for add_fdbclient_test")
  endif()
  message(STATUS "Adding Client test ${T_NAME}")
  add_test(NAME "${T_NAME}"
    COMMAND ${CMAKE_SOURCE_DIR}/tests/TestRunner/tmp_cluster.py
            --build-dir ${CMAKE_BINARY_DIR}
            --
            ${T_COMMAND})
  set_tests_properties("${T_NAME}" PROPERTIES TIMEOUT 60) 
endfunction()

# Creates a cluster file for a nonexistent cluster before running the specified command 
# (usually a ctest test)
function(add_unavailable_fdbclient_test)
  set(options DISABLED ENABLED)
  set(oneValueArgs NAME TEST_TIMEOUT)
  set(multiValueArgs COMMAND)
  cmake_parse_arguments(T "${options}" "${oneValueArgs}" "${multiValueArgs}" "${ARGN}")
  if(OPEN_FOR_IDE)
    return()
  endif()
  if(NOT T_ENABLED AND T_DISABLED)
    return()
  endif()
  if(NOT T_NAME)
    message(FATAL_ERROR "NAME is a required argument for add_unavailable_fdbclient_test")
  endif()
  if(NOT T_COMMAND)
    message(FATAL_ERROR "COMMAND is a required argument for add_unavailable_fdbclient_test")
  endif()
  message(STATUS "Adding unavailable client test ${T_NAME}")
  add_test(NAME "${T_NAME}"
  COMMAND ${Python_EXECUTABLE} ${CMAKE_SOURCE_DIR}/tests/TestRunner/fake_cluster.py
          --output-dir ${CMAKE_BINARY_DIR}
          --
          ${T_COMMAND})
  if (T_TEST_TIMEOUT)
    set_tests_properties("${T_NAME}" PROPERTIES TIMEOUT ${T_TEST_TIMEOUT})
  else()
    # default timeout
    set_tests_properties("${T_NAME}" PROPERTIES TIMEOUT 60)
  endif()
  set_tests_properties("${T_NAME}" PROPERTIES ENVIRONMENT UBSAN_OPTIONS=print_stacktrace=1:halt_on_error=1)
endfunction()

# Creates 3 distinct clusters before running the specified command.
# This is useful for testing features that require multiple clusters (like the
# multi-cluster FDB client)
function(add_multi_fdbclient_test)
  set(options DISABLED ENABLED)
  set(oneValueArgs NAME)
  set(multiValueArgs COMMAND)
  cmake_parse_arguments(T "${options}" "${oneValueArgs}" "${multiValueArgs}" "${ARGN}")
  if(OPEN_FOR_IDE)
    return()
  endif()
  if(NOT T_ENABLED AND T_DISABLED)
    return()
  endif()
  if(NOT T_NAME)
    message(FATAL_ERROR "NAME is a required argument for add_multi_fdbclient_test")
  endif()
  if(NOT T_COMMAND)
    message(FATAL_ERROR "COMMAND is a required argument for add_multi_fdbclient_test")
  endif()
  message(STATUS "Adding Client test ${T_NAME}")
  add_test(NAME "${T_NAME}"
    COMMAND ${CMAKE_SOURCE_DIR}/tests/TestRunner/tmp_multi_cluster.py
            --build-dir ${CMAKE_BINARY_DIR}
            --clusters 3
            --
            ${T_COMMAND})
  set_tests_properties("${T_NAME}" PROPERTIES TIMEOUT 60) 
endfunction()

function(add_java_test)
  set(options DISABLED ENABLED)
  set(oneValueArgs NAME CLASS)
  set(multiValueArgs CLASS_PATH)
  cmake_parse_arguments(T "${options}" "${oneValueArgs}" "${multiValueArgs}" "${ARGN}")
  if(NOT T_ENABLED AND T_DISABLED)
    return()
  endif()
  if(NOT T_NAME)
    message(FATAL_ERROR "NAME is a required argument for add_java_test")
  endif()
  if(NOT T_CLASS)
    message(FATAL_ERROR "CLASS is a required argument for add_java_test")
  endif()
  set(cp "")
  set(separator ":")
  if (WIN32)
    set(separator ";")
  endif()
  message(STATUS "CLASSPATH ${T_CLASS_PATH}")
  foreach(path ${T_CLASS_PATH})
    if(cp)
      set(cp "${cp}${separator}${path}")
    else()
      set(cp "${path}")
    endif()
  endforeach()
  add_fdbclient_test(
    NAME ${T_NAME}
    COMMAND ${Java_JAVA_EXECUTABLE}
            -cp "${cp}"
            -Djava.library.path=${CMAKE_BINARY_DIR}/lib
            ${T_CLASS} "@CLUSTER_FILE@")
endfunction()<|MERGE_RESOLUTION|>--- conflicted
+++ resolved
@@ -241,11 +241,7 @@
   endif()
   set(out_dir "${CMAKE_BINARY_DIR}/correctness")
   stage_correctness_package(OUT_DIR ${out_dir} CONTEXT "correctness" OUT_FILES package_files)
-<<<<<<< HEAD
-  set(tar_file ${CMAKE_BINARY_DIR}/packages/correctness-${CMAKE_PROJECT_VERSION}${FDB_VERSION_SUFFIX}.tar.gz)
-=======
   set(tar_file ${CMAKE_BINARY_DIR}/packages/correctness-${FDB_VERSION}.tar.gz)
->>>>>>> 8c6ce23a
   add_custom_command(
     OUTPUT ${tar_file}
     DEPENDS ${package_files}
@@ -333,22 +329,11 @@
 
   set(generated_binding_files python/fdb/fdboptions.py)
   if(WITH_JAVA)
-<<<<<<< HEAD
-    add_custom_command(
-      TARGET copy_binding_output_files
-      COMMAND ${CMAKE_COMMAND} -E copy
-        ${CMAKE_BINARY_DIR}/packages/fdb-java-${CMAKE_PROJECT_VERSION}${FDB_VERSION_SUFFIX}.jar
-=======
-    if(NOT FDB_RELEASE)
-      set(not_fdb_release_string "-SNAPSHOT")
-    else()
-      set(not_fdb_release_string "")
-    endif()
+    set(not_fdb_release_string "")
     add_custom_command(
       TARGET copy_binding_output_files
       COMMAND ${CMAKE_COMMAND} -E copy
         ${CMAKE_BINARY_DIR}/packages/fdb-java-${FDB_VERSION}${not_fdb_release_string}.jar
->>>>>>> 8c6ce23a
         ${bdir}/tests/java/foundationdb-client.jar
       COMMENT "Copy Java bindings for bindingtester")
     add_dependencies(copy_binding_output_files fat-jar)
