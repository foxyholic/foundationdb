<?xml version="1.0"?>

<!--

This file should not be edited outside of FoundationDB and is provided as reference for bindings writers.

An <Option> looks like:

  <Option name="" code=""
          paramType="" paramOptional="true" paramDescription=""
          description="" />

name should be lowercase with underscores, except where capitalization should be somewhat
 preserved. Individual bindings may convert everything to lowercase, everything to uppercase,
 or title-capitalize words (but when doing so must preserve other capitalization).

For example, "TLS_key_bytes" may be translated to:
 - tls_key_bytes
 - TLS_KEY_BYTE
 - TLSKeyBytes

If paramType is not present, the option takes no parameter. Otherwise it must be "String", 
 "Int" or "Bytes". These will be parsed according to the C API spec.

If paramType is set, paramDescription must be present and describe the parameter.
If paramOptional is set to any value, the parameter is optional, otherwise required.
description is not currently required but encouraged.

-->

<Options>
  <Scope name="NetworkOption">
    <Option name="local_address"  code="10" 
            paramType="String" paramDescription="IP:PORT" 
            description="Deprecated"/>
    <Option name="use_object_serializer" code="11"
            paramType="Int" paramDescription="0 is false, every other value is true"
            description="enable the object serializer for network communication"/>
    <Option name="cluster_file" code="20"
            paramType="String" paramDescription="path to cluster file"
            description="Deprecated"/>
    <Option name="trace_enable" code="30"
            paramType="String" paramDescription="path to output directory (or NULL for current working directory)"
            description="Enables trace output to a file in a directory of the clients choosing"/>
    <Option name="trace_roll_size" code="31"
            paramType="Int" paramDescription="max size of a single trace output file"
            description="Sets the maximum size in bytes of a single trace output file. This value should be in the range ``[0, INT64_MAX]``. If the value is set to 0, there is no limit on individual file size. The default is a maximum size of 10,485,760 bytes."/>
    <Option name="trace_max_logs_size" code="32"
            paramType="Int" paramDescription="max total size of trace files"
            description="Sets the maximum size of all the trace output files put together. This value should be in the range ``[0, INT64_MAX]``. If the value is set to 0, there is no limit on the total size of the files. The default is a maximum size of 104,857,600 bytes. If the default roll size is used, this means that a maximum of 10 trace files will be written at a time."/>
    <Option name="trace_log_group" code="33"
            paramType="String" paramDescription="value of the LogGroup attribute"
            description="Sets the 'LogGroup' attribute with the specified value for all events in the trace output files. The default log group is 'default'."/>
    <Option name="trace_format" code="34"
            paramType="String" paramDescription="Format of trace files"
            description="Select the format of the log files. xml (the default) and json are supported."/>
    <Option name="knob" code="40"
            paramType="String" paramDescription="knob_name=knob_value"
            description="Set internal tuning or debugging knobs"/>
    <Option name="TLS_plugin" code="41"
            paramType="String" paramDescription="file path or linker-resolved name"
            description="Deprecated" />
    <Option name="TLS_cert_bytes" code="42"
            paramType="Bytes" paramDescription="certificates"
            description="Set the certificate chain" />
    <Option name="TLS_cert_path" code="43"
            paramType="String" paramDescription="file path"
            description="Set the file from which to load the certificate chain" />
    <Option name="TLS_key_bytes" code="45"
            paramType="Bytes" paramDescription="key"
            description="Set the private key corresponding to your own certificate" />
    <Option name="TLS_key_path" code="46"
            paramType="String" paramDescription="file path"
            description="Set the file from which to load the private key corresponding to your own certificate" />
    <Option name="TLS_verify_peers" code="47"
            paramType="Bytes" paramDescription="verification pattern"
            description="Set the peer certificate field verification criteria" />
    <Option name="Buggify_enable" code="48"
            description="" />
    <Option name="Buggify_disable" code="49"
            description="" />
    <Option name="Buggify_section_activated_probability" code="50"
            paramType="Int" paramDescription="probability expressed as a percentage between 0 and 100"
            description="Set the probability of a BUGGIFY section being active for the current execution.  Only applies to code paths first traversed AFTER this option is changed." />
    <Option name="Buggify_section_fired_probability" code="51"
            paramType="Int" paramDescription="probability expressed as a percentage between 0 and 100"
            description="Set the probability of an active BUGGIFY section being fired" />
    <Option name="TLS_ca_bytes" code="52"
            paramType="Bytes" paramDescription="ca bundle"
            description="Set the ca bundle" />
    <Option name="TLS_ca_path" code="53"
            paramType="String" paramDescription="file path"
            description="Set the file from which to load the certificate authority bundle" />
    <Option name="TLS_password" code="54"
            paramType="String" paramDescription="key passphrase"
            description="Set the passphrase for encrypted private key. Password should be set before setting the key for the password to be used." />
    <Option name="disable_multi_version_client_api" code="60"
            description="Disables the multi-version client API and instead uses the local client directly. Must be set before setting up the network." />
    <Option name="callbacks_on_external_threads" code="61"
            description="If set, callbacks from external client libraries can be called from threads created by the FoundationDB client library. Otherwise, callbacks will be called from either the thread used to add the callback or the network thread. Setting this option can improve performance when connected using an external client, but may not be safe to use in all environments. Must be set before setting up the network. WARNING: This feature is considered experimental at this time." />
    <Option name="external_client_library" code="62"
            paramType="String" paramDescription="path to client library"
            description="Adds an external client library for use by the multi-version client API. Must be set before setting up the network." />
    <Option name="external_client_directory" code="63"
            paramType="String" paramDescription="path to directory containing client libraries"
            description="Searches the specified path for dynamic libraries and adds them to the list of client libraries for use by the multi-version client API. Must be set before setting up the network." />
    <Option name="disable_local_client" code="64"
            description="Prevents connections through the local client, allowing only connections through externally loaded client libraries. Intended primarily for testing." />
    <Option name="disable_client_statistics_logging" code="70"
            description="Disables logging of client statistics, such as sampled transaction activity." />
    <Option name="enable_slow_task_profiling" code="71"
            description="Enables debugging feature to perform slow task profiling. Requires trace logging to be enabled. WARNING: this feature is not recommended for use in production." />
    <Option name="client_buggify_enable" code="80"
            description="Enable client buggify - will make requests randomly fail (intended for client testing)" />
    <Option name="client_buggify_disable" code="81"
            description="Disable client buggify" />
    <Option name="client_buggify_section_activated_probability" code="82"
            paramType="Int" paramDescription="probability expressed as a percentage between 0 and 100"
            description="Set the probability of a CLIENT_BUGGIFY section being active for the current execution." />
    <Option name="client_buggify_section_fired_probability" code="83"
            paramType="Int" paramDescription="probability expressed as a percentage between 0 and 100"
            description="Set the probability of an active CLIENT_BUGGIFY section being fired. A section will only fire if it was activated" />
    <Option name="supported_client_versions" code="1000"
            paramType="String" paramDescription="[release version],[source version],[protocol version];..."
            description="This option is set automatically to communicate the list of supported clients to the active client."
            hidden="true" />
    <Option name="external_client" code="1001"
            description="This option is set automatically on all clients loaded externally using the multi-version API." 
            hidden="true" />
    <Option name="external_client_transport_id" code="1002"
            description="This option tells a child on a multiversion client what transport ID to use."
            paramType="Int" paramDescription="Transport ID for the child connection"
            hidden="true" />
  </Scope>

  <Scope name="DatabaseOption">
    <Option name="location_cache_size" code="10"
            paramType="Int" paramDescription="Max location cache entries"
            description="Set the size of the client location cache. Raising this value can boost performance in very large databases where clients access data in a near-random pattern. Defaults to 100000." />
    <Option name="max_watches" code="20"
            paramType="Int" paramDescription="Max outstanding watches"
            description="Set the maximum number of watches allowed to be outstanding on a database connection. Increasing this number could result in increased resource usage. Reducing this number will not cancel any outstanding watches. Defaults to 10000 and cannot be larger than 1000000." />
    <Option name="machine_id" code="21"
            paramType="String" paramDescription="Hexadecimal ID"
            description="Specify the machine ID that was passed to fdbserver processes running on the same machine as this client, for better location-aware load balancing." />
    <Option name="datacenter_id" code="22"
            paramType="String" paramDescription="Hexadecimal ID"
            description="Specify the datacenter ID that was passed to fdbserver processes running in the same datacenter as this client, for better location-aware load balancing." />
    <!-- The snapshot RYW options act like defaults for the equivalent transaction options, but database defaults cannot have cumulative effects from multiple calls.
         Thus, we don't use the defaultFor annotation on these options. -->
    <Option name="snapshot_ryw_enable" code="26"
            description="Snapshot read operations will see the results of writes done in the same transaction. This is the default behavior." />
    <Option name="snapshot_ryw_disable" code="27"
            description="Snapshot read operations will not see the results of writes done in the same transaction. This was the default behavior prior to API version 300." />
    <Option name="transaction_logging_max_field_length" code="405" paramType="Int" paramDescription="Maximum length of escaped key and value fields."
            description="Sets the maximum escaped length of key and value fields to be logged to the trace file via the LOG_TRANSACTION option. This sets the ``transaction_logging_max_field_length`` option of each transaction created by this database. See the transaction option description for more information." 
            defaultFor="405"/>
    <Option name="transaction_timeout" code="500"
            paramType="Int" paramDescription="value in milliseconds of timeout"
            description="Set a timeout in milliseconds which, when elapsed, will cause each transaction automatically to be cancelled. This sets the ``timeout`` option of each transaction created by this database. See the transaction option description for more information. Using this option requires that the API version is 610 or higher." 
            defaultFor="500"/>
    <Option name="transaction_retry_limit" code="501"
            paramType="Int" paramDescription="number of times to retry"
            description="Set a timeout in milliseconds which, when elapsed, will cause a transaction automatically to be cancelled. This sets the ``retry_limit`` option of each transaction created by this database. See the transaction option description for more information." 
            defaultFor="501"/>
    <Option name="transaction_max_retry_delay" code="502"
            paramType="Int" paramDescription="value in milliseconds of maximum delay"
            description="Set the maximum amount of backoff delay incurred in the call to ``onError`` if the error is retryable. This sets the ``max_retry_delay`` option of each transaction created by this database. See the transaction option description for more information."
            defaultFor="502"/>
    <Option name="transaction_size_limit" code="503"
            paramType="Int" paramDescription="value in bytes"
            description="Set the maximum transaction size in bytes. This sets the ``size_limit`` option on each transaction created by this database. See the transaction option description for more information." 
            defaultFor="503"/>
<<<<<<< HEAD
    <Option name="transaction_causal_read_risky" code="504"
            description="The read version will be committed, and usually will be the latest committed, but might not be the latest committed in the event of a simultaneous fault and misbehaving clock."
            defaultFor="20"/>
    <!-- The snapshot RYW options act like defaults for the equivalent transaction options, but database defaults cannot have cumulative effects from multiple calls.
         Thus, we don't use the defaultFor annotation on these options. -->
    <Option name="snapshot_ryw_enable" code="26"
            description="Snapshot read operations will see the results of writes done in the same transaction. This is the default behavior." />
    <Option name="snapshot_ryw_disable" code="27"
            description="Snapshot read operations will not see the results of writes done in the same transaction. This was the default behavior prior to API version 300." />
=======
>>>>>>> 8d975bfd
  </Scope>
  
  <Scope name="TransactionOption">
    <Option name="causal_write_risky" code="10"
            description="The transaction, if not self-conflicting, may be committed a second time after commit succeeds, in the event of a fault"/>
    <Option name="causal_read_risky" code="20"
            description="The read version will be committed, and usually will be the latest committed, but might not be the latest committed in the event of a simultaneous fault and misbehaving clock."/>
    <Option name="causal_read_disable" code="21" />
    <Option name="next_write_no_write_conflict_range" code="30"
            description="The next write performed on this transaction will not generate a write conflict range. As a result, other transactions which read the key(s) being modified by the next write will not conflict with this transaction. Care needs to be taken when using this option on a transaction that is shared between multiple threads. When setting this option, write conflict ranges will be disabled on the next write operation, regardless of what thread it is on." />
    <Option name="commit_on_first_proxy" code="40"
            description="Committing this transaction will bypass the normal load balancing across proxies and go directly to the specifically nominated 'first proxy'."
            hidden="true" />
    <Option name="check_writes_enable" code="50"
            hidden="true" />
    <Option name="read_your_writes_disable" code="51"
            description="Reads performed by a transaction will not see any prior mutations that occured in that transaction, instead seeing the value which was in the database at the transaction's read version. This option may provide a small performance benefit for the client, but also disables a number of client-side optimizations which are beneficial for transactions which tend to read and write the same keys within a single transaction."/>
    <Option name="read_ahead_disable" code="52"
            description="Deprecated" />
    <Option name="durability_datacenter" code="110" />
    <Option name="durability_risky" code="120" />
    <Option name="durability_dev_null_is_web_scale" code="130"
            description="Deprecated"/>
    <Option name="priority_system_immediate" code="200"
            description="Specifies that this transaction should be treated as highest priority and that lower priority transactions should block behind this one. Use is discouraged outside of low-level tools" />
    <Option name="priority_batch" code="201"
            description="Specifies that this transaction should be treated as low priority and that default priority transactions will be processed first. Batch priority transactions will also be throttled at load levels smaller than for other types of transactions and may be fully cut off in the event of machine failures. Useful for doing batch work simultaneously with latency-sensitive work" />
    <Option name="initialize_new_database" code="300"
            description="This is a write-only transaction which sets the initial configuration. This option is designed for use by database system tools only." />
    <Option name="access_system_keys" code="301"
            description="Allows this transaction to read and modify system keys (those that start with the byte 0xFF)"/>
    <Option name="read_system_keys" code="302"
            description="Allows this transaction to read system keys (those that start with the byte 0xFF)"/>
    <Option name="debug_dump" code="400" 
            hidden="true" />
    <Option name="debug_retry_logging" code="401" paramType="String" paramDescription="Optional transaction name" />
    <Option name="transaction_logging_enable" code="402" paramType="String" paramDescription="String identifier to be used in the logs when tracing this transaction. The identifier must not exceed 100 characters."
            description="Deprecated" />
    <Option name="debug_transaction_identifier" code="403" paramType="String" paramDescription="String identifier to be used when tracing or profiling this transaction. The identifier must not exceed 100 characters."
            description="Sets a client provided identifier for the transaction that will be used in scenarios like tracing or profiling. Client trace logging or transaction profiling must be separately enabled." />
    <Option name="log_transaction" code="404"
            description="Enables tracing for this transaction and logs results to the client trace logs. The DEBUG_TRANSACTION_IDENTIFIER option must be set before using this option, and client trace logging must be enabled and to get log output." />
    <Option name="transaction_logging_max_field_length" code="405" paramType="Int" paramDescription="Maximum length of escaped key and value fields."
            description="Sets the maximum escaped length of key and value fields to be logged to the trace file via the LOG_TRANSACTION option, after which the field will be truncated. A negative value disables truncation." />
    <Option name="timeout" code="500"
            paramType="Int" paramDescription="value in milliseconds of timeout"
            description="Set a timeout in milliseconds which, when elapsed, will cause the transaction automatically to be cancelled. Valid parameter values are ``[0, INT_MAX]``. If set to 0, will disable all timeouts. All pending and any future uses of the transaction will throw an exception. The transaction can be used again after it is reset. Prior to API version 610, like all other transaction options, the timeout must be reset after a call to ``onError``. If the API version is 610 or greater, the timeout is not reset after an ``onError`` call. This allows the user to specify a longer timeout on specific transactions than the default timeout specified through the ``transaction_timeout`` database option without the shorter database timeout cancelling transactions that encounter a retryable error. Note that at all API versions, it is safe and legal to set the timeout each time the transaction begins, so most code written assuming the older behavior can be upgraded to the newer behavior without requiring any modification, and the caller is not required to implement special logic in retry loops to only conditionally set this option."
            persistent="true" />
    <Option name="retry_limit" code="501"
            paramType="Int" paramDescription="number of times to retry"
            description="Set a maximum number of retries after which additional calls to ``onError`` will throw the most recently seen error code. Valid parameter values are ``[-1, INT_MAX]``. If set to -1, will disable the retry limit. Prior to API version 610, like all other transaction options, the retry limit must be reset after a call to ``onError``. If the API version is 610 or greater, the retry limit is not reset after an ``onError`` call. Note that at all API versions, it is safe and legal to set the retry limit each time the transaction begins, so most code written assuming the older behavior can be upgraded to the newer behavior without requiring any modification, and the caller is not required to implement special logic in retry loops to only conditionally set this option." 
            persistent="true"/>
    <Option name="max_retry_delay" code="502"
            paramType="Int" paramDescription="value in milliseconds of maximum delay"
            description="Set the maximum amount of backoff delay incurred in the call to ``onError`` if the error is retryable. Defaults to 1000 ms. Valid parameter values are ``[0, INT_MAX]``. If the maximum retry delay is less than the current retry delay of the transaction, then the current retry delay will be clamped to the maximum retry delay. Prior to API version 610, like all other transaction options, the maximum retry delay must be reset after a call to ``onError``. If the API version is 610 or greater, the retry limit is not reset after an ``onError`` call. Note that at all API versions, it is safe and legal to set the maximum retry delay each time the transaction begins, so most code written assuming the older behavior can be upgraded to the newer behavior without requiring any modification, and the caller is not required to implement special logic in retry loops to only conditionally set this option."
            persistent="true"/>
    <Option name="size_limit" code="503"
            paramType="Int" paramDescription="value in bytes"
            description="Set the transaction size limit in bytes. The size is calculated by combining the sizes of all keys and values written or mutated, all key ranges cleared, and all read and write conflict ranges. (In other words, it includes the total size of all data included in the request to the cluster to commit the transaction.) Large transactions can cause performance problems on FoundationDB clusters, so setting this limit to a smaller value than the default can help prevent the client from accidentally degrading the cluster's performance. This value must be at least 32 and cannot be set to higher than 10,000,000, the default transaction size limit." />
    <Option name="snapshot_ryw_enable" code="600"
            description="Snapshot read operations will see the results of writes done in the same transaction. This is the default behavior." />
    <Option name="snapshot_ryw_disable" code="601"
            description="Snapshot read operations will not see the results of writes done in the same transaction. This was the default behavior prior to API version 300." />
    <Option name="lock_aware" code="700"
            description="The transaction can read and write to locked databases, and is resposible for checking that it took the lock."/>
    <Option name="used_during_commit_protection_disable" code="701"
            description="By default, operations that are performed on a transaction while it is being committed will not only fail themselves, but they will attempt to fail other in-flight operations (such as the commit) as well. This behavior is intended to help developers discover situations where operations could be unintentionally executed after the transaction has been reset. Setting this option removes that protection, causing only the offending operation to fail."/>
    <Option name="read_lock_aware" code="702"
            description="The transaction can read from locked databases."/>
    <Option name="first_in_batch" code="710"
            description="No other transactions will be applied before this transaction within the same commit version."
            hidden="true" />
    <Option name="use_provisional_proxies" code="711"
            description="This option should only be used by tools which change the database configuration." />
  </Scope>

  <!-- The enumeration values matter - do not change them without
       looking at fdb_c.cpp -->
  <Scope name="StreamingMode">
    <Option name="want_all" code="-2"
            description="Client intends to consume the entire range and would like it all transferred as early as possible." />
    <Option name="iterator" code="-1"
            description="The default. The client doesn't know how much of the range it is likely to used and wants different performance concerns to be balanced. Only a small portion of data is transferred to the client initially (in order to minimize costs if the client doesn't read the entire range), and as the caller iterates over more items in the range larger batches will be transferred in order to minimize latency." />
    <Option name="exact" code="0"
            description="Infrequently used. The client has passed a specific row limit and wants that many rows delivered in a single batch. Because of iterator operation in client drivers make request batches transparent to the user, consider ``WANT_ALL`` StreamingMode instead. A row limit must be specified if this mode is used." />
    <Option name="small" code="1"
            description="Infrequently used. Transfer data in batches small enough to not be much more expensive than reading individual rows, to minimize cost if iteration stops early." />
    <Option name="medium" code="2"
            description="Infrequently used. Transfer data in batches sized in between small and large." />
    <Option name="large" code="3"
            description="Infrequently used. Transfer data in batches large enough to be, in a high-concurrency environment, nearly as efficient as possible. If the client stops iteration early, some disk and network bandwidth may be wasted. The batch size may still be too small to allow a single client to get high throughput from the database, so if that is what you need consider the SERIAL StreamingMode." />
    <Option name="serial" code="4"
            description="Transfer data in batches large enough that an individual client can get reasonable read bandwidth from the database. If the client stops iteration early, considerable disk and network bandwidth may be wasted." />
  </Scope>

  <Scope name="MutationType">
    <Option name="add" code="2" 
            paramType="Bytes" paramDescription="addend"
            description="Performs an addition of little-endian integers. If the existing value in the database is not present or shorter than ``param``, it is first extended to the length of ``param`` with zero bytes.  If ``param`` is shorter than the existing value in the database, the existing value is truncated to match the length of ``param``. The integers to be added must be stored in a little-endian representation.  They can be signed in two's complement representation or unsigned. You can add to an integer at a known offset in the value by prepending the appropriate number of zero bytes to ``param`` and padding with zero bytes to match the length of the value. However, this offset technique requires that you know the addition will not cause the integer field within the value to overflow."/>
    <Option name="and" code="6"
            paramType="Bytes" paramDescription="value with which to perform bitwise and"
            description="Deprecated"/>
    <Option name="bit_and" code="6"
            paramType="Bytes" paramDescription="value with which to perform bitwise and"
            description="Performs a bitwise ``and`` operation.  If the existing value in the database is not present, then ``param`` is stored in the database. If the existing value in the database is shorter than ``param``, it is first extended to the length of ``param`` with zero bytes.  If ``param`` is shorter than the existing value in the database, the existing value is truncated to match the length of ``param``."/>
    <Option name="or" code="7"
            paramType="Bytes" paramDescription="value with which to perform bitwise or"
            description="Deprecated"/>
    <Option name="bit_or" code="7"
            paramType="Bytes" paramDescription="value with which to perform bitwise or"
            description="Performs a bitwise ``or`` operation.  If the existing value in the database is not present or shorter than ``param``, it is first extended to the length of ``param`` with zero bytes.  If ``param`` is shorter than the existing value in the database, the existing value is truncated to match the length of ``param``."/>
    <Option name="xor" code="8"
            paramType="Bytes" paramDescription="value with which to perform bitwise xor"
            description="Deprecated"/>
    <Option name="bit_xor" code="8"
            paramType="Bytes" paramDescription="value with which to perform bitwise xor"
            description="Performs a bitwise ``xor`` operation.  If the existing value in the database is not present or shorter than ``param``, it is first extended to the length of ``param`` with zero bytes.  If ``param`` is shorter than the existing value in the database, the existing value is truncated to match the length of ``param``."/>
    <Option name="append_if_fits" code="9"
            paramType="Bytes" paramDescription="value to append to the database value"
            description="Appends ``param`` to the end of the existing value already in the database at the given key (or creates the key and sets the value to ``param`` if the key is empty). This will only append the value if the final concatenated value size is less than or equal to the maximum value size (i.e., if it fits). WARNING: No error is surfaced back to the user if the final value is too large because the mutation will not be applied until after the transaction has been committed. Therefore, it is only safe to use this mutation type if one can guarantee that one will keep the total value size under the maximum size."/>
    <Option name="max" code="12"
            paramType="Bytes" paramDescription="value to check against database value"
            description="Performs a little-endian comparison of byte strings. If the existing value in the database is not present or shorter than ``param``, it is first extended to the length of ``param`` with zero bytes.  If ``param`` is shorter than the existing value in the database, the existing value is truncated to match the length of ``param``. The larger of the two values is then stored in the database."/>
    <Option name="min" code="13"
            paramType="Bytes" paramDescription="value to check against database value"
            description="Performs a little-endian comparison of byte strings. If the existing value in the database is not present, then ``param`` is stored in the database. If the existing value in the database is shorter than ``param``, it is first extended to the length of ``param`` with zero bytes.  If ``param`` is shorter than the existing value in the database, the existing value is truncated to match the length of ``param``. The smaller of the two values is then stored in the database."/>
    <Option name="set_versionstamped_key" code="14"
            paramType="Bytes" paramDescription="value to which to set the transformed key"
            description="Transforms ``key`` using a versionstamp for the transaction. Sets the transformed key in the database to ``param``. The key is transformed by removing the final four bytes from the key and reading those as a little-Endian 32-bit integer to get a position ``pos``. The 10 bytes of the key from ``pos`` to ``pos + 10`` are replaced with the versionstamp of the transaction used. The first byte of the key is position 0. A versionstamp is a 10 byte, unique, monotonically (but not sequentially) increasing value for each committed transaction. The first 8 bytes are the committed version of the database (serialized in big-Endian order). The last 2 bytes are monotonic in the serialization order for transactions. WARNING: At this time, versionstamps are compatible with the Tuple layer only in the Java, Python, and Go bindings. Also, note that prior to API version 520, the offset was computed from only the final two bytes rather than the final four bytes." />
    <Option name="set_versionstamped_value" code="15"
            paramType="Bytes" paramDescription="value to versionstamp and set"
            description="Transforms ``param`` using a versionstamp for the transaction. Sets the ``key`` given to the transformed ``param``. The parameter is transformed by removing the final four bytes from ``param`` and reading those as a little-Endian 32-bit integer to get a position ``pos``. The 10 bytes of the parameter from ``pos`` to ``pos + 10`` are replaced with the versionstamp of the transaction used. The first byte of the parameter is position 0. A versionstamp is a 10 byte, unique, monotonically (but not sequentially) increasing value for each committed transaction. The first 8 bytes are the committed version of the database (serialized in big-Endian order). The last 2 bytes are monotonic in the serialization order for transactions. WARNING: At this time, versionstamps are compatible with the Tuple layer only in the Java, Python, and Go bindings. Also, note that prior to API version 520, the versionstamp was always placed at the beginning of the parameter rather than computing an offset." />
    <Option name="byte_min" code="16"
            paramType="Bytes" paramDescription="value to check against database value"
            description="Performs lexicographic comparison of byte strings. If the existing value in the database is not present, then ``param`` is stored. Otherwise the smaller of the two values is then stored in the database."/>
    <Option name="byte_max" code="17"
            paramType="Bytes" paramDescription="value to check against database value"
            description="Performs lexicographic comparison of byte strings. If the existing value in the database is not present, then ``param`` is stored. Otherwise the larger of the two values is then stored in the database."/>
    <Option name="compare_and_clear" code="20"
            paramType="Bytes" paramDescription="Value to compare with"
            description="Performs an atomic ``compare and clear`` operation. If the existing value in the database is equal to the given value, then given key is cleared."/>
  </Scope>

  <Scope name="ConflictRangeType">
    <Option name="read" code="0" description="Used to add a read conflict range"/>
    <Option name="write" code="1" description="Used to add a write conflict range"/>
  </Scope>

  <Scope name="ErrorPredicate">
    <Option name="retryable" code="50000" description="Returns ``true`` if the error indicates the operations in the transactions should be retried because of transient error."/>
    <Option name="maybe_committed" code="50001" description="Returns ``true`` if the error indicates the transaction may have succeeded, though not in a way the system can verify."/>
    <Option name="retryable_not_committed" code="50002" description="Returns ``true`` if the error indicates the transaction has not committed, though in a way that can be retried."/>
  </Scope>

</Options><|MERGE_RESOLUTION|>--- conflicted
+++ resolved
@@ -171,18 +171,9 @@
             paramType="Int" paramDescription="value in bytes"
             description="Set the maximum transaction size in bytes. This sets the ``size_limit`` option on each transaction created by this database. See the transaction option description for more information." 
             defaultFor="503"/>
-<<<<<<< HEAD
     <Option name="transaction_causal_read_risky" code="504"
             description="The read version will be committed, and usually will be the latest committed, but might not be the latest committed in the event of a simultaneous fault and misbehaving clock."
             defaultFor="20"/>
-    <!-- The snapshot RYW options act like defaults for the equivalent transaction options, but database defaults cannot have cumulative effects from multiple calls.
-         Thus, we don't use the defaultFor annotation on these options. -->
-    <Option name="snapshot_ryw_enable" code="26"
-            description="Snapshot read operations will see the results of writes done in the same transaction. This is the default behavior." />
-    <Option name="snapshot_ryw_disable" code="27"
-            description="Snapshot read operations will not see the results of writes done in the same transaction. This was the default behavior prior to API version 300." />
-=======
->>>>>>> 8d975bfd
   </Scope>
   
   <Scope name="TransactionOption">
