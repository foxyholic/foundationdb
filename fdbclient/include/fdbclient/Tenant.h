/*
 * Tenant.h
 *
 * This source file is part of the FoundationDB open source project
 *
 * Copyright 2013-2022 Apple Inc. and the FoundationDB project authors
 *
 * Licensed under the Apache License, Version 2.0 (the "License");
 * you may not use this file except in compliance with the License.
 * You may obtain a copy of the License at
 *
 *     http://www.apache.org/licenses/LICENSE-2.0
 *
 * Unless required by applicable law or agreed to in writing, software
 * distributed under the License is distributed on an "AS IS" BASIS,
 * WITHOUT WARRANTIES OR CONDITIONS OF ANY KIND, either express or implied.
 * See the License for the specific language governing permissions and
 * limitations under the License.
 */

#ifndef FDBCLIENT_TENANT_H
#define FDBCLIENT_TENANT_H
#pragma once

#include "fdbclient/FDBTypes.h"
#include "fdbclient/KeyBackedTypes.h"
#include "fdbclient/VersionedMap.h"
#include "fdbclient/KeyBackedTypes.h"
#include "flow/flat_buffers.h"

typedef StringRef TenantNameRef;
typedef Standalone<TenantNameRef> TenantName;
typedef StringRef TenantGroupNameRef;
typedef Standalone<TenantGroupNameRef> TenantGroupName;

enum class TenantState { REGISTERING, READY, REMOVING, UPDATING_CONFIGURATION, ERROR };

enum class TenantState { REGISTERING, READY, REMOVING, UPDATING_CONFIGURATION, ERROR };

struct TenantMapEntry {
	constexpr static FileIdentifier file_identifier = 12247338;

	static Key idToPrefix(int64_t id);
	static int64_t prefixToId(KeyRef prefix);

	static std::string tenantStateToString(TenantState tenantState);
	static TenantState stringToTenantState(std::string stateStr);

	int64_t id = -1;
	Key prefix;
<<<<<<< HEAD
	Optional<TenantGroupName> tenantGroup;
	TenantState tenantState = TenantState::READY;
	Optional<ClusterName> assignedCluster;
	int64_t configurationSequenceNum = 0;
=======
	TenantState tenantState = TenantState::READY;
>>>>>>> 17146c48

	constexpr static int PREFIX_SIZE = sizeof(id);

	TenantMapEntry();
	TenantMapEntry(int64_t id, TenantState tenantState);
<<<<<<< HEAD
	TenantMapEntry(int64_t id, Optional<TenantGroupName> tenantGroup, TenantState tenantState);

	void setId(int64_t id);
=======

	void setId(int64_t id);
	std::string toJson(int apiVersion) const;
>>>>>>> 17146c48

	bool matchesConfiguration(TenantMapEntry const& other) const;
	void configure(Standalone<StringRef> parameter, Optional<Value> value);

	std::string toJson(int apiVersion) const;

	Value encode() const { return ObjectWriter::toValue(*this, IncludeVersion(ProtocolVersion::withTenantGroups())); }

	static TenantMapEntry decode(ValueRef const& value) {
		TenantMapEntry entry;
		ObjectReader reader(value.begin(), IncludeVersion());
		reader.deserialize(entry);
		return entry;
	}

	template <class Ar>
	void serialize(Ar& ar) {
<<<<<<< HEAD
		serializer(ar, id, tenantGroup, tenantState, assignedCluster, configurationSequenceNum);
=======
		serializer(ar, id, tenantState);
>>>>>>> 17146c48
		if constexpr (Ar::isDeserializing) {
			if (id >= 0) {
				prefix = idToPrefix(id);
			}
			ASSERT(tenantState >= TenantState::REGISTERING && tenantState <= TenantState::ERROR);
		}
	}
};

<<<<<<< HEAD
struct TenantGroupEntry {
	constexpr static FileIdentifier file_identifier = 10764222;

	Optional<ClusterName> assignedCluster;

	TenantGroupEntry() = default;
	TenantGroupEntry(Optional<ClusterName> assignedCluster) : assignedCluster(assignedCluster) {}

	Value encode() { return ObjectWriter::toValue(*this, IncludeVersion(ProtocolVersion::withMetacluster())); }
	static TenantGroupEntry decode(ValueRef const& value) {
		TenantGroupEntry entry;
		ObjectReader reader(value.begin(), IncludeVersion());
		reader.deserialize(entry);
		return entry;
	}

	template <class Ar>
	void serialize(Ar& ar) {
		serializer(ar, assignedCluster);
	}
};

=======
>>>>>>> 17146c48
struct TenantMetadataSpecification {
	static KeyRef subspace;

	KeyBackedObjectMap<TenantName, TenantMapEntry, decltype(IncludeVersion()), NullCodec> tenantMap;
	KeyBackedProperty<int64_t> lastTenantId;
<<<<<<< HEAD
	KeyBackedSet<int64_t> tenantTombstones;
	KeyBackedSet<Tuple> tenantGroupTenantIndex;
	KeyBackedObjectMap<TenantGroupName, TenantGroupEntry, decltype(IncludeVersion()), NullCodec> tenantGroupMap;

	TenantMetadataSpecification(KeyRef subspace)
	  : tenantMap(subspace.withSuffix("tenant/map/"_sr), IncludeVersion(ProtocolVersion::withTenantGroups())),
	    lastTenantId(subspace.withSuffix("tenant/lastId"_sr)),
	    tenantTombstones(subspace.withSuffix("tenant/tombstones/"_sr)),
	    tenantGroupTenantIndex(subspace.withSuffix("tenant/tenantGroup/tenantIndex/"_sr)),
	    tenantGroupMap(subspace.withSuffix("tenant/tenantGroup/map/"_sr),
	                   IncludeVersion(ProtocolVersion::withTenantGroups())) {}
=======

	TenantMetadataSpecification(KeyRef subspace)
	  : tenantMap(subspace.withSuffix("tenant/map/"_sr), IncludeVersion(ProtocolVersion::withTenants())),
	    lastTenantId(subspace.withSuffix("tenant/lastId"_sr)) {}
>>>>>>> 17146c48
};

struct TenantMetadata {
private:
	static inline TenantMetadataSpecification instance = TenantMetadataSpecification("\xff/"_sr);

public:
	static inline auto& tenantMap = instance.tenantMap;
	static inline auto& lastTenantId = instance.lastTenantId;
<<<<<<< HEAD
	static inline auto& tenantTombstones = instance.tenantTombstones;
	static inline auto& tenantGroupTenantIndex = instance.tenantGroupTenantIndex;
	static inline auto& tenantGroupMap = instance.tenantGroupMap;
=======
>>>>>>> 17146c48

	static inline Key tenantMapPrivatePrefix = "\xff"_sr.withSuffix(tenantMap.subspace.begin);
};

typedef VersionedMap<TenantName, TenantMapEntry> TenantMap;
typedef VersionedMap<Key, TenantName> TenantPrefixIndex;

#endif<|MERGE_RESOLUTION|>--- conflicted
+++ resolved
@@ -35,8 +35,6 @@
 
 enum class TenantState { REGISTERING, READY, REMOVING, UPDATING_CONFIGURATION, ERROR };
 
-enum class TenantState { REGISTERING, READY, REMOVING, UPDATING_CONFIGURATION, ERROR };
-
 struct TenantMapEntry {
 	constexpr static FileIdentifier file_identifier = 12247338;
 
@@ -48,28 +46,18 @@
 
 	int64_t id = -1;
 	Key prefix;
-<<<<<<< HEAD
 	Optional<TenantGroupName> tenantGroup;
 	TenantState tenantState = TenantState::READY;
 	Optional<ClusterName> assignedCluster;
 	int64_t configurationSequenceNum = 0;
-=======
-	TenantState tenantState = TenantState::READY;
->>>>>>> 17146c48
 
 	constexpr static int PREFIX_SIZE = sizeof(id);
 
 	TenantMapEntry();
 	TenantMapEntry(int64_t id, TenantState tenantState);
-<<<<<<< HEAD
 	TenantMapEntry(int64_t id, Optional<TenantGroupName> tenantGroup, TenantState tenantState);
 
 	void setId(int64_t id);
-=======
-
-	void setId(int64_t id);
-	std::string toJson(int apiVersion) const;
->>>>>>> 17146c48
 
 	bool matchesConfiguration(TenantMapEntry const& other) const;
 	void configure(Standalone<StringRef> parameter, Optional<Value> value);
@@ -87,11 +75,7 @@
 
 	template <class Ar>
 	void serialize(Ar& ar) {
-<<<<<<< HEAD
 		serializer(ar, id, tenantGroup, tenantState, assignedCluster, configurationSequenceNum);
-=======
-		serializer(ar, id, tenantState);
->>>>>>> 17146c48
 		if constexpr (Ar::isDeserializing) {
 			if (id >= 0) {
 				prefix = idToPrefix(id);
@@ -101,7 +85,6 @@
 	}
 };
 
-<<<<<<< HEAD
 struct TenantGroupEntry {
 	constexpr static FileIdentifier file_identifier = 10764222;
 
@@ -124,14 +107,11 @@
 	}
 };
 
-=======
->>>>>>> 17146c48
 struct TenantMetadataSpecification {
 	static KeyRef subspace;
 
 	KeyBackedObjectMap<TenantName, TenantMapEntry, decltype(IncludeVersion()), NullCodec> tenantMap;
 	KeyBackedProperty<int64_t> lastTenantId;
-<<<<<<< HEAD
 	KeyBackedSet<int64_t> tenantTombstones;
 	KeyBackedSet<Tuple> tenantGroupTenantIndex;
 	KeyBackedObjectMap<TenantGroupName, TenantGroupEntry, decltype(IncludeVersion()), NullCodec> tenantGroupMap;
@@ -143,12 +123,6 @@
 	    tenantGroupTenantIndex(subspace.withSuffix("tenant/tenantGroup/tenantIndex/"_sr)),
 	    tenantGroupMap(subspace.withSuffix("tenant/tenantGroup/map/"_sr),
 	                   IncludeVersion(ProtocolVersion::withTenantGroups())) {}
-=======
-
-	TenantMetadataSpecification(KeyRef subspace)
-	  : tenantMap(subspace.withSuffix("tenant/map/"_sr), IncludeVersion(ProtocolVersion::withTenants())),
-	    lastTenantId(subspace.withSuffix("tenant/lastId"_sr)) {}
->>>>>>> 17146c48
 };
 
 struct TenantMetadata {
@@ -158,12 +132,9 @@
 public:
 	static inline auto& tenantMap = instance.tenantMap;
 	static inline auto& lastTenantId = instance.lastTenantId;
-<<<<<<< HEAD
 	static inline auto& tenantTombstones = instance.tenantTombstones;
 	static inline auto& tenantGroupTenantIndex = instance.tenantGroupTenantIndex;
 	static inline auto& tenantGroupMap = instance.tenantGroupMap;
-=======
->>>>>>> 17146c48
 
 	static inline Key tenantMapPrivatePrefix = "\xff"_sr.withSuffix(tenantMap.subspace.begin);
 };
