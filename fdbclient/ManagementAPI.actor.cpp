/*
 * ManagementAPI.actor.cpp
 *
 * This source file is part of the FoundationDB open source project
 *
 * Copyright 2013-2018 Apple Inc. and the FoundationDB project authors
 *
 * Licensed under the Apache License, Version 2.0 (the "License");
 * you may not use this file except in compliance with the License.
 * You may obtain a copy of the License at
 *
 *     http://www.apache.org/licenses/LICENSE-2.0
 *
 * Unless required by applicable law or agreed to in writing, software
 * distributed under the License is distributed on an "AS IS" BASIS,
 * WITHOUT WARRANTIES OR CONDITIONS OF ANY KIND, either express or implied.
 * See the License for the specific language governing permissions and
 * limitations under the License.
 */

#include <cinttypes>

#include "fdbclient/ManagementAPI.actor.h"

#include "fdbclient/SystemData.h"
#include "fdbclient/NativeAPI.actor.h"
#include "fdbclient/CoordinationInterface.h"
#include "fdbclient/DatabaseContext.h"
#include "fdbrpc/simulator.h"
#include "fdbclient/StatusClient.h"
#include "flow/UnitTest.h"
#include "fdbrpc/ReplicationPolicy.h"
#include "fdbrpc/Replication.h"
#include "flow/actorcompiler.h"  // This must be the last #include.

ACTOR static Future<vector<AddressExclusion>> getExcludedServers(Transaction* tr);

bool isInteger(const std::string& s) {
	if( s.empty() ) return false;
	char *p;
	strtol(s.c_str(), &p, 10);
	return (*p == 0);
}

// Defines the mapping between configuration names (as exposed by fdbcli, buildConfiguration()) and actual configuration parameters
std::map<std::string, std::string> configForToken( std::string const& mode ) {
	std::map<std::string, std::string> out;
	std::string p = configKeysPrefix.toString();

	if (mode == "new") {
		out[p+"initialized"]="1";
		return out;
	}

	size_t pos;

	// key:=value is unvalidated and unchecked
	pos = mode.find( ":=" );
	if( pos != std::string::npos ) {
		out[p+mode.substr(0, pos)] = mode.substr(pos+2);
		return out;
	}

	// key=value is constrained to a limited set of options and basic validation is performed
	pos = mode.find( "=" );
	if( pos != std::string::npos ) {
		std::string key = mode.substr(0, pos);
		std::string value = mode.substr(pos+1);

		if( (key == "logs" || key == "proxies" || key == "resolvers" || key == "remote_logs" || key == "log_routers" || key == "satellite_logs" || key == "usable_regions" || key == "repopulate_anti_quorum") && isInteger(value) ) {
			out[p+key] = value;
		}

		if( key == "regions" ) {
			json_spirit::mValue mv;
			json_spirit::read_string( value, mv );

			StatusObject regionObj;
			regionObj["regions"] = mv;
			out[p+key] = BinaryWriter::toValue(regionObj, IncludeVersion()).toString();
		}

		return out;
	}

	Optional<KeyValueStoreType> logType;
	Optional<KeyValueStoreType> storeType;
	if (mode == "ssd-1") {
		logType = KeyValueStoreType::SSD_BTREE_V1;
		storeType = KeyValueStoreType::SSD_BTREE_V1;
	} else if (mode == "ssd" || mode == "ssd-2") {
		logType = KeyValueStoreType::SSD_BTREE_V2;
		storeType = KeyValueStoreType::SSD_BTREE_V2;
	} else if (mode == "ssd-redwood-experimental") {
		logType = KeyValueStoreType::SSD_BTREE_V2;
		storeType = KeyValueStoreType::SSD_REDWOOD_V1;
	} else if (mode == "memory" || mode == "memory-2") {
		logType = KeyValueStoreType::SSD_BTREE_V2;
		storeType= KeyValueStoreType::MEMORY;
	} else if (mode == "memory-1") {
		logType = KeyValueStoreType::MEMORY;
		storeType= KeyValueStoreType::MEMORY;
	}
	// Add any new store types to fdbserver/workloads/ConfigureDatabase, too

	if (storeType.present()) {
		out[p+"log_engine"] = format("%d", logType.get());
		out[p+"storage_engine"] = format("%d", storeType.get());
		return out;
	}

	std::string redundancy, log_replicas;
	Reference<IReplicationPolicy> storagePolicy;
	Reference<IReplicationPolicy> tLogPolicy;

	bool redundancySpecified = true;
	if (mode == "single") {
		redundancy="1";
		log_replicas="1";
		storagePolicy = tLogPolicy = Reference<IReplicationPolicy>(new PolicyOne());

	} else if(mode == "double" || mode == "fast_recovery_double") {
		redundancy="2";
		log_replicas="2";
		storagePolicy = tLogPolicy = Reference<IReplicationPolicy>(new PolicyAcross(2, "zoneid", Reference<IReplicationPolicy>(new PolicyOne())));
	} else if(mode == "triple" || mode == "fast_recovery_triple") {
		redundancy="3";
		log_replicas="3";
		storagePolicy = tLogPolicy = Reference<IReplicationPolicy>(new PolicyAcross(3, "zoneid", Reference<IReplicationPolicy>(new PolicyOne())));
	} else if(mode == "three_datacenter" || mode == "multi_dc") {
		redundancy="6";
		log_replicas="4";
		storagePolicy = Reference<IReplicationPolicy>(new PolicyAcross(3, "dcid",
			Reference<IReplicationPolicy>(new PolicyAcross(2, "zoneid", Reference<IReplicationPolicy>(new PolicyOne())))
		));
		tLogPolicy = Reference<IReplicationPolicy>(new PolicyAcross(2, "dcid",
			Reference<IReplicationPolicy>(new PolicyAcross(2, "zoneid", Reference<IReplicationPolicy>(new PolicyOne())))
		));
	} else if(mode == "three_datacenter_fallback") {
		redundancy="4";
		log_replicas="4";
		storagePolicy = tLogPolicy = Reference<IReplicationPolicy>(new PolicyAcross(2, "dcid", Reference<IReplicationPolicy>(new PolicyAcross(2, "zoneid", Reference<IReplicationPolicy>(new PolicyOne())))));
	} else if(mode == "three_data_hall") {
		redundancy="3";
		log_replicas="4";
		storagePolicy = Reference<IReplicationPolicy>(new PolicyAcross(3, "data_hall", Reference<IReplicationPolicy>(new PolicyOne())));
		tLogPolicy = Reference<IReplicationPolicy>(new PolicyAcross(2, "data_hall",
			Reference<IReplicationPolicy>(new PolicyAcross(2, "zoneid", Reference<IReplicationPolicy>(new PolicyOne())))
		));
	} else if(mode == "three_data_hall_fallback") {
		redundancy="2";
		log_replicas="4";
		storagePolicy = Reference<IReplicationPolicy>(new PolicyAcross(2, "data_hall", Reference<IReplicationPolicy>(new PolicyOne())));
		tLogPolicy = Reference<IReplicationPolicy>(new PolicyAcross(2, "data_hall",
			Reference<IReplicationPolicy>(new PolicyAcross(2, "zoneid", Reference<IReplicationPolicy>(new PolicyOne())))
		));
	} else
		redundancySpecified = false;
	if (redundancySpecified) {
		out[p+"storage_replicas"] = redundancy;
		out[p+"log_replicas"] = log_replicas;
		out[p+"log_anti_quorum"] = "0";

		BinaryWriter policyWriter(IncludeVersion());
		serializeReplicationPolicy(policyWriter, storagePolicy);
		out[p+"storage_replication_policy"] = policyWriter.toValue().toString();

		policyWriter = BinaryWriter(IncludeVersion());
		serializeReplicationPolicy(policyWriter, tLogPolicy);
		out[p+"log_replication_policy"] = policyWriter.toValue().toString();
		return out;
	}

	std::string remote_redundancy, remote_log_replicas;
	Reference<IReplicationPolicy> remoteTLogPolicy;
	bool remoteRedundancySpecified = true;
	if (mode == "remote_default") {
		remote_redundancy="0";
		remote_log_replicas="0";
		remoteTLogPolicy = Reference<IReplicationPolicy>();
	} else if (mode == "remote_single") {
		remote_redundancy="1";
		remote_log_replicas="1";
		remoteTLogPolicy = Reference<IReplicationPolicy>(new PolicyOne());
	} else if(mode == "remote_double") {
		remote_redundancy="2";
		remote_log_replicas="2";
		remoteTLogPolicy = Reference<IReplicationPolicy>(new PolicyAcross(2, "zoneid", Reference<IReplicationPolicy>(new PolicyOne())));
	} else if(mode == "remote_triple") {
		remote_redundancy="3";
		remote_log_replicas="3";
		remoteTLogPolicy = Reference<IReplicationPolicy>(new PolicyAcross(3, "zoneid", Reference<IReplicationPolicy>(new PolicyOne())));
	} else if(mode == "remote_three_data_hall") { //FIXME: not tested in simulation
		remote_redundancy="3";
		remote_log_replicas="4";
		remoteTLogPolicy = Reference<IReplicationPolicy>(new PolicyAcross(2, "data_hall",
			Reference<IReplicationPolicy>(new PolicyAcross(2, "zoneid", Reference<IReplicationPolicy>(new PolicyOne())))
		));
	} else
		remoteRedundancySpecified = false;
	if (remoteRedundancySpecified) {
		out[p+"remote_log_replicas"] = remote_log_replicas;

		BinaryWriter policyWriter(IncludeVersion());
		serializeReplicationPolicy(policyWriter, remoteTLogPolicy);
		out[p+"remote_log_policy"] = policyWriter.toValue().toString();
		return out;
	}

	return out;
}

ConfigurationResult::Type buildConfiguration( std::vector<StringRef> const& modeTokens, std::map<std::string, std::string>& outConf ) {
	for(auto it : modeTokens) {
		std::string mode = it.toString();
		auto m = configForToken( mode );
		if( !m.size() ) {
			TraceEvent(SevWarnAlways, "UnknownOption").detail("Option", mode);
			return ConfigurationResult::UNKNOWN_OPTION;
		}

		for( auto t = m.begin(); t != m.end(); ++t ) {
			if( outConf.count( t->first ) ) {
				TraceEvent(SevWarnAlways, "ConflictingOption").detail("Option", t->first);
				return ConfigurationResult::CONFLICTING_OPTIONS;
			}
			outConf[t->first] = t->second;
		}
	}
	auto p = configKeysPrefix.toString();
	if(!outConf.count(p + "storage_replication_policy") && outConf.count(p + "storage_replicas")) {
		int storageCount = stoi(outConf[p + "storage_replicas"]);
		Reference<IReplicationPolicy> storagePolicy = Reference<IReplicationPolicy>(new PolicyAcross(storageCount, "zoneid", Reference<IReplicationPolicy>(new PolicyOne())));
		BinaryWriter policyWriter(IncludeVersion());
		serializeReplicationPolicy(policyWriter, storagePolicy);
		outConf[p+"storage_replication_policy"] = policyWriter.toValue().toString();
	}

	if(!outConf.count(p + "log_replication_policy") && outConf.count(p + "log_replicas")) {
		int logCount = stoi(outConf[p + "log_replicas"]);
		Reference<IReplicationPolicy> logPolicy = Reference<IReplicationPolicy>(new PolicyAcross(logCount, "zoneid", Reference<IReplicationPolicy>(new PolicyOne())));
		BinaryWriter policyWriter(IncludeVersion());
		serializeReplicationPolicy(policyWriter, logPolicy);
		outConf[p+"log_replication_policy"] = policyWriter.toValue().toString();
	}
	return ConfigurationResult::SUCCESS;
}

ConfigurationResult::Type buildConfiguration( std::string const& configMode, std::map<std::string, std::string>& outConf ) {
	std::vector<StringRef> modes;

	int p = 0;
	while ( p < configMode.size() ) {
		int end = configMode.find_first_of(' ', p);
		if (end == configMode.npos) end = configMode.size();
		modes.push_back( StringRef(configMode).substr(p, end-p) );
		p = end+1;
	}

	return buildConfiguration( modes, outConf );
}

bool isCompleteConfiguration( std::map<std::string, std::string> const& options ) {
	std::string p = configKeysPrefix.toString();

	return 	options.count( p+"log_replicas" ) == 1 &&
			options.count( p+"log_anti_quorum" ) == 1 &&
			options.count( p+"storage_replicas" ) == 1 &&
			options.count( p+"log_engine" ) == 1 &&
			options.count( p+"storage_engine" ) == 1;
}

ACTOR Future<DatabaseConfiguration> getDatabaseConfiguration( Database cx ) {
	state Transaction tr(cx);
	loop {
		try {
			tr.setOption(FDBTransactionOptions::LOCK_AWARE);
			Standalone<RangeResultRef> res = wait( tr.getRange(configKeys, CLIENT_KNOBS->TOO_MANY) );
			ASSERT( res.size() < CLIENT_KNOBS->TOO_MANY );
			DatabaseConfiguration config;
			config.fromKeyValues((VectorRef<KeyValueRef>) res);
			return config;
		} catch( Error &e ) {
			wait( tr.onError(e) );
		}
	}
}

ACTOR Future<ConfigurationResult::Type> changeConfig( Database cx, std::map<std::string, std::string> m, bool force ) {
	state StringRef initIdKey = LiteralStringRef( "\xff/init_id" );
	state Transaction tr(cx);

	if (!m.size()) {
		return ConfigurationResult::NO_OPTIONS_PROVIDED;
	}

	// make sure we have essential configuration options
	std::string initKey = configKeysPrefix.toString() + "initialized";
	state bool creating = m.count( initKey ) != 0;
	if (creating) {
		m[initIdKey.toString()] = deterministicRandom()->randomUniqueID().toString();
		if (!isCompleteConfiguration(m)) {
			return ConfigurationResult::INCOMPLETE_CONFIGURATION;
		}
	}

<<<<<<< HEAD
	state Future<Void> tooLong = delay(4.5);
	state Key versionKey = BinaryWriter::toValue(deterministicRandom()->randomUniqueID(),Unversioned());
=======
	state Future<Void> tooLong = delay(60);
	state Key versionKey = BinaryWriter::toValue(g_random->randomUniqueID(),Unversioned());
>>>>>>> c5fd42eb
	state bool oldReplicationUsesDcId = false;
	loop {
		try {
			tr.setOption( FDBTransactionOptions::PRIORITY_SYSTEM_IMMEDIATE );
			tr.setOption( FDBTransactionOptions::LOCK_AWARE );
			tr.setOption( FDBTransactionOptions::USE_PROVISIONAL_PROXIES );

			if(!creating && !force) {
				state Future<Standalone<RangeResultRef>> fConfig = tr.getRange(configKeys, CLIENT_KNOBS->TOO_MANY);
				state Future<vector<ProcessData>> fWorkers = getWorkers(&tr);
				wait( success(fConfig) || tooLong );

				if(!fConfig.isReady()) {
					return ConfigurationResult::DATABASE_UNAVAILABLE;
				}

				if(fConfig.isReady()) {
					ASSERT( fConfig.get().size() < CLIENT_KNOBS->TOO_MANY );
					state DatabaseConfiguration oldConfig;
					oldConfig.fromKeyValues((VectorRef<KeyValueRef>) fConfig.get());
					state DatabaseConfiguration newConfig = oldConfig;
					for(auto kv : m) {
						newConfig.set(kv.first, kv.second);
					}
					if(!newConfig.isValid()) {
						return ConfigurationResult::INVALID_CONFIGURATION;
					}
					
					if(newConfig.tLogPolicy->attributeKeys().count("dcid") && newConfig.regions.size()>0) {
						return ConfigurationResult::REGION_REPLICATION_MISMATCH;
					}

					oldReplicationUsesDcId = oldReplicationUsesDcId || oldConfig.tLogPolicy->attributeKeys().count("dcid");

					if(oldConfig.usableRegions != newConfig.usableRegions) {
						//cannot change region configuration
						std::map<Key,int32_t> dcId_priority;
						for(auto& it : newConfig.regions) {
							dcId_priority[it.dcId] = it.priority;
						}
						for(auto& it : oldConfig.regions) {
							if(!dcId_priority.count(it.dcId) || dcId_priority[it.dcId] != it.priority) {
								return ConfigurationResult::REGIONS_CHANGED;
							}
						}

						//must only have one region with priority >= 0
						int activeRegionCount = 0;
						for(auto& it : newConfig.regions) {
							if(it.priority >= 0) {
								activeRegionCount++;
							}
						}
						if(activeRegionCount > 1) {
							return ConfigurationResult::MULTIPLE_ACTIVE_REGIONS;
						}
					}

					state Future<Standalone<RangeResultRef>> fServerList = (newConfig.regions.size()) ? tr.getRange( serverListKeys, CLIENT_KNOBS->TOO_MANY ) : Future<Standalone<RangeResultRef>>();

					if(newConfig.usableRegions==2) {
						if(oldReplicationUsesDcId) {
								state Future<Standalone<RangeResultRef>> fLocalityList = tr.getRange( tagLocalityListKeys, CLIENT_KNOBS->TOO_MANY );
								wait( success(fLocalityList) || tooLong );
								if(!fLocalityList.isReady()) {
									return ConfigurationResult::DATABASE_UNAVAILABLE;
								}
								Standalone<RangeResultRef> localityList = fLocalityList.get();
								ASSERT( !localityList.more && localityList.size() < CLIENT_KNOBS->TOO_MANY );

								std::set<Key> localityDcIds;
								for(auto& s : localityList) {
									auto dc = decodeTagLocalityListKey( s.key );
									if(dc.present()) {
										localityDcIds.insert(dc.get());
									}
								}

								for(auto& it : newConfig.regions) {
									if(localityDcIds.count(it.dcId) == 0) {
										return ConfigurationResult::DCID_MISSING;
									}
								}
						} else {
							//all regions with priority >= 0 must be fully replicated
							state std::vector<Future<Optional<Value>>> replicasFutures;
							for(auto& it : newConfig.regions) {
								if(it.priority >= 0) {
									replicasFutures.push_back(tr.get(datacenterReplicasKeyFor(it.dcId)));
								}
							}
							wait( waitForAll(replicasFutures) || tooLong );

							for(auto& it : replicasFutures) {
								if(!it.isReady()) {
									return ConfigurationResult::DATABASE_UNAVAILABLE;
								}
								if(!it.get().present()) {
									return ConfigurationResult::REGION_NOT_FULLY_REPLICATED;
								}
							}
						}
					}

					if(newConfig.regions.size()) {
						//all storage servers must be in one of the regions
						wait( success(fServerList) || tooLong );
						if(!fServerList.isReady()) {
							return ConfigurationResult::DATABASE_UNAVAILABLE;
						}
						Standalone<RangeResultRef> serverList = fServerList.get();
						ASSERT( !serverList.more && serverList.size() < CLIENT_KNOBS->TOO_MANY );

						std::set<Key> newDcIds;
						for(auto& it : newConfig.regions) {
							newDcIds.insert(it.dcId);
						}
						std::set<Key> missingDcIds;
						for(auto& s : serverList) {
							auto ssi = decodeServerListValue( s.value );
							if ( !ssi.locality.dcId().present() || !newDcIds.count(ssi.locality.dcId().get()) ) {
								missingDcIds.insert(ssi.locality.dcId().get());
							}
						}
						if(missingDcIds.size() > (oldReplicationUsesDcId ? 1 : 0)) {
							return ConfigurationResult::STORAGE_IN_UNKNOWN_DCID;
						}
					}

					wait( success(fWorkers) || tooLong );
					if(!fWorkers.isReady()) {
						return ConfigurationResult::DATABASE_UNAVAILABLE;
					}

					if(newConfig.regions.size()) {
						std::map<Optional<Key>, std::set<Optional<Key>>> dcId_zoneIds;
						for(auto& it : fWorkers.get()) {
							if( it.processClass.machineClassFitness(ProcessClass::Storage) <= ProcessClass::WorstFit ) {
								dcId_zoneIds[it.locality.dcId()].insert(it.locality.zoneId());
							}
						}
						for(auto& region : newConfig.regions) {
							if(dcId_zoneIds[region.dcId].size() < std::max(newConfig.storageTeamSize, newConfig.tLogReplicationFactor)) {
								return ConfigurationResult::NOT_ENOUGH_WORKERS;
							}
							if(region.satelliteTLogReplicationFactor > 0 && region.priority >= 0) {
								int totalSatelliteProcesses = 0;
								for(auto& sat : region.satellites) {
									totalSatelliteProcesses += dcId_zoneIds[sat.dcId].size();
								}
								if(totalSatelliteProcesses < region.satelliteTLogReplicationFactor) {
									return ConfigurationResult::NOT_ENOUGH_WORKERS;
								}
							}
						}
					} else {
						std::set<Optional<Key>> zoneIds;
						for(auto& it : fWorkers.get()) {
							if( it.processClass.machineClassFitness(ProcessClass::Storage) <= ProcessClass::WorstFit ) {
								zoneIds.insert(it.locality.zoneId());
							}
						}
						if(zoneIds.size() < std::max(newConfig.storageTeamSize, newConfig.tLogReplicationFactor)) {
							return ConfigurationResult::NOT_ENOUGH_WORKERS;
						}
					}
				}
			}

			if (creating) {
				tr.setOption( FDBTransactionOptions::INITIALIZE_NEW_DATABASE );
				tr.addReadConflictRange( singleKeyRange( initIdKey ) );
			} else if (m.size()) {
				// might be used in an emergency transaction, so make sure it is retry-self-conflicting and CAUSAL_WRITE_RISKY
				tr.setOption( FDBTransactionOptions::CAUSAL_WRITE_RISKY );
				tr.addReadConflictRange( singleKeyRange(m.begin()->first) );
			}

			for(auto i=m.begin(); i!=m.end(); ++i)
				tr.set( StringRef(i->first), StringRef(i->second) );

			tr.addReadConflictRange( singleKeyRange(moveKeysLockOwnerKey) );
			tr.set( moveKeysLockOwnerKey, versionKey );

			wait( tr.commit() );
			break;
		} catch (Error& e) {
			state Error e1(e);
			if ( (e.code() == error_code_not_committed || e.code() == error_code_transaction_too_old ) && creating) {
				// The database now exists.  Determine whether we created it or it was already existing/created by someone else.  The latter is an error.
				tr.reset();
				loop {
					try {
						tr.setOption( FDBTransactionOptions::PRIORITY_SYSTEM_IMMEDIATE );
						tr.setOption( FDBTransactionOptions::LOCK_AWARE );
						tr.setOption( FDBTransactionOptions::USE_PROVISIONAL_PROXIES );

						Optional<Value> v = wait( tr.get( initIdKey ) );
						if (v != m[initIdKey.toString()])
							return ConfigurationResult::DATABASE_ALREADY_CREATED;
						else
							return ConfigurationResult::DATABASE_CREATED;
					} catch (Error& e2) {
						wait( tr.onError(e2) );
					}
				}
			}
			wait( tr.onError(e1) );
		}
	}
	return ConfigurationResult::SUCCESS;
}

ConfigureAutoResult parseConfig( StatusObject const& status ) {
	ConfigureAutoResult result;
	StatusObjectReader statusObj(status);

	StatusObjectReader statusObjCluster;
	if (!statusObj.get("cluster", statusObjCluster))
		return ConfigureAutoResult();

	StatusObjectReader statusObjConfig;
	if (!statusObjCluster.get("configuration", statusObjConfig))
		return ConfigureAutoResult();

	if (!statusObjConfig.get("redundancy.factor", result.old_replication))
		return ConfigureAutoResult();

	result.auto_replication = result.old_replication;

	int storage_replication;
	int log_replication;
	if( result.old_replication == "single" ) {
		result.auto_replication = "double";
		storage_replication = 2;
		log_replication = 2;
	} else if( result.old_replication == "double" || result.old_replication == "fast_recovery_double" ) {
		storage_replication = 2;
		log_replication = 2;
	} else if( result.old_replication == "triple" || result.old_replication == "fast_recovery_triple" ) {
		storage_replication = 3;
		log_replication = 3;
	} else if( result.old_replication == "three_datacenter" ) {
		storage_replication = 6;
		log_replication = 4;
	} else if( result.old_replication == "three_datacenter_fallback" ) {
		storage_replication = 4;
		log_replication = 4;
	} else if( result.old_replication == "three_data_hall" ) {
		storage_replication = 3;
		log_replication = 4;
	} else if( result.old_replication == "three_data_hall_fallback" ) {
		storage_replication = 2;
		log_replication = 4;
	} else
		return ConfigureAutoResult();

	StatusObjectReader machinesMap;
	if (!statusObjCluster.get("machines", machinesMap))
		return ConfigureAutoResult();

	std::map<std::string, std::string> machineid_dcid;
	std::set<std::string> datacenters;
	int machineCount = 0;
	for (auto mach : machinesMap.obj()) {
		StatusObjectReader machine(mach.second);
		std::string dcId;
		if (machine.get("datacenter_id", dcId)) {
			machineid_dcid[mach.first] = dcId;
			datacenters.insert(dcId);
		}
		machineCount++;
	}

	result.machines = machineCount;

	if(datacenters.size() > 1)
		return ConfigureAutoResult();

	StatusObjectReader processesMap;
	if (!statusObjCluster.get("processes", processesMap))
		return ConfigureAutoResult();

	std::set<std::string> oldMachinesWithTransaction;
	int oldTransactionProcesses = 0;
	std::map<std::string, std::vector<std::pair<NetworkAddress, ProcessClass>>> machine_processes;
	int processCount = 0;
	for (auto proc : processesMap.obj()){
		StatusObjectReader process(proc.second);
		if (!process.has("excluded") || !process.last().get_bool()) {
			std::string addrStr;
			if (!process.get("address", addrStr))
				return ConfigureAutoResult();
			std::string class_source;
			if (!process.get("class_source", class_source))
				return ConfigureAutoResult();
			std::string class_type;
			if (!process.get("class_type", class_type))
				return ConfigureAutoResult();
			std::string machineId;
			if (!process.get("machine_id", machineId))
				return ConfigureAutoResult();

			NetworkAddress addr = NetworkAddress::parse(addrStr);
			ProcessClass processClass(class_type, class_source);

			if(processClass.classType() == ProcessClass::TransactionClass || processClass.classType() == ProcessClass::LogClass) {
				oldMachinesWithTransaction.insert(machineId);
			}

			if(processClass.classType() == ProcessClass::TransactionClass || processClass.classType() == ProcessClass::ProxyClass || processClass.classType() == ProcessClass::ResolutionClass || processClass.classType() == ProcessClass::StatelessClass || processClass.classType() == ProcessClass::LogClass) {
				oldTransactionProcesses++;
			}

			if( processClass.classSource() == ProcessClass::AutoSource ) {
				processClass = ProcessClass(ProcessClass::UnsetClass, ProcessClass::CommandLineSource);
				result.address_class[addr] = processClass;
			}

			if( processClass.classType() != ProcessClass::TesterClass ) {
				machine_processes[machineId].push_back(std::make_pair(addr, processClass));
				processCount++;
			}
		}
	}

	result.processes = processCount;
	result.old_processes_with_transaction = oldTransactionProcesses;
	result.old_machines_with_transaction = oldMachinesWithTransaction.size();

	std::map<std::pair<int, std::string>, std::vector<std::pair<NetworkAddress, ProcessClass>>> count_processes;
	for( auto& it : machine_processes ) {
		count_processes[std::make_pair(it.second.size(), it.first)] = it.second;
	}

	std::set<std::string> machinesWithTransaction;
	std::set<std::string> machinesWithStorage;
	int totalTransactionProcesses = 0;
	int existingProxyCount = 0;
	int existingResolverCount = 0;
	int existingStatelessCount = 0;
	for( auto& it : machine_processes ) {
		for(auto& proc : it.second ) {
			if(proc.second == ProcessClass::TransactionClass || proc.second == ProcessClass::LogClass) {
				totalTransactionProcesses++;
				machinesWithTransaction.insert(it.first);
			}
			if(proc.second == ProcessClass::StatelessClass) {
				existingStatelessCount++;
			}
			if(proc.second == ProcessClass::ProxyClass) {
				existingProxyCount++;
			}
			if(proc.second == ProcessClass::ResolutionClass) {
				existingResolverCount++;
			}
			if(proc.second == ProcessClass::StorageClass) {
				machinesWithStorage.insert(it.first);
			}
			if(proc.second == ProcessClass::UnsetClass && proc.second.classSource() == ProcessClass::DBSource) {
				machinesWithStorage.insert(it.first);
			}
		}
	}

	if( processCount < 10 )
		return ConfigureAutoResult();

	result.desired_resolvers = 1;
	int resolverCount;
	if (!statusObjConfig.get("resolvers", result.old_resolvers)) {
		result.old_resolvers = CLIENT_KNOBS->DEFAULT_AUTO_RESOLVERS;
		statusObjConfig.get("auto_resolvers", result.old_resolvers);
		result.auto_resolvers = result.desired_resolvers;
		resolverCount = result.auto_resolvers;
	} else {
		result.auto_resolvers = result.old_resolvers;
		resolverCount = result.old_resolvers;
	}

	result.desired_proxies = std::min( 12, processCount / 15 );
	int proxyCount;
	if (!statusObjConfig.get("proxies", result.old_proxies)) {
		result.old_proxies = CLIENT_KNOBS->DEFAULT_AUTO_PROXIES;
		statusObjConfig.get("auto_proxies", result.old_proxies);
		result.auto_proxies = result.desired_proxies;
		proxyCount = result.auto_proxies;
	} else {
		result.auto_proxies = result.old_proxies;
		proxyCount = result.old_proxies;
	}

	result.desired_logs = std::min( 12, processCount / 20 );
	result.desired_logs = std::max( result.desired_logs, log_replication + 1 );
	result.desired_logs = std::min<int>( result.desired_logs, machine_processes.size() );
	int logCount;
	if (!statusObjConfig.get("logs", result.old_logs)) {
		result.old_logs = CLIENT_KNOBS->DEFAULT_AUTO_LOGS;
		statusObjConfig.get("auto_logs", result.old_logs);
		result.auto_logs = result.desired_logs;
		logCount = result.auto_logs;
	} else {
		result.auto_logs = result.old_logs;
		logCount = result.old_logs;
	}

	logCount = std::max(logCount, log_replication);

	totalTransactionProcesses += std::min(existingProxyCount, proxyCount);
	totalTransactionProcesses += std::min(existingResolverCount, resolverCount);
	totalTransactionProcesses += existingStatelessCount;

	//if one process on a machine is transaction class, make them all transaction class
	for( auto& it : count_processes ) {
		if( machinesWithTransaction.count(it.first.second) && !machinesWithStorage.count(it.first.second) ) {
			for(auto& proc : it.second ) {
				if(proc.second == ProcessClass::UnsetClass && proc.second.classSource() == ProcessClass::CommandLineSource) {
					result.address_class[proc.first] = ProcessClass(ProcessClass::TransactionClass, ProcessClass::AutoSource);
					totalTransactionProcesses++;
				}
			}
		}
	}

	int desiredTotalTransactionProcesses = logCount + resolverCount + proxyCount;

	//add machines with all transaction class until we have enough processes and enough machines
	for( auto& it : count_processes ) {
		if( machinesWithTransaction.size() >= logCount && totalTransactionProcesses >= desiredTotalTransactionProcesses )
			break;

		if( !machinesWithTransaction.count(it.first.second) && !machinesWithStorage.count(it.first.second) ) {
			for(auto& proc : it.second ) {
				if(proc.second == ProcessClass::UnsetClass && proc.second.classSource() == ProcessClass::CommandLineSource) {
					ASSERT(proc.second != ProcessClass::TransactionClass);
					result.address_class[proc.first] = ProcessClass(ProcessClass::TransactionClass, ProcessClass::AutoSource);
					totalTransactionProcesses++;
					machinesWithTransaction.insert(it.first.second);
				}
			}
		}
	}

	if( machinesWithTransaction.size() < logCount || totalTransactionProcesses < desiredTotalTransactionProcesses )
		return ConfigureAutoResult();

	result.auto_processes_with_transaction = totalTransactionProcesses;
	result.auto_machines_with_transaction = machinesWithTransaction.size();

	if( 3*totalTransactionProcesses > processCount )
		return ConfigureAutoResult();

	return result;
}

ACTOR Future<ConfigurationResult::Type> autoConfig( Database cx, ConfigureAutoResult conf ) {
	state Transaction tr(cx);
	state Key versionKey = BinaryWriter::toValue(deterministicRandom()->randomUniqueID(),Unversioned());

	if(!conf.address_class.size())
		return ConfigurationResult::INCOMPLETE_CONFIGURATION; //FIXME: correct return type

	loop {
		try {
			tr.setOption( FDBTransactionOptions::ACCESS_SYSTEM_KEYS );
			tr.setOption( FDBTransactionOptions::PRIORITY_SYSTEM_IMMEDIATE );
			tr.setOption( FDBTransactionOptions::LOCK_AWARE );
			tr.setOption( FDBTransactionOptions::USE_PROVISIONAL_PROXIES );

			vector<ProcessData> workers = wait( getWorkers(&tr) );
			std::map<NetworkAddress, Optional<Standalone<StringRef>>> address_processId;
			for(auto& w : workers) {
				address_processId[w.address] = w.locality.processId();
			}

			for(auto& it : conf.address_class) {
				if( it.second.classSource() == ProcessClass::CommandLineSource ) {
					tr.clear(processClassKeyFor(address_processId[it.first].get()));
				} else {
					tr.set(processClassKeyFor(address_processId[it.first].get()), processClassValue(it.second));
				}
			}

			if(conf.address_class.size())
				tr.set(processClassChangeKey, deterministicRandom()->randomUniqueID().toString());

			if(conf.auto_logs != conf.old_logs)
				tr.set(configKeysPrefix.toString() + "auto_logs", format("%d", conf.auto_logs));

			if(conf.auto_proxies != conf.old_proxies)
				tr.set(configKeysPrefix.toString() + "auto_proxies", format("%d", conf.auto_proxies));

			if(conf.auto_resolvers != conf.old_resolvers)
				tr.set(configKeysPrefix.toString() + "auto_resolvers", format("%d", conf.auto_resolvers));


			if( conf.auto_replication != conf.old_replication ) {
				std::vector<StringRef> modes;
				modes.push_back(conf.auto_replication);
				std::map<std::string,std::string> m;
				auto r = buildConfiguration( modes, m );
				if (r != ConfigurationResult::SUCCESS)
					return r;

				for(auto& kv : m)
					tr.set(kv.first, kv.second);
			}

			tr.addReadConflictRange( singleKeyRange(moveKeysLockOwnerKey) );
			tr.set( moveKeysLockOwnerKey, versionKey );

			wait( tr.commit() );
			return ConfigurationResult::SUCCESS;
		} catch( Error &e ) {
			wait( tr.onError(e));
		}
	}
}

Future<ConfigurationResult::Type> changeConfig( Database const& cx, std::vector<StringRef> const& modes, Optional<ConfigureAutoResult> const& conf, bool force ) {
	if( modes.size() && modes[0] == LiteralStringRef("auto") && conf.present() ) {
		return autoConfig(cx, conf.get());
	}

	std::map<std::string,std::string> m;
	auto r = buildConfiguration( modes, m );
	if (r != ConfigurationResult::SUCCESS)
		return r;
	return changeConfig(cx, m, force);
}

Future<ConfigurationResult::Type> changeConfig( Database const& cx, std::string const& modes, bool force ) {
	TraceEvent("ChangeConfig").detail("Mode", modes);
	std::map<std::string,std::string> m;
	auto r = buildConfiguration( modes, m );
	if (r != ConfigurationResult::SUCCESS)
		return r;
	return changeConfig(cx, m, force);
}

ACTOR Future<vector<ProcessData>> getWorkers( Transaction* tr ) {
	state Future<Standalone<RangeResultRef>> processClasses = tr->getRange( processClassKeys, CLIENT_KNOBS->TOO_MANY );
	state Future<Standalone<RangeResultRef>> processData = tr->getRange( workerListKeys, CLIENT_KNOBS->TOO_MANY );

	wait( success(processClasses) && success(processData) );
	ASSERT( !processClasses.get().more && processClasses.get().size() < CLIENT_KNOBS->TOO_MANY );
	ASSERT( !processData.get().more && processData.get().size() < CLIENT_KNOBS->TOO_MANY );

	std::map<Optional<Standalone<StringRef>>,ProcessClass> id_class;
	for( int i = 0; i < processClasses.get().size(); i++ ) {
		id_class[decodeProcessClassKey(processClasses.get()[i].key)] = decodeProcessClassValue(processClasses.get()[i].value);
	}

	std::vector<ProcessData> results;

	for( int i = 0; i < processData.get().size(); i++ ) {
		ProcessData data = decodeWorkerListValue(processData.get()[i].value);
		ProcessClass processClass = id_class[data.locality.processId()];

		if(processClass.classSource() == ProcessClass::DBSource || data.processClass.classType() == ProcessClass::UnsetClass)
			data.processClass = processClass;

		if(data.processClass.classType() != ProcessClass::TesterClass)
			results.push_back(data);
	}

	return results;
}

ACTOR Future<vector<ProcessData>> getWorkers( Database cx ) {
	state Transaction tr(cx);
	loop {
		try {
			tr.setOption( FDBTransactionOptions::READ_SYSTEM_KEYS );
			tr.setOption( FDBTransactionOptions::PRIORITY_SYSTEM_IMMEDIATE );  // necessary?
			tr.setOption( FDBTransactionOptions::LOCK_AWARE );
			vector<ProcessData> workers = wait( getWorkers(&tr) );
			return workers;
		} catch (Error& e) {
			wait( tr.onError(e) );
		}
	}
}

ACTOR Future<std::vector<NetworkAddress>> getCoordinators( Database cx ) {
	state Transaction tr(cx);
	loop {
		try {
			tr.setOption( FDBTransactionOptions::LOCK_AWARE );
			Optional<Value> currentKey = wait( tr.get( coordinatorsKey ) );
			if (!currentKey.present())
				return std::vector<NetworkAddress>();

			return ClusterConnectionString( currentKey.get().toString() ).coordinators();
		} catch (Error& e) {
			wait( tr.onError(e) );
		}
	}
}

ACTOR Future<CoordinatorsResult::Type> changeQuorum( Database cx, Reference<IQuorumChange> change ) {
	state Transaction tr(cx);
	state int retries = 0;
	state std::vector<NetworkAddress> desiredCoordinators;
	state int notEnoughMachineResults = 0;

	loop {
		try {
			tr.setOption( FDBTransactionOptions::LOCK_AWARE );
			tr.setOption( FDBTransactionOptions::USE_PROVISIONAL_PROXIES );
			Optional<Value> currentKey = wait( tr.get( coordinatorsKey ) );

			if (!currentKey.present())
				return CoordinatorsResult::BAD_DATABASE_STATE;  // Someone deleted this key entirely?

			state ClusterConnectionString old( currentKey.get().toString() );
			if ( cx->getConnectionFile() && old.clusterKeyName().toString() != cx->getConnectionFile()->getConnectionString().clusterKeyName() )
				return CoordinatorsResult::BAD_DATABASE_STATE;  // Someone changed the "name" of the database??

			state CoordinatorsResult::Type result = CoordinatorsResult::SUCCESS;
			if(!desiredCoordinators.size()) {
				std::vector<NetworkAddress> _desiredCoordinators = wait( change->getDesiredCoordinators( &tr, old.coordinators(), Reference<ClusterConnectionFile>(new ClusterConnectionFile(old)), result ) );
				desiredCoordinators = _desiredCoordinators;
			}

			if(result == CoordinatorsResult::NOT_ENOUGH_MACHINES && notEnoughMachineResults < 1) {
				//we could get not_enough_machines if we happen to see the database while the cluster controller is updating the worker list, so make sure it happens twice before returning a failure
				notEnoughMachineResults++;
				wait( delay(1.0) );
				tr.reset();
				continue;
			}
			if (result != CoordinatorsResult::SUCCESS)
				return result;
			if (!desiredCoordinators.size())
				return CoordinatorsResult::INVALID_NETWORK_ADDRESSES;
			std::sort(desiredCoordinators.begin(), desiredCoordinators.end());

			std::string newName = change->getDesiredClusterKeyName();
			if (newName.empty()) newName = old.clusterKeyName().toString();

			if ( old.coordinators() == desiredCoordinators && old.clusterKeyName() == newName)
				return retries ? CoordinatorsResult::SUCCESS : CoordinatorsResult::SAME_NETWORK_ADDRESSES;

			state ClusterConnectionString conn( desiredCoordinators, StringRef( newName + ':' + deterministicRandom()->randomAlphaNumeric( 32 ) ) );

			if(g_network->isSimulated()) {
				for(int i = 0; i < (desiredCoordinators.size()/2)+1; i++) {
					auto address = NetworkAddress(desiredCoordinators[i].ip,desiredCoordinators[i].port,true,false);
					g_simulator.protectedAddresses.insert(address);
					TraceEvent("ProtectCoordinator").detail("Address", address).backtrace();
				}
			}

			TraceEvent("AttemptingQuorumChange").detail("FromCS", old.toString()).detail("ToCS", conn.toString());
			TEST(old.clusterKeyName() != conn.clusterKeyName());  // Quorum change with new name
			TEST(old.clusterKeyName() == conn.clusterKeyName()); // Quorum change with unchanged name

			vector<Future<Optional<LeaderInfo>>> leaderServers;
			ClientCoordinators coord( Reference<ClusterConnectionFile>( new ClusterConnectionFile( conn ) ) );
			for( int i = 0; i < coord.clientLeaderServers.size(); i++ )
				leaderServers.push_back( retryBrokenPromise( coord.clientLeaderServers[i].getLeader, GetLeaderRequest( coord.clusterKey, UID() ), TaskCoordinationReply ) );

			choose {
				when( wait( waitForAll( leaderServers ) ) ) {}
				when( wait( delay(5.0) ) ) {
					return CoordinatorsResult::COORDINATOR_UNREACHABLE;
				}
			}

			tr.set( coordinatorsKey, conn.toString() );

			wait( tr.commit() );
			ASSERT( false ); //commit should fail, but the value has changed
		} catch (Error& e) {
			TraceEvent("RetryQuorumChange").error(e).detail("Retries", retries);
			wait( tr.onError(e) );
			++retries;
		}
	}
}

struct SpecifiedQuorumChange : IQuorumChange {
	vector<NetworkAddress> desired;
	explicit SpecifiedQuorumChange( vector<NetworkAddress> const& desired ) : desired(desired) {}
	virtual Future<vector<NetworkAddress>> getDesiredCoordinators( Transaction* tr, vector<NetworkAddress> oldCoordinators, Reference<ClusterConnectionFile>, CoordinatorsResult::Type& ) {
		return desired;
	}
};
Reference<IQuorumChange> specifiedQuorumChange(vector<NetworkAddress> const& addresses) { return Reference<IQuorumChange>(new SpecifiedQuorumChange(addresses)); }

struct NoQuorumChange : IQuorumChange {
	virtual Future<vector<NetworkAddress>> getDesiredCoordinators( Transaction* tr, vector<NetworkAddress> oldCoordinators, Reference<ClusterConnectionFile>, CoordinatorsResult::Type& ) {
		return oldCoordinators;
	}
};
Reference<IQuorumChange> noQuorumChange() { return Reference<IQuorumChange>(new NoQuorumChange); }

struct NameQuorumChange : IQuorumChange {
	std::string newName;
	Reference<IQuorumChange> otherChange;
	explicit NameQuorumChange( std::string const& newName, Reference<IQuorumChange> const& otherChange ) : newName(newName), otherChange(otherChange) {}
	virtual Future<vector<NetworkAddress>> getDesiredCoordinators( Transaction* tr, vector<NetworkAddress> oldCoordinators, Reference<ClusterConnectionFile> cf, CoordinatorsResult::Type& t ) {
		return otherChange->getDesiredCoordinators(tr, oldCoordinators, cf, t);
	}
	virtual std::string getDesiredClusterKeyName() {
		return newName;
	}
};
Reference<IQuorumChange> nameQuorumChange(std::string const& name, Reference<IQuorumChange> const& other) {
	return Reference<IQuorumChange>(new NameQuorumChange( name, other ));
}

struct AutoQuorumChange : IQuorumChange {
	int desired;
	explicit AutoQuorumChange( int desired ) : desired(desired) {}

	virtual Future<vector<NetworkAddress>> getDesiredCoordinators( Transaction* tr, vector<NetworkAddress> oldCoordinators, Reference<ClusterConnectionFile> ccf, CoordinatorsResult::Type& err ) {
		return getDesired( this, tr, oldCoordinators, ccf, &err );
	}

	ACTOR static Future<int> getRedundancy( AutoQuorumChange* self, Transaction* tr ) {
		state Future<Optional<Value>> fStorageReplicas = tr->get( LiteralStringRef("storage_replicas").withPrefix( configKeysPrefix ) );
		state Future<Optional<Value>> fLogReplicas = tr->get( LiteralStringRef("log_replicas").withPrefix( configKeysPrefix ) );
		wait( success( fStorageReplicas ) && success( fLogReplicas ) );
		int redundancy = std::min(
			atoi( fStorageReplicas.get().get().toString().c_str() ),
			atoi( fLogReplicas.get().get().toString().c_str() ) );

		return redundancy;
	}

	ACTOR static Future<bool> isAcceptable( AutoQuorumChange* self, Transaction* tr, vector<NetworkAddress> oldCoordinators, Reference<ClusterConnectionFile> ccf, int desiredCount, std::set<AddressExclusion>* excluded ) {
		// Are there enough coordinators for the redundancy level?
		if (oldCoordinators.size() < desiredCount) return false;
		if (oldCoordinators.size() % 2 != 1) return false;

		// Check availability
		ClientCoordinators coord(ccf);
		vector<Future<Optional<LeaderInfo>>> leaderServers;
		for( int i = 0; i < coord.clientLeaderServers.size(); i++ )
			leaderServers.push_back( retryBrokenPromise( coord.clientLeaderServers[i].getLeader, GetLeaderRequest( coord.clusterKey, UID() ), TaskCoordinationReply ) );
		Optional<vector<Optional<LeaderInfo>>> results = wait( timeout( getAll(leaderServers), CLIENT_KNOBS->IS_ACCEPTABLE_DELAY ) );
		if (!results.present()) return false;  // Not all responded
		for(auto& r : results.get())
			if (!r.present())
				return false;   // Coordinator doesn't know about this database?

		// Check exclusions
		for(auto& c : oldCoordinators) {
			if (addressExcluded(*excluded, c)) return false;
		}

		// Check locality
		// FIXME: Actual locality!
		std::sort( oldCoordinators.begin(), oldCoordinators.end() );
		for(int i=1; i<oldCoordinators.size(); i++)
			if (oldCoordinators[i-1].ip == oldCoordinators[i].ip)
				return false;  // Multiple coordinators share an IP

		return true; // The status quo seems fine
	}

	ACTOR static Future<vector<NetworkAddress>> getDesired( AutoQuorumChange* self, Transaction* tr, vector<NetworkAddress> oldCoordinators, Reference<ClusterConnectionFile> ccf, CoordinatorsResult::Type* err ) {
		state int desiredCount = self->desired;

		if(desiredCount == -1) {
			int redundancy = wait( getRedundancy( self, tr ) );
			desiredCount = redundancy*2 - 1;
		}

		std::vector<AddressExclusion> excl = wait( getExcludedServers( tr ) );
		state std::set<AddressExclusion> excluded( excl.begin(), excl.end() );

		vector<ProcessData> _workers = wait(getWorkers(tr));
		state vector<ProcessData> workers = _workers;

		std::map<NetworkAddress, LocalityData> addr_locality;
		for(auto w : workers)
			addr_locality[w.address] = w.locality;

		// since we don't have the locality data for oldCoordinators:
		//     check if every old coordinator is in the workers vector and
		//     check if multiple old coordinators map to the same locality data (same machine)
		bool checkAcceptable = true;
		std::set<Optional<Standalone<StringRef>>> checkDuplicates;
		for (auto addr : oldCoordinators) {
			auto findResult = addr_locality.find(addr);
			if (findResult == addr_locality.end() || checkDuplicates.count(findResult->second.zoneId())){
				checkAcceptable = false;
				break;
			}
			checkDuplicates.insert(findResult->second.zoneId());
		}

		if (checkAcceptable){
			bool ok = wait(isAcceptable(self, tr, oldCoordinators, ccf, desiredCount, &excluded));
			if (ok) return oldCoordinators;
		}

		std::vector<NetworkAddress> chosen;
		self->addDesiredWorkers(chosen, workers, desiredCount, excluded);

		if (chosen.size() < desiredCount) {
			if (chosen.size() < oldCoordinators.size()) {
				TraceEvent("NotEnoughMachinesForCoordinators").detail("EligibleWorkers", workers.size()).detail("DesiredCoordinators", desiredCount).detail("CurrentCoordinators", oldCoordinators.size());
				*err = CoordinatorsResult::NOT_ENOUGH_MACHINES;
				return vector<NetworkAddress>();
			}
			desiredCount = std::max(oldCoordinators.size(), (workers.size() - 1) | 1);
			chosen.resize(desiredCount);
		}

		return chosen;
	}

	void addDesiredWorkers(vector<NetworkAddress>& chosen, const vector<ProcessData>& workers, int desiredCount, const std::set<AddressExclusion>& excluded) {
		vector<ProcessData> remainingWorkers(workers);
		deterministicRandom()->randomShuffle(remainingWorkers);

		std::partition(remainingWorkers.begin(), remainingWorkers.end(), [](const ProcessData& data) { return (data.processClass == ProcessClass::CoordinatorClass); });

		std::map<StringRef, int> maxCounts;
		std::map<StringRef, std::map<StringRef, int>> currentCounts;
		std::map<StringRef, int> hardLimits;

		vector<StringRef> fields({
			LiteralStringRef("dcid"),
			LiteralStringRef("data_hall"),
			LiteralStringRef("zoneid"),
			LiteralStringRef("machineid")
		});

		for(auto field = fields.begin(); field != fields.end(); field++) {
			if(field->toString() == "zoneid") {
				hardLimits[*field] = 1;
			}
			else {
				hardLimits[*field] = desiredCount;
			}
		}

		while(chosen.size() < desiredCount) {
			bool found = false;
			for (auto worker = remainingWorkers.begin(); worker != remainingWorkers.end(); worker++) {
				if(addressExcluded(excluded, worker->address)) {
					continue;
				}
				bool valid = true;
				for(auto field = fields.begin(); field != fields.end(); field++) {
					if(maxCounts[*field] == 0) {
						maxCounts[*field] = 1;
					}
					auto value = worker->locality.get(*field).orDefault(LiteralStringRef(""));
					auto currentCount = currentCounts[*field][value];
					if(currentCount >= maxCounts[*field]) {
						valid = false;
						break;
					}
				}
				if(valid) {
					for(auto field = fields.begin(); field != fields.end(); field++) {
						auto value = worker->locality.get(*field).orDefault(LiteralStringRef(""));
						currentCounts[*field][value] += 1;
					}
					chosen.push_back(worker->address);
					remainingWorkers.erase(worker);
					found = true;
					break;
				}
			}
			if(!found) {
				bool canIncrement = false;
				for(auto field = fields.begin(); field != fields.end(); field++) {
					if(maxCounts[*field] < hardLimits[*field]) {
						maxCounts[*field] += 1;
						canIncrement = true;
						break;
					}
				}
				if(!canIncrement) {
					break;
				}
			}
		}
	}
};
Reference<IQuorumChange> autoQuorumChange( int desired ) { return Reference<IQuorumChange>(new AutoQuorumChange(desired)); }

ACTOR Future<Void> excludeServers( Database cx, vector<AddressExclusion> servers ) {
	state Transaction tr(cx);
	state Key versionKey = BinaryWriter::toValue(deterministicRandom()->randomUniqueID(),Unversioned());
	state std::string excludeVersionKey = deterministicRandom()->randomUniqueID().toString();

	loop {
		try {
			tr.setOption( FDBTransactionOptions::ACCESS_SYSTEM_KEYS );
			tr.setOption( FDBTransactionOptions::PRIORITY_SYSTEM_IMMEDIATE );
			tr.setOption( FDBTransactionOptions::LOCK_AWARE );
			tr.setOption( FDBTransactionOptions::USE_PROVISIONAL_PROXIES );

			tr.addReadConflictRange( singleKeyRange(excludedServersVersionKey) ); //To conflict with parallel includeServers
			tr.addReadConflictRange( singleKeyRange(moveKeysLockOwnerKey) );
			tr.set( moveKeysLockOwnerKey, versionKey );
			tr.set( excludedServersVersionKey, excludeVersionKey );
			for(auto& s : servers)
				tr.set( encodeExcludedServersKey(s), StringRef() );

			TraceEvent("ExcludeServersCommit").detail("Servers", describe(servers));

			wait( tr.commit() );
			return Void();
		} catch (Error& e) {
			wait( tr.onError(e) );
		}
	}
}

ACTOR Future<Void> includeServers( Database cx, vector<AddressExclusion> servers ) {
	state bool includeAll = false;
	state Transaction tr(cx);
	state Key versionKey = BinaryWriter::toValue(deterministicRandom()->randomUniqueID(),Unversioned());
	state std::string excludeVersionKey = deterministicRandom()->randomUniqueID().toString();

	loop {
		try {
			tr.setOption( FDBTransactionOptions::ACCESS_SYSTEM_KEYS );
			tr.setOption( FDBTransactionOptions::PRIORITY_SYSTEM_IMMEDIATE );
			tr.setOption( FDBTransactionOptions::LOCK_AWARE );
			tr.setOption( FDBTransactionOptions::USE_PROVISIONAL_PROXIES );

			// includeServers might be used in an emergency transaction, so make sure it is retry-self-conflicting and CAUSAL_WRITE_RISKY
			tr.setOption( FDBTransactionOptions::CAUSAL_WRITE_RISKY );
			tr.addReadConflictRange( singleKeyRange(excludedServersVersionKey) );
			tr.addReadConflictRange( singleKeyRange(moveKeysLockOwnerKey) );

			tr.set( moveKeysLockOwnerKey, versionKey );
			tr.set( excludedServersVersionKey, excludeVersionKey );

			for(auto& s : servers ) {
				if (!s.isValid()) {
					tr.clear( excludedServersKeys );
					includeAll = true;
				} else if (s.isWholeMachine()) {
					// Eliminate both any ip-level exclusion (1.2.3.4) and any
					// port-level exclusions (1.2.3.4:5)
					// The range ['IP', 'IP;'] was originally deleted. ';' is
					// char(':' + 1). This does not work, as other for all
					// x between 0 and 9, 'IPx' will also be in this range.
					//
					// This is why we now make two clears: first only of the ip
					// address, the second will delete all ports.
					auto addr = encodeExcludedServersKey(s);
					tr.clear(singleKeyRange(addr));
					tr.clear(KeyRangeRef(addr + ':', addr + char(':' + 1)));
				} else {
					tr.clear( encodeExcludedServersKey(s) );
				}
			}

			TraceEvent("IncludeServersCommit").detail("Servers", describe(servers));

			wait( tr.commit() );
			return Void();
		} catch (Error& e) {
			TraceEvent("IncludeServersError").error(e, true);
			wait( tr.onError(e) );
		}
	}
}

ACTOR Future<Void> setClass( Database cx, AddressExclusion server, ProcessClass processClass ) {
	state Transaction tr(cx);

	loop {
		try {
			tr.setOption( FDBTransactionOptions::ACCESS_SYSTEM_KEYS );
			tr.setOption( FDBTransactionOptions::PRIORITY_SYSTEM_IMMEDIATE );
			tr.setOption( FDBTransactionOptions::LOCK_AWARE );
			tr.setOption( FDBTransactionOptions::USE_PROVISIONAL_PROXIES );

			vector<ProcessData> workers = wait( getWorkers(&tr) );

			bool foundChange = false;
			for(int i = 0; i < workers.size(); i++) {
				if( server.excludes(workers[i].address) ) {
					if(processClass.classType() != ProcessClass::InvalidClass)
						tr.set(processClassKeyFor(workers[i].locality.processId().get()), processClassValue(processClass));
					else
						tr.clear(processClassKeyFor(workers[i].locality.processId().get()));
					foundChange = true;
				}
			}

			if(foundChange)
				tr.set(processClassChangeKey, deterministicRandom()->randomUniqueID().toString());

			wait( tr.commit() );
			return Void();
		} catch (Error& e) {
			wait( tr.onError(e) );
		}
	}
}

ACTOR static Future<vector<AddressExclusion>> getExcludedServers( Transaction* tr ) {
	Standalone<RangeResultRef> r = wait( tr->getRange( excludedServersKeys, CLIENT_KNOBS->TOO_MANY ) );
	ASSERT( !r.more && r.size() < CLIENT_KNOBS->TOO_MANY );

	vector<AddressExclusion> exclusions;
	for(auto i = r.begin(); i != r.end(); ++i) {
		auto a = decodeExcludedServersKey( i->key );
		if (a.isValid())
			exclusions.push_back( a );
	}
	return exclusions;
}

ACTOR Future<vector<AddressExclusion>> getExcludedServers( Database cx ) {
	state Transaction tr(cx);
	loop {
		try {
			tr.setOption( FDBTransactionOptions::READ_SYSTEM_KEYS );
			tr.setOption( FDBTransactionOptions::PRIORITY_SYSTEM_IMMEDIATE );  // necessary?
			tr.setOption( FDBTransactionOptions::LOCK_AWARE );
			vector<AddressExclusion> exclusions = wait( getExcludedServers(&tr) );
			return exclusions;
		} catch (Error& e) {
			wait( tr.onError(e) );
		}
	}
}

ACTOR Future<Void> printHealthyZone( Database cx ) {
	state Transaction tr(cx);
	loop {
		try {
			tr.setOption(FDBTransactionOptions::LOCK_AWARE);
			Optional<Value> val = wait( tr.get(healthyZoneKey) );
			if(!val.present() || decodeHealthyZoneValue(val.get()).second <= tr.getReadVersion().get()) {
				printf("No ongoing maintenance.\n");
			} else {
				auto healthyZone = decodeHealthyZoneValue(val.get());
				printf("Maintenance for zone %s will continue for %" PRId64 " seconds.\n", healthyZone.first.toString().c_str(), (healthyZone.second-tr.getReadVersion().get())/CLIENT_KNOBS->CORE_VERSIONSPERSECOND);
			}
			return Void();
		} catch( Error &e ) {
			wait(tr.onError(e));
		}
	}
}

ACTOR Future<Void> clearHealthyZone( Database cx ) {
	state Transaction tr(cx);
	loop {
		try {
			tr.setOption(FDBTransactionOptions::LOCK_AWARE);
			tr.clear(healthyZoneKey);
			wait(tr.commit());
			return Void();
		} catch( Error &e ) {
			wait(tr.onError(e));
		}
	}
}

ACTOR Future<Void> setHealthyZone( Database cx, StringRef zoneId, double seconds ) {
	state Transaction tr(cx);
	loop {
		try {
			tr.setOption(FDBTransactionOptions::LOCK_AWARE);
			Version readVersion = wait(tr.getReadVersion());
			tr.set(healthyZoneKey, healthyZoneValue(zoneId, readVersion + (seconds*CLIENT_KNOBS->CORE_VERSIONSPERSECOND)));
			wait(tr.commit());
			return Void();
		} catch( Error &e ) {
			wait(tr.onError(e));
		}
	}
}

ACTOR Future<int> setDDMode( Database cx, int mode ) {
	state Transaction tr(cx);
	state int oldMode = -1;
	state BinaryWriter wr(Unversioned());
	wr << mode;

	loop {
		try {
			Optional<Value> old = wait( tr.get( dataDistributionModeKey ) );
			if (oldMode < 0) {
				oldMode = 1;
				if (old.present()) {
					BinaryReader rd(old.get(), Unversioned());
					rd >> oldMode;
				}
			}
			if (!mode) {
				BinaryWriter wrMyOwner(Unversioned());
				wrMyOwner << dataDistributionModeLock;
				tr.set( moveKeysLockOwnerKey, wrMyOwner.toValue() );
			}

			tr.set( dataDistributionModeKey, wr.toValue() );

			wait( tr.commit() );
			return oldMode;
		} catch (Error& e) {
			TraceEvent("SetDDModeRetrying").error(e);
			wait (tr.onError(e));
		}
	}
}

ACTOR Future<Void> waitForExcludedServers( Database cx, vector<AddressExclusion> excl ) {
	state std::set<AddressExclusion> exclusions( excl.begin(), excl.end() );

	if (!excl.size()) return Void();

	loop {
		state Transaction tr(cx);
		try {
			tr.setOption( FDBTransactionOptions::READ_SYSTEM_KEYS );
			tr.setOption( FDBTransactionOptions::PRIORITY_SYSTEM_IMMEDIATE );  // necessary?
			tr.setOption( FDBTransactionOptions::LOCK_AWARE );

			// Just getting a consistent read version proves that a set of tlogs satisfying the exclusions has completed recovery

			// Check that there aren't any storage servers with addresses violating the exclusions
			Standalone<RangeResultRef> serverList = wait( tr.getRange( serverListKeys, CLIENT_KNOBS->TOO_MANY ) );
			ASSERT( !serverList.more && serverList.size() < CLIENT_KNOBS->TOO_MANY );

			state bool ok = true;
			for(auto& s : serverList) {
				auto addr = decodeServerListValue( s.value ).address();
				if ( addressExcluded(exclusions, addr) ) {
					ok = false;
					break;
				}
			}

			if (ok) {
				Optional<Standalone<StringRef>> value = wait( tr.get(logsKey) );
				ASSERT(value.present());
				auto logs = decodeLogsValue(value.get());
				for( auto const& log : logs.first ) {
					if (log.second == NetworkAddress() || addressExcluded(exclusions, log.second)) {
						ok = false;
						break;
					}
				}
				for( auto const& log : logs.second ) {
					if (log.second == NetworkAddress() || addressExcluded(exclusions, log.second)) {
						ok = false;
						break;
					}
				}
			}

			if (ok) return Void();

			wait( delayJittered( 1.0 ) );  // SOMEDAY: watches!
		} catch (Error& e) {
			wait( tr.onError(e) );
		}
	}
}

ACTOR Future<Void> waitForFullReplication( Database cx ) {
	state ReadYourWritesTransaction tr(cx);
	loop {
		try {
			tr.setOption( FDBTransactionOptions::READ_SYSTEM_KEYS );
			tr.setOption( FDBTransactionOptions::PRIORITY_SYSTEM_IMMEDIATE );
			tr.setOption( FDBTransactionOptions::LOCK_AWARE );

			Standalone<RangeResultRef> confResults = wait( tr.getRange(configKeys, CLIENT_KNOBS->TOO_MANY) );
			ASSERT( !confResults.more && confResults.size() < CLIENT_KNOBS->TOO_MANY );
			state DatabaseConfiguration config;
			config.fromKeyValues((VectorRef<KeyValueRef>) confResults);

			state std::vector<Future<Optional<Value>>> replicasFutures;
			for(auto& region : config.regions) {
				replicasFutures.push_back(tr.get(datacenterReplicasKeyFor(region.dcId)));
			}
			wait( waitForAll(replicasFutures) );

			state std::vector<Future<Void>> watchFutures;
			for(int i = 0; i < config.regions.size(); i++) {
				if( !replicasFutures[i].get().present() || decodeDatacenterReplicasValue(replicasFutures[i].get().get()) < config.storageTeamSize ) {
					watchFutures.push_back(tr.watch(datacenterReplicasKeyFor(config.regions[i].dcId)));
				}
			}

			if( !watchFutures.size() || (config.usableRegions == 1 && watchFutures.size() < config.regions.size())) {
				return Void();
			}

			wait( tr.commit() );
			wait( waitForAny(watchFutures) );
			tr.reset();
		} catch (Error& e) {
			wait( tr.onError(e) );
		}
	}
}

ACTOR Future<Void> timeKeeperSetDisable(Database cx) {
	loop {
		state Transaction tr(cx);
		try {
			tr.setOption(FDBTransactionOptions::ACCESS_SYSTEM_KEYS);
			tr.setOption(FDBTransactionOptions::LOCK_AWARE);
			tr.set(timeKeeperDisableKey, StringRef());
			wait(tr.commit());
			return Void();
		} catch (Error &e) {
			wait(tr.onError(e));
		}
	}
}

ACTOR Future<Void> lockDatabase( Transaction* tr, UID id ) {
	tr->setOption(FDBTransactionOptions::ACCESS_SYSTEM_KEYS);
	tr->setOption(FDBTransactionOptions::LOCK_AWARE);
	Optional<Value> val = wait( tr->get(databaseLockedKey) );

	if(val.present()) {
		if(BinaryReader::fromStringRef<UID>(val.get().substr(10), Unversioned()) == id) {
			return Void();
		} else {
			//TraceEvent("DBA_LockLocked").detail("Expecting", id).detail("Lock", BinaryReader::fromStringRef<UID>(val.get().substr(10), Unversioned()));
			throw database_locked();
		}
	}

	tr->atomicOp(databaseLockedKey, BinaryWriter::toValue(id, Unversioned()).withPrefix(LiteralStringRef("0123456789")).withSuffix(LiteralStringRef("\x00\x00\x00\x00")), MutationRef::SetVersionstampedValue);
	tr->addWriteConflictRange(normalKeys);
	return Void();
}

ACTOR Future<Void> lockDatabase( Reference<ReadYourWritesTransaction> tr, UID id ) {
	tr->setOption(FDBTransactionOptions::ACCESS_SYSTEM_KEYS);
	tr->setOption(FDBTransactionOptions::LOCK_AWARE);
	Optional<Value> val = wait( tr->get(databaseLockedKey) );

	if(val.present()) {
		if(BinaryReader::fromStringRef<UID>(val.get().substr(10), Unversioned()) == id) {
			return Void();
		} else {
			//TraceEvent("DBA_LockLocked").detail("Expecting", id).detail("Lock", BinaryReader::fromStringRef<UID>(val.get().substr(10), Unversioned()));
			throw database_locked();
		}
	}

	tr->atomicOp(databaseLockedKey, BinaryWriter::toValue(id, Unversioned()).withPrefix(LiteralStringRef("0123456789")).withSuffix(LiteralStringRef("\x00\x00\x00\x00")), MutationRef::SetVersionstampedValue);
	tr->addWriteConflictRange(normalKeys);
	return Void();
}

ACTOR Future<Void> lockDatabase( Database cx, UID id ) {
	state Transaction tr(cx);
	loop {
		try {
			wait( lockDatabase(&tr, id) );
			wait( tr.commit() );
			return Void();
		} catch( Error &e ) {
			if(e.code() == error_code_database_locked)
				throw e;
			wait( tr.onError(e) );
		}
	}
}

ACTOR Future<Void> unlockDatabase( Transaction* tr, UID id ) {
	tr->setOption(FDBTransactionOptions::ACCESS_SYSTEM_KEYS);
	tr->setOption(FDBTransactionOptions::LOCK_AWARE);
	Optional<Value> val = wait( tr->get(databaseLockedKey) );

	if(!val.present())
		return Void();

	if(val.present() && BinaryReader::fromStringRef<UID>(val.get().substr(10), Unversioned()) != id) {
		//TraceEvent("DBA_UnlockLocked").detail("Expecting", id).detail("Lock", BinaryReader::fromStringRef<UID>(val.get().substr(10), Unversioned()));
		throw database_locked();
	}

	tr->clear(singleKeyRange(databaseLockedKey));
	return Void();
}

ACTOR Future<Void> unlockDatabase( Reference<ReadYourWritesTransaction> tr, UID id ) {
	tr->setOption(FDBTransactionOptions::ACCESS_SYSTEM_KEYS);
	tr->setOption(FDBTransactionOptions::LOCK_AWARE);
	Optional<Value> val = wait( tr->get(databaseLockedKey) );

	if(!val.present())
		return Void();

	if(val.present() && BinaryReader::fromStringRef<UID>(val.get().substr(10), Unversioned()) != id) {
		//TraceEvent("DBA_UnlockLocked").detail("Expecting", id).detail("Lock", BinaryReader::fromStringRef<UID>(val.get().substr(10), Unversioned()));
		throw database_locked();
	}

	tr->clear(singleKeyRange(databaseLockedKey));
	return Void();
}

ACTOR Future<Void> unlockDatabase( Database cx, UID id ) {
	state Transaction tr(cx);
	loop {
		try {
			wait( unlockDatabase(&tr, id) );
			wait( tr.commit() );
			return Void();
		} catch( Error &e ) {
			if(e.code() == error_code_database_locked)
				throw e;
			wait( tr.onError(e) );
		}
	}
}

ACTOR Future<Void> checkDatabaseLock( Transaction* tr, UID id ) {
	tr->setOption(FDBTransactionOptions::ACCESS_SYSTEM_KEYS);
	tr->setOption(FDBTransactionOptions::LOCK_AWARE);
	Optional<Value> val = wait( tr->get(databaseLockedKey) );

	if (val.present() && BinaryReader::fromStringRef<UID>(val.get().substr(10), Unversioned()) != id) {
		//TraceEvent("DBA_CheckLocked").detail("Expecting", id).detail("Lock", BinaryReader::fromStringRef<UID>(val.get().substr(10), Unversioned())).backtrace();
		throw database_locked();
	}

	return Void();
}

ACTOR Future<Void> checkDatabaseLock( Reference<ReadYourWritesTransaction> tr, UID id ) {
	tr->setOption(FDBTransactionOptions::ACCESS_SYSTEM_KEYS);
	tr->setOption(FDBTransactionOptions::LOCK_AWARE);
	Optional<Value> val = wait( tr->get(databaseLockedKey) );

	if (val.present() && BinaryReader::fromStringRef<UID>(val.get().substr(10), Unversioned()) != id) {
		//TraceEvent("DBA_CheckLocked").detail("Expecting", id).detail("Lock", BinaryReader::fromStringRef<UID>(val.get().substr(10), Unversioned())).backtrace();
		throw database_locked();
	}

	return Void();
}

ACTOR Future<Void> forceRecovery( Reference<ClusterConnectionFile> clusterFile, Key dcId ) {
	state Reference<AsyncVar<Optional<ClusterInterface>>> clusterInterface(new AsyncVar<Optional<ClusterInterface>>);
	state Future<Void> leaderMon = monitorLeader<ClusterInterface>(clusterFile, clusterInterface);

	loop {
		choose {
			when ( wait( clusterInterface->get().present() ? brokenPromiseToNever( clusterInterface->get().get().forceRecovery.getReply( ForceRecoveryRequest(dcId) ) ) : Never() ) ) {
				return Void();
			}
			when ( wait( clusterInterface->onChange() )) {}
		}
	}
}

ACTOR Future<Void> waitForPrimaryDC( Database cx, StringRef dcId ) {
	state ReadYourWritesTransaction tr(cx);

	loop {
		try {
			tr.setOption(FDBTransactionOptions::ACCESS_SYSTEM_KEYS);
			Optional<Value> res = wait( tr.get(primaryDatacenterKey) );
			if(res.present() && res.get() == dcId) {
				return Void();
			}

			state Future<Void> watchFuture = tr.watch(primaryDatacenterKey);
			wait(tr.commit());
			wait(watchFuture);
			tr.reset();
		} catch (Error& e) {
			wait( tr.onError(e) );
		}
	}
}

json_spirit::Value_type normJSONType(json_spirit::Value_type type) {
	if (type == json_spirit::int_type)
		return json_spirit::real_type;
	return type;
}

void schemaCoverage( std::string const& spath, bool covered ) {
	static std::map<bool, std::set<std::string>> coveredSchemaPaths;

	if( coveredSchemaPaths[covered].insert(spath).second ) {
		TraceEvent ev(SevInfo, "CodeCoverage");
		ev.detail("File", "documentation/StatusSchema.json/" + spath).detail("Line", 0);
		if (!covered)
			ev.detail("Covered", 0);
	}
}

bool schemaMatch( json_spirit::mValue const& schemaValue, json_spirit::mValue const& resultValue, std::string& errorStr, Severity sev, bool checkCoverage, std::string path, std::string schemaPath ) {
	// Returns true if everything in `result` is permitted by `schema`
	bool ok = true;

	try {
		if(normJSONType(schemaValue.type()) != normJSONType(resultValue.type())) {
			errorStr += format("ERROR: Incorrect value type for key `%s'\n", path.c_str());
			TraceEvent(sev, "SchemaMismatch").detail("Path", path).detail("SchemaType", schemaValue.type()).detail("ValueType", resultValue.type());
			return false;
		}

		if(resultValue.type() == json_spirit::obj_type) {
			auto& result = resultValue.get_obj();
			auto& schema = schemaValue.get_obj();

			for(auto& rkv : result) {
				auto& key = rkv.first;
				auto& rv = rkv.second;
				std::string kpath = path + "." + key;
				std::string spath = schemaPath + "." + key;

				if(checkCoverage) {
					schemaCoverage(spath);
				}

				if(!schema.count(key)) {
					errorStr += format("ERROR: Unknown key `%s'\n", kpath.c_str());
					TraceEvent(sev, "SchemaMismatch").detail("Path", kpath).detail("SchemaPath", spath);
					ok = false;
					continue;
				}
				auto& sv = schema.at(key);

				if(sv.type() == json_spirit::obj_type && sv.get_obj().count("$enum")) {
					auto& enum_values = sv.get_obj().at("$enum").get_array();

					bool any_match = false;
					for(auto& enum_item : enum_values)
						if(enum_item == rv) {
							any_match = true;
							if(checkCoverage) {
								schemaCoverage(spath + ".$enum." + enum_item.get_str());
							}
							break;
						}
					if(!any_match) {
						errorStr += format("ERROR: Unknown value `%s' for key `%s'\n", json_spirit::write_string(rv).c_str(), kpath.c_str());
						TraceEvent(sev, "SchemaMismatch").detail("Path", kpath).detail("SchemaEnumItems", enum_values.size()).detail("Value", json_spirit::write_string(rv));
						if(checkCoverage) {
							schemaCoverage(spath + ".$enum." + json_spirit::write_string(rv));
						}
						ok = false;
					}
				} else if(sv.type() == json_spirit::obj_type && sv.get_obj().count("$map")) {
					if(rv.type() != json_spirit::obj_type) {
						errorStr += format("ERROR: Expected an object as the value for key `%s'\n", kpath.c_str());
						TraceEvent(sev, "SchemaMismatch").detail("Path", kpath).detail("SchemaType", sv.type()).detail("ValueType", rv.type());
						ok = false;
						continue;
					}
					if(sv.get_obj().at("$map").type() != json_spirit::obj_type) {
						continue;
					}
					auto& schemaVal = sv.get_obj().at("$map");
					auto& valueObj = rv.get_obj();

					if(checkCoverage) {
						schemaCoverage(spath + ".$map");
					}

					for(auto& valuePair : valueObj) {
						auto vpath = kpath + "[" + valuePair.first + "]";
						auto upath = spath + ".$map";
						if (valuePair.second.type() != json_spirit::obj_type) {
							errorStr += format("ERROR: Expected an object for `%s'\n", vpath.c_str());
							TraceEvent(sev, "SchemaMismatch").detail("Path", vpath).detail("ValueType", valuePair.second.type());
							ok = false;
							continue;
						}
						if(!schemaMatch(schemaVal, valuePair.second, errorStr, sev, checkCoverage, vpath, upath)) {
							ok = false;
						}
					}
				} else {
					if(!schemaMatch(sv, rv, errorStr, sev, checkCoverage, kpath, spath)) {
						ok = false;
					}
				}
			}
		} else if(resultValue.type() == json_spirit::array_type) {
			auto& valueArray = resultValue.get_array();
			auto& schemaArray = schemaValue.get_array();
			if(!schemaArray.size()) {
				// An empty schema array means that the value array is required to be empty
				if(valueArray.size()) {
					errorStr += format("ERROR: Expected an empty array for key `%s'\n", path.c_str());
					TraceEvent(sev, "SchemaMismatch").detail("Path", path).detail("SchemaSize", schemaArray.size()).detail("ValueSize", valueArray.size());
					return false;
				}
			} else if(schemaArray.size() == 1) {
				// A one item schema array means that all items in the value must match the first item in the schema
				int index = 0;
				for(auto &valueItem : valueArray) {
					if(!schemaMatch(schemaArray[0], valueItem, errorStr, sev, checkCoverage, path + format("[%d]", index), schemaPath + "[0]")) {
						ok = false;
					}
					index++;
				}
			} else {
				ASSERT(false);  // Schema doesn't make sense
			}
		}
		return ok;
	} catch (std::exception& e) {
		TraceEvent(SevError, "SchemaMatchException").detail("What", e.what()).detail("Path", path).detail("SchemaPath", schemaPath);
		throw unknown_error();
	}
}

TEST_CASE("/ManagementAPI/AutoQuorumChange/checkLocality") {
	wait(Future<Void>(Void()));

	std::vector<ProcessData> workers;
	std::vector<NetworkAddress> chosen;
	std::set<AddressExclusion> excluded;
	AutoQuorumChange change(5);

	for(int i = 0; i < 10; i++) {
		ProcessData data;
		auto dataCenter = std::to_string(i / 4 % 2);
		auto dataHall = dataCenter + std::to_string(i / 2 % 2);
		auto rack = dataHall + std::to_string(i % 2);
		auto machineId = rack + std::to_string(i);
		data.locality.set(LiteralStringRef("dcid"), StringRef(dataCenter));
		data.locality.set(LiteralStringRef("data_hall"), StringRef(dataHall));
		data.locality.set(LiteralStringRef("rack"), StringRef(rack));
		data.locality.set(LiteralStringRef("zoneid"), StringRef(rack));
		data.locality.set(LiteralStringRef("machineid"), StringRef(machineId));
		data.address.ip = IPAddress(i);

		workers.push_back(data);
	}

	auto noAssignIndex = deterministicRandom()->randomInt(0, workers.size());
	workers[noAssignIndex].processClass._class = ProcessClass::CoordinatorClass;

	change.addDesiredWorkers(chosen, workers, 5, excluded);
	std::map<StringRef, std::set<StringRef>> chosenValues;

	ASSERT(chosen.size() == 5);
	std::vector<StringRef> fields({
		LiteralStringRef("dcid"),
		LiteralStringRef("data_hall"),
		LiteralStringRef("zoneid"),
		LiteralStringRef("machineid")
	});
	for(auto worker = chosen.begin(); worker != chosen.end(); worker++) {
		ASSERT(worker->ip.toV4() < workers.size());
		LocalityData data = workers[worker->ip.toV4()].locality;
		for(auto field = fields.begin(); field != fields.end(); field++) {
			chosenValues[*field].insert(data.get(*field).get());
		}
	}

	ASSERT(chosenValues[LiteralStringRef("dcid")].size() == 2);
	ASSERT(chosenValues[LiteralStringRef("data_hall")].size() == 4);
	ASSERT(chosenValues[LiteralStringRef("zoneid")].size() == 5);
	ASSERT(chosenValues[LiteralStringRef("machineid")].size() == 5);
	ASSERT(std::find(chosen.begin(), chosen.end(), workers[noAssignIndex].address) != chosen.end());

	return Void();
}<|MERGE_RESOLUTION|>--- conflicted
+++ resolved
@@ -304,13 +304,8 @@
 		}
 	}
 
-<<<<<<< HEAD
-	state Future<Void> tooLong = delay(4.5);
+	state Future<Void> tooLong = delay(60);
 	state Key versionKey = BinaryWriter::toValue(deterministicRandom()->randomUniqueID(),Unversioned());
-=======
-	state Future<Void> tooLong = delay(60);
-	state Key versionKey = BinaryWriter::toValue(g_random->randomUniqueID(),Unversioned());
->>>>>>> c5fd42eb
 	state bool oldReplicationUsesDcId = false;
 	loop {
 		try {
