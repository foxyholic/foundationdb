--- conflicted
+++ resolved
@@ -136,11 +136,8 @@
 	}
 	KeyBackedProperty<Key> addPrefix() { return configSpace.pack(LiteralStringRef(__FUNCTION__)); }
 	KeyBackedProperty<Key> removePrefix() { return configSpace.pack(LiteralStringRef(__FUNCTION__)); }
-<<<<<<< HEAD
 	KeyBackedProperty<bool> incrementalBackupOnly() { return configSpace.pack(LiteralStringRef(__FUNCTION__)); }
-=======
 	KeyBackedProperty<bool> inconsistentSnapshotOnly() { return configSpace.pack(LiteralStringRef(__FUNCTION__)); }
->>>>>>> c08d6316
 	// XXX: Remove restoreRange() once it is safe to remove. It has been changed to restoreRanges
 	KeyBackedProperty<KeyRange> restoreRange() { return configSpace.pack(LiteralStringRef(__FUNCTION__)); }
 	KeyBackedProperty<std::vector<KeyRange>> restoreRanges() {
@@ -3863,27 +3860,21 @@
 		state Version beginVersion;
 		state Reference<IBackupContainer> bc;
 		state std::vector<KeyRange> ranges;
-<<<<<<< HEAD
 		state bool incremental;
-=======
 		state bool inconsistentSnapshotOnly;
->>>>>>> c08d6316
 
 		loop {
 			try {
 				tr->setOption(FDBTransactionOptions::ACCESS_SYSTEM_KEYS);
 				tr->setOption(FDBTransactionOptions::LOCK_AWARE);
 
+				wait(store(beginVersion, restore.beginVersion().getD(tr, false, invalidVersion)));
 				wait(checkTaskVersion(tr->getDatabase(), task, name, version));
 				wait(store(restoreVersion, restore.restoreVersion().getOrThrow(tr)));
 				wait(store(ranges, restore.getRestoreRangesOrDefault(tr)));
-<<<<<<< HEAD
-				wait(store(beginVersion, restore.beginVersion().getOrThrow(tr)));
 				wait(store(incremental, restore.incrementalBackupOnly().getOrThrow(tr)));
-=======
 				wait(store(inconsistentSnapshotOnly,
 				           restore.inconsistentSnapshotOnly().getD(tr, false, CLIENT_KNOBS->RESTORE_IGNORE_LOG_FILES)));
->>>>>>> c08d6316
 
 				wait(taskBucket->keepRunning(tr, task));
 
@@ -3928,14 +3919,11 @@
 				wait(tr->onError(e));
 			}
 		}
-<<<<<<< HEAD
+
+		state Version firstConsistentVersion = invalidVersion;
 		if (beginVersion == invalidVersion) {
 			beginVersion = 0;
 		}
-=======
-
-		state Version firstConsistentVersion = invalidVersion;
->>>>>>> c08d6316
 		state Standalone<VectorRef<KeyRangeRef>> keyRangesFilter;
 		for (auto const& r : ranges) {
 			keyRangesFilter.push_back_deep(keyRangesFilter.arena(), KeyRangeRef(r));
@@ -4460,12 +4448,9 @@
 	                                        Key addPrefix,
 	                                        Key removePrefix,
 	                                        bool lockDB,
-<<<<<<< HEAD
 	                                        bool incrementalBackupOnly,
+	                                        bool inconsistentSnapshotOnly,
 	                                        Version beginVersion,
-=======
-	                                        bool inconsistentSnapshotOnly,
->>>>>>> c08d6316
 	                                        UID uid) {
 		KeyRangeMap<int> restoreRangeSet;
 		for (auto& range : ranges) {
@@ -4533,12 +4518,9 @@
 		restore.sourceContainer().set(tr, bc);
 		restore.stateEnum().set(tr, ERestoreState::QUEUED);
 		restore.restoreVersion().set(tr, restoreVersion);
-<<<<<<< HEAD
 		restore.incrementalBackupOnly().set(tr, incrementalBackupOnly);
+		restore.inconsistentSnapshotOnly().set(tr, inconsistentSnapshotOnly);
 		restore.beginVersion().set(tr, beginVersion);
-=======
-		restore.inconsistentSnapshotOnly().set(tr, inconsistentSnapshotOnly);
->>>>>>> c08d6316
 		if (BUGGIFY && restoreRanges.size() == 1) {
 			restore.restoreRange().set(tr, restoreRanges[0]);
 		} else {
@@ -5124,12 +5106,9 @@
 	                                     Key addPrefix,
 	                                     Key removePrefix,
 	                                     bool lockDB,
-<<<<<<< HEAD
 	                                     bool incrementalBackupOnly,
+	                                     bool inconsistentSnapshotOnly,
 	                                     Version beginVersion,
-=======
-	                                     bool inconsistentSnapshotOnly,
->>>>>>> c08d6316
 	                                     UID randomUid) {
 		// The restore command line tool won't allow ranges to be empty, but correctness workloads somehow might.
 		if (ranges.empty()) {
@@ -5183,12 +5162,9 @@
 				                   addPrefix,
 				                   removePrefix,
 				                   lockDB,
-<<<<<<< HEAD
 				                   incrementalBackupOnly,
+				                   inconsistentSnapshotOnly,
 				                   beginVersion,
-=======
-				                   inconsistentSnapshotOnly,
->>>>>>> c08d6316
 				                   randomUid));
 				wait(tr->commit());
 				break;
@@ -5343,10 +5319,8 @@
 			                           removePrefix,
 			                           true,
 			                           false,
-<<<<<<< HEAD
+			                           false,
 			                           invalidVersion,
-=======
->>>>>>> c08d6316
 			                           randomUid));
 			return ver;
 		}
@@ -5406,12 +5380,9 @@
                                          Key addPrefix,
                                          Key removePrefix,
                                          bool lockDB,
-<<<<<<< HEAD
                                          bool incrementalBackupOnly,
+                                         bool inconsistentSnapshotOnly,
                                          Version beginVersion) {
-=======
-                                         bool inconsistentSnapshotOnly) {
->>>>>>> c08d6316
 	return FileBackupAgentImpl::restore(this,
 	                                    cx,
 	                                    cxOrig,
@@ -5424,12 +5395,9 @@
 	                                    addPrefix,
 	                                    removePrefix,
 	                                    lockDB,
-<<<<<<< HEAD
 	                                    incrementalBackupOnly,
+	                                    inconsistentSnapshotOnly,
 	                                    beginVersion,
-=======
-	                                    inconsistentSnapshotOnly,
->>>>>>> c08d6316
 	                                    deterministicRandom()->randomUniqueID());
 }
 
@@ -5464,29 +5432,18 @@
                                            std::string tagName,
                                            Standalone<VectorRef<KeyRangeRef>> backupRanges,
                                            bool stopWhenDone,
-<<<<<<< HEAD
                                            bool partitionedLog,
                                            bool incrementalBackupOnly) {
 	return FileBackupAgentImpl::submitBackup(this,
 	                                         tr,
 	                                         outContainer,
-=======
-                                           bool partitionedLog) {
-	return FileBackupAgentImpl::submitBackup(this,
-	                                         tr,
-	                                         outContainer,
 	                                         initialSnapshotIntervalSeconds,
->>>>>>> c08d6316
 	                                         snapshotIntervalSeconds,
 	                                         tagName,
 	                                         backupRanges,
 	                                         stopWhenDone,
-<<<<<<< HEAD
 	                                         partitionedLog,
 	                                         incrementalBackupOnly);
-=======
-	                                         partitionedLog);
->>>>>>> c08d6316
 }
 
 Future<Void> FileBackupAgent::discontinueBackup(Reference<ReadYourWritesTransaction> tr, Key tagName) {
