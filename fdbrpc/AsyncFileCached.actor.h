/*
 * AsyncFileCached.actor.h
 *
 * This source file is part of the FoundationDB open source project
 *
 * Copyright 2013-2018 Apple Inc. and the FoundationDB project authors
 *
 * Licensed under the Apache License, Version 2.0 (the "License");
 * you may not use this file except in compliance with the License.
 * You may obtain a copy of the License at
 *
 *     http://www.apache.org/licenses/LICENSE-2.0
 *
 * Unless required by applicable law or agreed to in writing, software
 * distributed under the License is distributed on an "AS IS" BASIS,
 * WITHOUT WARRANTIES OR CONDITIONS OF ANY KIND, either express or implied.
 * See the License for the specific language governing permissions and
 * limitations under the License.
 */

#pragma once

// When actually compiled (NO_INTELLISENSE), include the generated version of this file.  In intellisense use the source version.
#if defined(NO_INTELLISENSE) && !defined(FLOW_ASYNCFILECACHED_ACTOR_G_H)
	#define FLOW_ASYNCFILECACHED_ACTOR_G_H
	#include "AsyncFileCached.actor.g.h"
#elif !defined(FLOW_ASYNCFILECACHED_ACTOR_H)
	#define FLOW_ASYNCFILECACHED_ACTOR_H

#include "flow/flow.h"
#include "IAsyncFile.h"
#include "flow/Knobs.h"
#include "flow/TDMetric.actor.h"
#include "flow/network.h"
#include "flow/actorcompiler.h"  // This must be the last #include.

struct EvictablePage {
	void* data;
	int index;
	class Reference<struct EvictablePageCache> pageCache;

	virtual bool evict() = 0; // true if page was evicted, false if it isn't immediately evictable (but will be evicted regardless if possible)

	EvictablePage(Reference<EvictablePageCache> pageCache) : data(0), index(-1), pageCache(pageCache) {}
	virtual ~EvictablePage();
};

struct EvictablePageCache : ReferenceCounted<EvictablePageCache> {
	EvictablePageCache() : pageSize(0), maxPages(0) {}
	explicit EvictablePageCache(int pageSize, int64_t maxSize) : pageSize(pageSize), maxPages(maxSize / pageSize) {}

	void allocate(EvictablePage* page) {
		try_evict();
		try_evict();
		page->data = pageSize == 4096 ? FastAllocator<4096>::allocate() : aligned_alloc(4096,pageSize);
		page->index = pages.size();
		pages.push_back(page);
	}

	void try_evict() {
		if (pages.size() >= (uint64_t)maxPages && !pages.empty()) {
			for (int i = 0; i < FLOW_KNOBS->MAX_EVICT_ATTEMPTS; i++) { // If we don't manage to evict anything, just go ahead and exceed the cache limit
				int toEvict = g_random->randomInt(0, pages.size());
				if (pages[toEvict]->evict())
					break;
			}
		}
	}

	std::vector<EvictablePage*> pages;
	int pageSize;
	int64_t maxPages;
};

struct OpenFileInfo : NonCopyable {
	IAsyncFile* f;
	Future<Reference<IAsyncFile>> opened; // Only valid until the file is fully opened

	OpenFileInfo() : f(0) {}
	OpenFileInfo(OpenFileInfo && r) noexcept(true) : f(r.f), opened(std::move(r.opened)) { r.f = 0; }

	Future<Reference<IAsyncFile>> get() {
		if (f) return Reference<IAsyncFile>::addRef(f);
		else return opened;
	}
};

struct AFCPage;

class AsyncFileCached : public IAsyncFile, public ReferenceCounted<AsyncFileCached> {
	friend struct AFCPage;

public:
	static Future<Reference<IAsyncFile>> open( std::string filename, int flags, int mode ) {
		//TraceEvent("AsyncFileCachedOpen").detail("Filename", filename);
		if ( openFiles.find(filename) == openFiles.end() ) {
			auto f = open_impl( filename, flags, mode );
			if ( f.isReady() && f.isError() )
				return f;
			if( !f.isReady() )
				openFiles[filename].opened = f;
			else
				return f.get();
		}
		return openFiles[filename].get();
	}

	virtual Future<int> read( void* data, int length, int64_t offset ) {
		++countFileCacheReads;
		++countCacheReads;
		if (offset + length > this->length) {
			length = int(this->length - offset);
			ASSERT(length >= 0);
		}
		auto f = read_write_impl(this, data, length, offset, false);
		if( f.isReady() && !f.isError() ) return length;
		++countFileCacheReadsBlocked;
		++countCacheReadsBlocked;
		return tag(f,length);
	}

	ACTOR static Future<Void> write_impl( AsyncFileCached *self, void const* data, int length, int64_t offset ) {
		// If there is a truncate in progress before the the write position then we must 
		// wait for it to complete.
		if(length + offset > self->currentTruncateSize)
			Void _ = wait(self->currentTruncate);
		++self->countFileCacheWrites;
		++self->countCacheWrites;
		Future<Void> f = read_write_impl(self, const_cast<void*>(data), length, offset, true);
		if (!f.isReady()) {
			++self->countFileCacheWritesBlocked;
			++self->countCacheWritesBlocked;
		}
		Void r = wait(f);
		return r;
	}

	virtual Future<Void> write( void const* data, int length, int64_t offset ) {
		return write_impl(this, data, length, offset);
	}

	virtual Future<Void> readZeroCopy( void** data, int* length, int64_t offset );
	virtual void releaseZeroCopy( void* data, int length, int64_t offset );

	Future<Void> truncate_impl( int64_t size );

<<<<<<< HEAD
	// Enforces ordering of truncates and maintains currentTruncate and currentTruncateSize
	// so writers can wait behind truncates that would affect them.
	ACTOR static Future<Void> wait_then_truncate(AsyncFileCached *self, int64_t size) {
		Void _ = wait(self->currentTruncate);
		self->currentTruncateSize = size;
		self->currentTruncate = self->truncate_impl(size);
		Void _ = wait(self->currentTruncate);
		return Void();
	}

	virtual Future<Void> truncate( int64_t size ) {
		return wait_then_truncate(this, size);
	}


	ACTOR Future<Void> truncate_underlying( AsyncFileCached* self, int64_t size, Future<Void> truncates ) {
		Void _ = wait( truncates );
		Void _ = wait( self->uncached->truncate( size ) );
=======
	ACTOR Future<Void> truncate_impl( AsyncFileCached* self, int64_t size, Future<Void> truncates ) {
		wait( truncates );
		wait( self->uncached->truncate( size ) );
>>>>>>> 4d395090
		return Void();
	}

	virtual Future<Void> sync() {
		return waitAndSync( this, flush() );
	}

	virtual Future<int64_t> size() {
		return length;
	}

	virtual int64_t debugFD() {
		return uncached->debugFD();
	}

	virtual std::string getFilename() {
		return filename;
	}

	virtual void addref() { 
		ReferenceCounted<AsyncFileCached>::addref(); 
		//TraceEvent("AsyncFileCachedAddRef").detail("Filename", filename).detail("Refcount", debugGetReferenceCount()).backtrace();
	}
	virtual void delref() {
		if (delref_no_destroy()) {
			// If this is ever ThreadSafeReferenceCounted...
			// setrefCountUnsafe(0);

			auto f = quiesce();
			//TraceEvent("AsyncFileCachedDel").detail("Filename", filename)
			//	.detail("Refcount", debugGetReferenceCount()).detail("CanDie", f.isReady()).backtrace();
			if (f.isReady())
				delete this;
			else
				uncancellable( holdWhile( Reference<AsyncFileCached>::addRef( this ), f ) );
		}
	}

	~AsyncFileCached();

private:
	static std::map< std::string, OpenFileInfo > openFiles;
	std::string filename;
	Reference<IAsyncFile> uncached;
	int64_t length;
	int64_t prevLength;
	std::unordered_map<int64_t, AFCPage*> pages;
	std::vector<AFCPage*> flushable;
	Reference<EvictablePageCache> pageCache;
	Future<Void> currentTruncate;
	int64_t currentTruncateSize;

	// Map of pointers which hold page buffers for pages which have been overwritten
	// but at the time of write there were still readZeroCopy holders.
	std::unordered_map<void *, int> orphanedPages;

	Int64MetricHandle countFileCacheFinds;
	Int64MetricHandle countFileCacheReads;
	Int64MetricHandle countFileCacheWrites;
	Int64MetricHandle countFileCacheReadsBlocked;
	Int64MetricHandle countFileCacheWritesBlocked;
	Int64MetricHandle countFileCachePageReadsMerged;
	Int64MetricHandle countFileCacheReadBytes;

	Int64MetricHandle countCacheFinds;
	Int64MetricHandle countCacheReads;
	Int64MetricHandle countCacheWrites;
	Int64MetricHandle countCacheReadsBlocked;
	Int64MetricHandle countCacheWritesBlocked;
	Int64MetricHandle countCachePageReadsMerged;
	Int64MetricHandle countCacheReadBytes;

	AsyncFileCached( Reference<IAsyncFile> uncached, const std::string& filename, int64_t length, Reference<EvictablePageCache> pageCache ) 
		: uncached(uncached), filename(filename), length(length), prevLength(length), pageCache(pageCache), currentTruncate(Void()), currentTruncateSize(0) {
		if( !g_network->isSimulated() ) {
			countFileCacheWrites.init(         LiteralStringRef("AsyncFile.CountFileCacheWrites"), filename);
			countFileCacheReads.init(          LiteralStringRef("AsyncFile.CountFileCacheReads"), filename);
			countFileCacheWritesBlocked.init(  LiteralStringRef("AsyncFile.CountFileCacheWritesBlocked"), filename);
			countFileCacheReadsBlocked.init(   LiteralStringRef("AsyncFile.CountFileCacheReadsBlocked"), filename);
			countFileCachePageReadsMerged.init(LiteralStringRef("AsyncFile.CountFileCachePageReadsMerged"), filename);
			countFileCacheFinds.init(          LiteralStringRef("AsyncFile.CountFileCacheFinds"), filename);
			countFileCacheReadBytes.init(      LiteralStringRef("AsyncFile.CountFileCacheReadBytes"), filename);

			countCacheWrites.init(         LiteralStringRef("AsyncFile.CountCacheWrites"));
			countCacheReads.init(          LiteralStringRef("AsyncFile.CountCacheReads"));
			countCacheWritesBlocked.init(  LiteralStringRef("AsyncFile.CountCacheWritesBlocked"));
			countCacheReadsBlocked.init(   LiteralStringRef("AsyncFile.CountCacheReadsBlocked"));
			countCachePageReadsMerged.init(LiteralStringRef("AsyncFile.CountCachePageReadsMerged"));
			countCacheFinds.init(          LiteralStringRef("AsyncFile.CountCacheFinds"));
			countCacheReadBytes.init(      LiteralStringRef("AsyncFile.CountCacheReadBytes"));

		}
	}

	static Future<Reference<IAsyncFile>> open_impl( std::string filename, int flags, int mode );

	ACTOR static Future<Reference<IAsyncFile>> open_impl( std::string filename, int flags, int mode, Reference<EvictablePageCache> pageCache ) {
		try {
			TraceEvent("AFCUnderlyingOpenBegin").detail("Filename", filename);
			if(flags & IAsyncFile::OPEN_CACHED_READ_ONLY)
				flags = flags & ~IAsyncFile::OPEN_READWRITE | IAsyncFile::OPEN_READONLY;
			else
				flags = flags & ~IAsyncFile::OPEN_READONLY | IAsyncFile::OPEN_READWRITE;
			state Reference<IAsyncFile> f = wait( IAsyncFileSystem::filesystem()->open(filename, flags | IAsyncFile::OPEN_UNCACHED | IAsyncFile::OPEN_UNBUFFERED, mode) );
			TraceEvent("AFCUnderlyingOpenEnd").detail("Filename", filename);
			int64_t l = wait( f->size() );
			TraceEvent("AFCUnderlyingSize").detail("Filename", filename).detail("Size", l);
			auto& of = openFiles[filename];
			of.f = new AsyncFileCached(f, filename, l, pageCache);
			of.opened = Future<Reference<IAsyncFile>>();
			return Reference<IAsyncFile>( of.f );
		} catch (Error& e) {
			if( e.code() != error_code_actor_cancelled )
				openFiles.erase( filename );
			throw e;
		}
	}

	virtual Future<Void> flush();

	Future<Void> quiesce();

	ACTOR static Future<Void> waitAndSync( AsyncFileCached* self, Future<Void> flush ) {
		wait( flush );
		wait( self->uncached->sync() );
		return Void();
	}

	static Future<Void> read_write_impl( AsyncFileCached* self, void* data, int length, int64_t offset, bool writing );

	void remove_page( AFCPage* page );
};

struct AFCPage : public EvictablePage, public FastAllocated<AFCPage> {
	virtual bool evict() {
		if ( notReading.isReady() && notFlushing.isReady() && !dirty && !zeroCopyRefCount && !truncated ) {
			owner->remove_page( this );
			delete this;
			return true;
		}

		if (dirty)
			flush();

		return false;
	}

	// Move this page's data into the orphanedPages set of the owner
	void orphan() {
		owner->orphanedPages[data] = zeroCopyRefCount;
		zeroCopyRefCount = 0;
		data = pageCache->pageSize == 4096 ? FastAllocator<4096>::allocate() : aligned_alloc(4096, pageCache->pageSize);
	}

	Future<Void> write( void const* data, int length, int offset ) {
		// If zero-copy reads are in progress, allow whole page writes to a new page buffer so the effects
		// are not seen by the prior readers who still hold zeroCopyRead pointers
		bool fullPage = offset == 0 && length == pageCache->pageSize;
		if(zeroCopyRefCount != 0) {
			ASSERT(fullPage);
			orphan();
		}
		setDirty();

		if (valid || fullPage) {
			valid = true;
			memcpy( static_cast<uint8_t*>(this->data) + offset, data, length );
			return yield();
		}

		if (notReading.isReady()) {
			notReading = readThrough( this );
		}

		notReading = waitAndWrite( this, data, length, offset );

		return notReading;
	}

	ACTOR static Future<Void> waitAndWrite( AFCPage* self, void const* data, int length, int offset ) {
		wait( self->notReading );
		memcpy( static_cast<uint8_t*>(self->data) + offset, data, length );
		return Void();
	}

	Future<Void> readZeroCopy() {
		++zeroCopyRefCount;
		if (valid) return yield();

		if (notReading.isReady()) {
			notReading = readThrough( this );
		} else {
			++owner->countFileCachePageReadsMerged;
			++owner->countCachePageReadsMerged;
		}

		return notReading;
	}
	void releaseZeroCopy() {
		--zeroCopyRefCount;
		ASSERT( zeroCopyRefCount >= 0 );
	}

	Future<Void> read( void* data, int length, int offset ) {
		if (valid) {
			owner->countFileCacheReadBytes += length;
			owner->countCacheReadBytes += length;
			memcpy( data, static_cast<uint8_t const*>(this->data) + offset, length );
			return yield();
		}

		if (notReading.isReady()) {
			notReading = readThrough( this );
		} else {
			++owner->countFileCachePageReadsMerged;
			++owner->countCachePageReadsMerged;
		}

		notReading = waitAndRead( this, data, length, offset );

		return notReading;
	}

	ACTOR static Future<Void> waitAndRead( AFCPage* self, void* data, int length, int offset ) {
		wait( self->notReading );
		memcpy( data, static_cast<uint8_t const*>(self->data) + offset, length );
		return Void();
	}

	ACTOR static Future<Void> readThrough( AFCPage* self ) {
		ASSERT(!self->valid);
		if ( self->pageOffset < self->owner->prevLength ) {
			try {
				int _ = wait( self->owner->uncached->read( self->data, self->pageCache->pageSize, self->pageOffset ) );
				if (_ != self->pageCache->pageSize)
					TraceEvent("ReadThroughShortRead").detail("ReadAmount", _).detail("PageSize", self->pageCache->pageSize).detail("PageOffset", self->pageOffset);
			} catch (Error& e) {
				self->zeroCopyRefCount = 0;
				TraceEvent("ReadThroughFailed").error(e);
				throw;
			}
		}
		self->valid = true;
		return Void();
	}

	ACTOR static Future<Void> writeThrough( AFCPage* self, Promise<Void> writing ) {
		// writeThrough can be called on a page that is not dirty, just to wait for a previous writeThrough to finish.  In that
		// case we don't want to do any disk I/O
		try {
			state bool dirty = self->dirty;
			++self->writeThroughCount;
			self->updateFlushableIndex();

			wait( self->notReading && self->notFlushing );

			if (dirty) {
				if ( self->pageOffset + self->pageCache->pageSize > self->owner->length ) {
					ASSERT(self->pageOffset < self->owner->length);
					memset( static_cast<uint8_t *>(self->data) + self->owner->length - self->pageOffset, 0, self->pageCache->pageSize - (self->owner->length - self->pageOffset) );
				}

				auto f = self->owner->uncached->write( self->data, self->pageCache->pageSize, self->pageOffset );

				wait( f );
			}
		}
		catch(Error& e) {
			--self->writeThroughCount;
			self->setDirty();
			writing.sendError(e);
			throw;
		}
		--self->writeThroughCount;
		self->updateFlushableIndex();

		writing.send(Void()); // FIXME: This could happen before the wait if AsyncFileKAIO dealt properly with overlapping write and sync operations

		self->pageCache->try_evict();

		return Void();
	}

	Future<Void> flush() {
		if (!dirty && notFlushing.isReady()) return Void();

		ASSERT(valid || !notReading.isReady() || notReading.isError());

		Promise<Void> writing;

		notFlushing = writeThrough( this, writing );

		clearDirty(); // Do this last so that if writeThrough immediately calls try_evict, we can't be evicted before assigning notFlushing
		return writing.getFuture();
	}

	Future<Void> quiesce() {
		if (dirty) flush();

		// If we are flushing, we will be quiescent when all flushes are finished
		// Returning flush() isn't right, because flush can return before notFlushing.isReady()
		if (!notFlushing.isReady()) {
			return notFlushing;
		}

		// else if we are reading, we will be quiescent when the read is finished
		if ( !notReading.isReady() )
			return notReading;

		return Void();
	}

	Future<Void> truncate() {
		// Allow truncatation during zero copy reads but orphan the previous buffer
		if( zeroCopyRefCount != 0)
			orphan();
		truncated = true;
		return truncate_impl( this );
	}

	ACTOR static Future<Void> truncate_impl( AFCPage* self ) {
		wait( self->notReading && self->notFlushing && yield() );
		delete self;
		return Void();
	}

	AFCPage( AsyncFileCached* owner, int64_t offset ) : EvictablePage(owner->pageCache), owner(owner), pageOffset(offset), dirty(false), valid(false), truncated(false), notReading(Void()), notFlushing(Void()), zeroCopyRefCount(0), flushableIndex(-1), writeThroughCount(0) {
		pageCache->allocate(this);
	}

	virtual ~AFCPage() {
		clearDirty();
		ASSERT_ABORT( flushableIndex == -1 );
	}

	void setDirty() {
		dirty = true;
		updateFlushableIndex();
	}

	void clearDirty() {
		dirty = false;
		updateFlushableIndex();
	}

	void updateFlushableIndex() {
		bool flushable = dirty || writeThroughCount;
		if (flushable == (flushableIndex != -1)) return;

		if (flushable) {
			flushableIndex = owner->flushable.size();
			owner->flushable.push_back(this);
		} else {
			ASSERT( owner->flushable[flushableIndex] == this );
			owner->flushable[flushableIndex] = owner->flushable.back();
			owner->flushable[flushableIndex]->flushableIndex = flushableIndex;
			owner->flushable.pop_back();
			flushableIndex = -1;
		}
	}

	AsyncFileCached* owner;
	int64_t pageOffset;

	Future<Void> notReading; // .isReady when a readThrough (or waitAndWrite) is not in progress
	Future<Void> notFlushing; // .isReady when a writeThrough is not in progress

	bool dirty; // write has been called more recently than flush
	bool valid; // data contains the file contents
	bool truncated; // true if this page has been truncated
	int writeThroughCount;  // number of writeThrough actors that are in progress (potentially writing or waiting to write)
	int flushableIndex;  // index in owner->flushable[]
	int zeroCopyRefCount;  // references held by "zero-copy" reads
};

#include "flow/unactorcompiler.h"
#endif<|MERGE_RESOLUTION|>--- conflicted
+++ resolved
@@ -123,7 +123,7 @@
 		// If there is a truncate in progress before the the write position then we must 
 		// wait for it to complete.
 		if(length + offset > self->currentTruncateSize)
-			Void _ = wait(self->currentTruncate);
+			wait(self->currentTruncate);
 		++self->countFileCacheWrites;
 		++self->countCacheWrites;
 		Future<Void> f = read_write_impl(self, const_cast<void*>(data), length, offset, true);
@@ -131,8 +131,8 @@
 			++self->countFileCacheWritesBlocked;
 			++self->countCacheWritesBlocked;
 		}
-		Void r = wait(f);
-		return r;
+		wait(f);
+		return Void();
 	}
 
 	virtual Future<Void> write( void const* data, int length, int64_t offset ) {
@@ -142,32 +142,21 @@
 	virtual Future<Void> readZeroCopy( void** data, int* length, int64_t offset );
 	virtual void releaseZeroCopy( void* data, int length, int64_t offset );
 
-	Future<Void> truncate_impl( int64_t size );
-
-<<<<<<< HEAD
-	// Enforces ordering of truncates and maintains currentTruncate and currentTruncateSize
-	// so writers can wait behind truncates that would affect them.
-	ACTOR static Future<Void> wait_then_truncate(AsyncFileCached *self, int64_t size) {
-		Void _ = wait(self->currentTruncate);
+	// This waits for previously started truncates to finish and then truncates
+	virtual Future<Void> truncate( int64_t size ) {
+		return truncate_impl(this, size);
+	}
+
+	// This is the 'real' truncate that does the actual removal of cache blocks and then shortens the file
+	Future<Void> changeFileSize( int64_t size );
+
+	// This wrapper for the actual truncation operation enforces ordering of truncates.
+	// It maintains currentTruncate and currentTruncateSize so writers can wait behind truncates that would affect them.
+	ACTOR static Future<Void> truncate_impl(AsyncFileCached *self, int64_t size) {
+		wait(self->currentTruncate);
 		self->currentTruncateSize = size;
-		self->currentTruncate = self->truncate_impl(size);
-		Void _ = wait(self->currentTruncate);
-		return Void();
-	}
-
-	virtual Future<Void> truncate( int64_t size ) {
-		return wait_then_truncate(this, size);
-	}
-
-
-	ACTOR Future<Void> truncate_underlying( AsyncFileCached* self, int64_t size, Future<Void> truncates ) {
-		Void _ = wait( truncates );
-		Void _ = wait( self->uncached->truncate( size ) );
-=======
-	ACTOR Future<Void> truncate_impl( AsyncFileCached* self, int64_t size, Future<Void> truncates ) {
-		wait( truncates );
-		wait( self->uncached->truncate( size ) );
->>>>>>> 4d395090
+		self->currentTruncate = self->changeFileSize(size);
+		wait(self->currentTruncate);
 		return Void();
 	}
 
