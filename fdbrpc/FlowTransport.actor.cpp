--- conflicted
+++ resolved
@@ -51,11 +51,7 @@
 constexpr int PACKET_LEN_WIDTH = sizeof(uint32_t);
 const uint64_t TOKEN_STREAM_FLAG = 1;
 
-<<<<<<< HEAD
-const int WLTOKEN_COUNTS = 13; // number of wellKnownEndpoints
-=======
 static constexpr int WLTOKEN_COUNTS = 20; // number of wellKnownEndpoints
->>>>>>> 8feddded
 
 class EndpointMap : NonCopyable {
 public:
