--- conflicted
+++ resolved
@@ -180,18 +180,13 @@
   add_fdb_test(TEST_FILES fast/WriteDuringRead.toml)
   add_fdb_test(TEST_FILES fast/WriteDuringReadClean.toml)
   add_fdb_test(TEST_FILES noSim/RandomUnitTests.toml UNIT)
-<<<<<<< HEAD
   add_fdb_test(TEST_FILES noSim/ReadSkewReadWrite.toml IGNORE)
-  if (SSD_ROCKSDB_EXPERIMENTAL)
-    add_fdb_test(TEST_FILES noSim/KeyValueStoreRocksDBTest.toml IGNORE) # re-enable as needed for RocksDB. Breaks correctness tests if RocksDB is disabled.
-=======
   if (WITH_ROCKSDB_EXPERIMENTAL)
     add_fdb_test(TEST_FILES noSim/KeyValueStoreRocksDBTest.toml)
     add_fdb_test(TEST_FILES fast/PhysicalShardMove.toml)
   else()
     add_fdb_test(TEST_FILES noSim/KeyValueStoreRocksDBTest.toml IGNORE)
     add_fdb_test(TEST_FILES fast/PhysicalShardMove.toml IGNORE)
->>>>>>> 66d02d1e
   endif()
   add_fdb_test(TEST_FILES rare/CheckRelocation.toml)
   add_fdb_test(TEST_FILES rare/ReadSkewReadWrite.toml)
