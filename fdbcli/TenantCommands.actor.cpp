--- conflicted
+++ resolved
@@ -39,11 +39,8 @@
                                               "\xff\xff/management/tenant/map0"_sr);
 const KeyRangeRef tenantConfigSpecialKeyRange("\xff\xff/management/tenant/configure/"_sr,
                                               "\xff\xff/management/tenant/configure0"_sr);
-<<<<<<< HEAD
 const KeyRangeRef tenantRenameSpecialKeyRange("\xff\xff/management/tenant/rename/"_sr,
                                               "\xff\xff/management/tenant/rename0"_sr);
-=======
->>>>>>> e81ed7ce
 
 const KeyRangeRef tenantMapSpecialKeyRange710("\xff\xff/management/tenant_map/"_sr,
                                               "\xff\xff/management/tenant_map0"_sr);
@@ -82,12 +79,6 @@
 			value = token;
 		}
 
-<<<<<<< HEAD
-		if (tokencmp(param, "tenant_group")) {
-			configParams[param] = value;
-		} else {
-			fmt::print(stderr, "ERROR: unrecognized configuration parameter `{}'\n", param.toString().c_str());
-=======
 		if (configParams.count(param)) {
 			fmt::print(
 			    stderr, "ERROR: configuration parameter `{}' specified more than once.\n", param.toString().c_str());
@@ -98,7 +89,6 @@
 			configParams[param] = value;
 		} else {
 			fmt::print(stderr, "ERROR: unrecognized configuration parameter `{}'.\n", param.toString().c_str());
->>>>>>> e81ed7ce
 			return {};
 		}
 	}
@@ -445,7 +435,6 @@
                 "Updates the configuration for a tenant. Use `tenant_group=<GROUP_NAME>' to change the tenant group "
                 "that a tenant is assigned to or `unset tenant_group' to remove a tenant from its tenant group."));
 
-<<<<<<< HEAD
 // Helper function to extract tenant ID from json metadata string
 int64_t getTenantId(Value metadata) {
 	json_spirit::mValue jsonObject;
@@ -456,8 +445,6 @@
 	return id;
 }
 
-=======
->>>>>>> e81ed7ce
 // renametenant command
 ACTOR Future<bool> renameTenantCommandActor(Reference<IDatabase> db, std::vector<StringRef> tokens) {
 	if (tokens.size() != 3) {
