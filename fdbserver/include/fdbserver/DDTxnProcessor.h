--- conflicted
+++ resolved
@@ -44,7 +44,6 @@
 	struct SourceServers {
 		std::vector<UID> srcServers, completeSources; // the same as RelocateData.src, RelocateData.completeSources;
 	};
-<<<<<<< HEAD
 
 	struct DDRangeLocations {
 		DDRangeLocations() = default;
@@ -55,22 +54,17 @@
 		KeyRange range;
 	};
 
-=======
 	virtual Database context() const = 0;
 	virtual bool isMocked() const = 0;
->>>>>>> 63f57055
 	// get the source server list and complete source server list for range
 	virtual Future<SourceServers> getSourceServersForRange(const KeyRangeRef range) { return SourceServers{}; };
 
-<<<<<<< HEAD
-	virtual Future<std::vector<DDRangeLocations>> getSourceServerInterfacesForRange(const KeyRangeRef range) = 0;
-
-	// get the storage server list and Process class
-	virtual Future<std::vector<std::pair<StorageServerInterface, ProcessClass>>> getServerListAndProcessClasses() = 0;
-=======
+	virtual Future<std::vector<DDRangeLocations>> getSourceServerInterfacesForRange(const KeyRangeRef range) {
+		return std::vector<DDRangeLocations>();
+	}
+
 	// get the storage server list and Process class, only throw transaction non-retryable exceptions
 	virtual Future<ServerWorkerInfos> getServerListAndProcessClasses() = 0;
->>>>>>> 63f57055
 
 	virtual Future<Reference<InitialDataDistribution>> getInitialDataDistribution(
 	    const UID& distributorId,
