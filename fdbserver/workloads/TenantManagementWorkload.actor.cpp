--- conflicted
+++ resolved
@@ -395,7 +395,6 @@
 		} else {
 			ASSERT(OperationType::METACLUSTER == operationType);
 			ASSERT(tenantsToCreate.size() == 1);
-<<<<<<< HEAD
 			TenantMapEntryImpl tEntry = tenantsToCreate.begin()->second;
 			MetaclusterTenantMapEntry modifiedEntry(tEntry);
 			auto assign = AssignClusterAutomatically::True;
@@ -404,10 +403,6 @@
 				assign = AssignClusterAutomatically::False;
 			}
 			wait(MetaclusterAPI::createTenant(self->mvDb, modifiedEntry, assign));
-=======
-			wait(MetaclusterAPI::createTenant(
-			    self->mvDb, tenantsToCreate.begin()->second, AssignClusterAutomatically::True));
->>>>>>> c3d6ae02
 		}
 
 		return Void();
@@ -480,9 +475,6 @@
 			TenantMapEntryImpl entry;
 			entry.tenantName = tenant;
 			entry.tenantGroup = self->chooseTenantGroup(true);
-			if (OperationType::METACLUSTER == operationType && deterministicRandom()->coinflip()) {
-				entry.assignedCluster = self->dataClusterName;
-			}
 
 			if (self->createdTenants.count(tenant)) {
 				alreadyExists = true;
@@ -1125,17 +1117,7 @@
 			tenantGroup = TenantGroupNameRef(tenantGroupStr);
 		}
 
-<<<<<<< HEAD
 		TenantMapEntry entry(id, TenantNameRef(name), tenantGroup);
-=======
-		Optional<ClusterName> assignedCluster;
-		if (jsonDoc.tryGet("assigned_cluster", assignedClusterStr)) {
-			assignedCluster = ClusterNameRef(assignedClusterStr);
-		}
-
-		TenantMapEntry entry(id, TenantNameRef(name), TenantMapEntry::stringToTenantState(tenantStateStr), tenantGroup);
-		entry.assignedCluster = assignedCluster;
->>>>>>> c3d6ae02
 		ASSERT(entry.prefix == prefix);
 		return entry;
 	}
