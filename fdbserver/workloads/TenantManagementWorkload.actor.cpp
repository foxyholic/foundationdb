--- conflicted
+++ resolved
@@ -207,15 +207,12 @@
 
 			TenantMapEntry entry;
 			entry.tenantGroup = self->chooseTenantGroup(true);
-<<<<<<< HEAD
 			if (operationType == OperationType::SPECIAL_KEYS) {
 				entry.encrypted = SERVER_KNOBS->ENABLE_ENCRYPTION;
 			} else {
 				entry.encrypted = deterministicRandom()->coinflip();
 			}
 			tenantsToCreate[tenant] = entry;
-=======
->>>>>>> fce40b2c
 
 			if (self->createdTenants.count(tenant)) {
 				alreadyExists = true;
