/*
 * TenantManagementWorkload.actor.cpp
 *
 * This source file is part of the FoundationDB open source project
 *
 * Copyright 2013-2022 Apple Inc. and the FoundationDB project authors
 *
 * Licensed under the Apache License, Version 2.0 (the "License");
 * you may not use this file except in compliance with the License.
 * You may obtain a copy of the License at
 *
 *     http://www.apache.org/licenses/LICENSE-2.0
 *
 * Unless required by applicable law or agreed to in writing, software
 * distributed under the License is distributed on an "AS IS" BASIS,
 * WITHOUT WARRANTIES OR CONDITIONS OF ANY KIND, either express or implied.
 * See the License for the specific language governing permissions and
 * limitations under the License.
 */

#include <cstdint>
#include <limits>
#include "fdbclient/ClusterConnectionMemoryRecord.h"
#include "fdbclient/FDBOptions.g.h"
#include "fdbclient/GenericManagementAPI.actor.h"
#include "fdbclient/MetaclusterManagement.actor.h"
#include "fdbclient/TenantManagement.actor.h"
#include "fdbclient/TenantSpecialKeys.actor.h"
<<<<<<< HEAD
#include "fdbclient/ThreadSafeTransaction.h"
=======
>>>>>>> c0859236
#include "fdbclient/libb64/decode.h"
#include "fdbrpc/simulator.h"
#include "fdbserver/workloads/workloads.actor.h"
#include "fdbserver/Knobs.h"
#include "flow/Error.h"
#include "flow/IRandom.h"
#include "flow/flow.h"
#include "flow/actorcompiler.h" // This must be the last #include.

struct TenantManagementWorkload : TestWorkload {
	struct TenantData {
		int64_t id;
		Optional<TenantGroupName> tenantGroup;
		bool empty;

		TenantData() : id(-1), empty(true) {}
		TenantData(int64_t id, Optional<TenantGroupName> tenantGroup, bool empty)
		  : id(id), tenantGroup(tenantGroup), empty(empty) {}
	};

	std::map<TenantName, TenantData> createdTenants;
	int64_t maxId = -1;
	Key tenantSubspace;

	const Key keyName = "key"_sr;
	const Key testParametersKey = "test_parameters"_sr;
	const Value noTenantValue = "no_tenant"_sr;
	const TenantName tenantNamePrefix = "tenant_management_workload_"_sr;
	TenantName localTenantNamePrefix;

	const Key specialKeysTenantMapPrefix = SpecialKeySpace::getModuleRange(SpecialKeySpace::MODULE::MANAGEMENT)
	                                           .begin.withSuffix(TenantRangeImpl<true>::submoduleRange.begin)
	                                           .withSuffix(TenantRangeImpl<true>::mapSubRange.begin);
	const Key specialKeysTenantConfigPrefix = SpecialKeySpace::getModuleRange(SpecialKeySpace::MODULE::MANAGEMENT)
	                                              .begin.withSuffix(TenantRangeImpl<true>::submoduleRange.begin)
	                                              .withSuffix(TenantRangeImpl<true>::configureSubRange.begin);

	int maxTenants;
	int maxTenantGroups;
	double testDuration;
	bool useMetacluster;

	Reference<IDatabase> mvDb;
	Database dataDb;

	// This test exercises multiple different ways to work with tenants
	enum class OperationType {
		// Use the special key-space APIs
		SPECIAL_KEYS,
		// Use the ManagementAPI functions that take a Database object and implement a retry loop
		MANAGEMENT_DATABASE,
		// Use the ManagementAPI functions that take a Transaction object
		MANAGEMENT_TRANSACTION,
		// Use the Metacluster API, if applicable. Note: not all APIs have a metacluster variant,
		// and if there isn't one this will choose one of the other options.
		METACLUSTER
	};

	OperationType randomOperationType() {
		double metaclusterProb = useMetacluster ? 0.9 : 0.1;

		if (deterministicRandom()->random01() < metaclusterProb) {
			return OperationType::METACLUSTER;
		} else {
			return (OperationType)deterministicRandom()->randomInt(0, 3);
		}
	}

	TenantManagementWorkload(WorkloadContext const& wcx) : TestWorkload(wcx) {
		maxTenants = std::min<int>(1e8 - 1, getOption(options, "maxTenants"_sr, 1000));
		maxTenantGroups = std::min<int>(2 * maxTenants, getOption(options, "maxTenantGroups"_sr, 20));
		testDuration = getOption(options, "testDuration"_sr, 60.0);

		localTenantNamePrefix = format("%stenant_%d_", tenantNamePrefix.toString().c_str(), clientId);

		bool defaultUseMetacluster = false;
		if (clientId == 0 && g_network->isSimulated() && !g_simulator.extraDatabases.empty()) {
			defaultUseMetacluster = deterministicRandom()->coinflip();
		}

		useMetacluster = getOption(options, "useMetacluster"_sr, defaultUseMetacluster);
	}

	std::string description() const override { return "TenantManagement"; }

	struct TestParameters {
		constexpr static FileIdentifier file_identifier = 1527576;

		Key tenantSubspace;
		bool useMetacluster = false;

		TestParameters() {}
		TestParameters(Key tenantSubspace, bool useMetacluster)
		  : tenantSubspace(tenantSubspace), useMetacluster(useMetacluster) {}

		template <class Ar>
		void serialize(Ar& ar) {
			serializer(ar, tenantSubspace, useMetacluster);
		}

		Value encode() const { return ObjectWriter::toValue(*this, Unversioned()); }

		static TestParameters decode(ValueRef const& value) {
			TestParameters params;
			ObjectReader reader(value.begin(), Unversioned());
			reader.deserialize(params);
			return params;
		}
	};

	Future<Void> setup(Database const& cx) override { return _setup(cx, this); }
	ACTOR Future<Void> _setup(Database cx, TenantManagementWorkload* self) {
		Reference<IDatabase> threadSafeHandle =
		    wait(unsafeThreadFutureToFuture(ThreadSafeDatabase::createFromExistingDatabase(cx)));

		MultiVersionApi::api->selectApiVersion(cx->apiVersion);
		self->mvDb = MultiVersionDatabase::debugCreateFromExistingDatabase(threadSafeHandle);

		if (self->useMetacluster && self->clientId == 0) {
			wait(success(MetaclusterAPI::createMetacluster(cx.getReference(), "management_cluster"_sr)));

			DataClusterEntry entry;
			entry.capacity.numTenantGroups = 1e9;
			wait(MetaclusterAPI::registerCluster(self->mvDb, "cluster1"_sr, g_simulator.extraDatabases[0], entry));
		}

		state Transaction tr(cx);
		if (self->clientId == 0) {
			// Configure the tenant subspace prefix that is applied to all tenants
			// This feature isn't supported in a metacluster, so we skip it if doing a metacluster test.
			if (self->useMetacluster) {
				self->tenantSubspace = ""_sr;
			} else {
				self->tenantSubspace = makeString(deterministicRandom()->randomInt(0, 10));
				loop {
					generateRandomData(mutateString(self->tenantSubspace), self->tenantSubspace.size());
					if (!self->tenantSubspace.startsWith(systemKeys.begin)) {
						break;
					}
				}
			}

			// Communicates test parameters to all other clients by storing it in a key
			loop {
				try {
					tr.setOption(FDBTransactionOptions::RAW_ACCESS);
					tr.set(self->testParametersKey,
					       TestParameters(self->tenantSubspace, self->useMetacluster).encode());
					tr.set(tenantDataPrefixKey, self->tenantSubspace);
					wait(tr.commit());
					break;
				} catch (Error& e) {
					wait(tr.onError(e));
				}
			}

		} else {
			// Read the tenant subspace chosen and saved by client 0
			loop {
				try {
					tr.setOption(FDBTransactionOptions::RAW_ACCESS);
					Optional<Value> val = wait(tr.get(self->testParametersKey));
					if (val.present()) {
						TestParameters params = TestParameters::decode(val.get());
						self->tenantSubspace = params.tenantSubspace;
						self->useMetacluster = params.useMetacluster;
						break;
					}

					wait(delay(1.0));
					tr.reset();
				} catch (Error& e) {
					wait(tr.onError(e));
				}
			}
		}

		if (self->useMetacluster) {
			ASSERT(g_simulator.extraDatabases.size() == 1);
			auto extraFile = makeReference<ClusterConnectionMemoryRecord>(g_simulator.extraDatabases[0]);
			self->dataDb = Database::createDatabase(extraFile, -1);
		} else {
			self->dataDb = cx;
		}

		if (self->clientId == 0) {
			// Set a key outside of all tenants to make sure that our tenants aren't writing to the regular key-space
			state Transaction dataTr(self->dataDb);
			loop {
				try {
					dataTr.setOption(FDBTransactionOptions::RAW_ACCESS);
					dataTr.set(self->keyName, self->noTenantValue);
					wait(dataTr.commit());
					break;
				} catch (Error& e) {
					wait(dataTr.onError(e));
				}
			}
		}

		return Void();
	}

	TenantName chooseTenantName(bool allowSystemTenant) {
		TenantName tenant(format(
		    "%s%08d", localTenantNamePrefix.toString().c_str(), deterministicRandom()->randomInt(0, maxTenants)));
		if (allowSystemTenant && deterministicRandom()->random01() < 0.02) {
			tenant = tenant.withPrefix("\xff"_sr);
		}

		return tenant;
	}

	Optional<TenantGroupName> chooseTenantGroup() {
		Optional<TenantGroupName> tenantGroup;
		if (deterministicRandom()->coinflip()) {
			tenantGroup =
			    TenantGroupNameRef(format("tenantgroup%08d", deterministicRandom()->randomInt(0, maxTenantGroups)));
		}
<<<<<<< HEAD

		return tenantGroup;
	}

	Future<Optional<TenantMapEntry>> tryGetTenant(TenantName tenantName, OperationType operationType) {
		if (operationType == OperationType::METACLUSTER) {
			return MetaclusterAPI::tryGetTenant(mvDb, tenantName);
		} else {
			return TenantAPI::tryGetTenant(dataDb.getReference(), tenantName);
		}
	}

	// Creates tenant(s) using the specified operation type
	ACTOR Future<Void> createImpl(Database cx,
	                              Reference<ReadYourWritesTransaction> tr,
	                              std::map<TenantName, TenantMapEntry> tenantsToCreate,
	                              OperationType operationType,
	                              TenantManagementWorkload* self) {
		if (operationType == OperationType::SPECIAL_KEYS) {
			tr->setOption(FDBTransactionOptions::SPECIAL_KEY_SPACE_ENABLE_WRITES);
			for (auto [tenant, entry] : tenantsToCreate) {
				tr->set(self->specialKeysTenantMapPrefix.withSuffix(tenant), ""_sr);
				if (entry.tenantGroup.present()) {
					tr->set(self->specialKeysTenantConfigPrefix.withSuffix("tenant_group/"_sr).withSuffix(tenant),
					        entry.tenantGroup.get());
				}
			}
			wait(tr->commit());
		} else if (operationType == OperationType::MANAGEMENT_DATABASE) {
			ASSERT(tenantsToCreate.size() == 1);
			Optional<TenantMapEntry> result = wait(TenantAPI::createTenant(
			    self->dataDb.getReference(), tenantsToCreate.begin()->first, tenantsToCreate.begin()->second));
		} else if (operationType == OperationType::MANAGEMENT_TRANSACTION) {
			tr->setOption(FDBTransactionOptions::ACCESS_SYSTEM_KEYS);
			int64_t _nextId = wait(TenantAPI::getNextTenantId(tr));
			int64_t nextId = _nextId;

			std::vector<Future<Void>> createFutures;
			for (auto [tenant, entry] : tenantsToCreate) {
				entry.id = nextId++;
				createFutures.push_back(success(TenantAPI::createTenantTransaction(tr, tenant, entry)));
			}
			TenantMetadata::lastTenantId.set(tr, nextId - 1);
			wait(waitForAll(createFutures));
			wait(tr->commit());
		} else {
			ASSERT(tenantsToCreate.size() == 1);
			wait(MetaclusterAPI::createTenant(
			    self->mvDb, tenantsToCreate.begin()->first, tenantsToCreate.begin()->second));
		}

		return Void();
	}

=======
		return tenantGroup;
	}

>>>>>>> c0859236
	ACTOR Future<Void> createTenant(Database cx, TenantManagementWorkload* self) {
		state OperationType operationType = self->randomOperationType();
		int numTenants = 1;

		// For transaction-based operations, test creating multiple tenants in the same transaction
		if (operationType == OperationType::SPECIAL_KEYS || operationType == OperationType::MANAGEMENT_TRANSACTION) {
			numTenants = deterministicRandom()->randomInt(1, 5);
		}

		// Tracks whether any tenant exists in the database or not. This variable is updated if we have to retry
		// the creation.
		state bool alreadyExists = false;

		// True if any tenant name starts with \xff
		state bool hasSystemTenant = false;

		state std::map<TenantName, TenantMapEntry> tenantsToCreate;
		for (int i = 0; i < numTenants; ++i) {
			TenantName tenant = self->chooseTenantName(true);
			TenantMapEntry entry;
			entry.tenantGroup = self->chooseTenantGroup();
			tenantsToCreate[tenant] = entry;

			alreadyExists = alreadyExists || self->createdTenants.count(tenant);
			hasSystemTenant = hasSystemTenant || tenant.startsWith("\xff"_sr);
		}

		// If any tenant existed at the start of this function, then we expect the creation to fail or be a no-op,
		// depending on the type of create operation being executed
		state bool existedAtStart = alreadyExists;

		state Reference<ReadYourWritesTransaction> tr = makeReference<ReadYourWritesTransaction>(self->dataDb);

		loop {
			try {
<<<<<<< HEAD
				// First, attempt to create the tenants
				state bool retried = false;
				loop {
					try {
						Optional<Void> result =
						    wait(timeout(self->createImpl(cx, tr, tenantsToCreate, operationType, self),
						                 deterministicRandom()->randomInt(1, 30)));

						if (result.present()) {
							// Database operations shouldn't get here if the tenant already exists
							ASSERT(operationType == OperationType::SPECIAL_KEYS ||
							       operationType == OperationType::MANAGEMENT_TRANSACTION || !alreadyExists);
							break;
						}

						retried = true;
						tr->reset();
					} catch (Error& e) {
						// If we retried the creation after our initial attempt succeeded, then we proceed with the rest
						// of the creation steps normally. Otherwise, the creation happened elsewhere and we failed
						// here, so we can rethrow the error.
						if (e.code() == error_code_tenant_already_exists && !existedAtStart) {
							ASSERT(operationType == OperationType::METACLUSTER ||
							       operationType == OperationType::MANAGEMENT_DATABASE);
							ASSERT(retried);
							break;
						} else {
							throw;
						}
					}

					// Check the state of the first created tenant
					Optional<TenantMapEntry> resultEntry =
					    wait(self->tryGetTenant(tenantsToCreate.begin()->first, operationType));

					if (resultEntry.present()) {
						if (resultEntry.get().tenantState == TenantState::READY) {
							// The tenant now exists, so we will retry and expect the creation to react accordingly
							alreadyExists = true;
						} else {
							// Only a metacluster tenant creation can end up in a partially created state
							// We should be able to retry and pick up where we left off
							ASSERT(operationType == OperationType::METACLUSTER);
							ASSERT(resultEntry.get().tenantState == TenantState::REGISTERING);
						}
					}
=======
				if (operationType == OperationType::SPECIAL_KEYS) {
					tr->setOption(FDBTransactionOptions::SPECIAL_KEY_SPACE_ENABLE_WRITES);
					for (auto [tenant, entry] : tenantsToCreate) {
						tr->set(self->specialKeysTenantMapPrefix.withSuffix(tenant), ""_sr);
						if (entry.tenantGroup.present()) {
							tr->set(self->specialKeysTenantConfigPrefix.withSuffix(
							            Tuple().append(tenant).append("tenant_group"_sr).pack()),
							        entry.tenantGroup.get());
						}
					}
					wait(tr->commit());
				} else if (operationType == OperationType::MANAGEMENT_DATABASE) {
					ASSERT(tenantsToCreate.size() == 1);
					wait(success(TenantAPI::createTenant(
					    cx.getReference(), tenantsToCreate.begin()->first, tenantsToCreate.begin()->second)));
				} else {
					tr->setOption(FDBTransactionOptions::ACCESS_SYSTEM_KEYS);

					int64_t _nextId = wait(TenantAPI::getNextTenantId(tr));
					int64_t nextId = _nextId;

					std::vector<Future<Void>> createFutures;
					for (auto [tenant, entry] : tenantsToCreate) {
						entry.id = nextId++;
						createFutures.push_back(success(TenantAPI::createTenantTransaction(tr, tenant, entry)));
					}
					tr->set(tenantLastIdKey, TenantMapEntry::idToPrefix(nextId - 1));
					wait(waitForAll(createFutures));
					wait(tr->commit());
>>>>>>> c0859236
				}

				// Check that using the wrong creation type fails depending on whether we are using a metacluster
				ASSERT(self->useMetacluster == (operationType == OperationType::METACLUSTER));

				// Database-based creation modes will fail if the tenant already existed
				if (operationType == OperationType::MANAGEMENT_DATABASE ||
				    operationType == OperationType::METACLUSTER) {
					ASSERT(!existedAtStart);
				}

				// It is not legal to create a tenant starting with \xff
				ASSERT(!hasSystemTenant);

				state std::map<TenantName, TenantMapEntry>::iterator tenantItr;
				for (tenantItr = tenantsToCreate.begin(); tenantItr != tenantsToCreate.end(); ++tenantItr) {
<<<<<<< HEAD
					// Ignore any tenants that already existed
=======
>>>>>>> c0859236
					if (self->createdTenants.count(tenantItr->first)) {
						continue;
					}

<<<<<<< HEAD
					// Read the created tenant object and verify that its state is correct
					state Optional<TenantMapEntry> entry = wait(self->tryGetTenant(tenantItr->first, operationType));

=======
					state Optional<TenantMapEntry> entry =
					    wait(TenantAPI::tryGetTenant(cx.getReference(), tenantItr->first));
>>>>>>> c0859236
					ASSERT(entry.present());
					ASSERT(entry.get().id > self->maxId);
					ASSERT(entry.get().prefix.startsWith(self->tenantSubspace));
					ASSERT(entry.get().tenantGroup == tenantItr->second.tenantGroup);
<<<<<<< HEAD
					ASSERT(entry.get().tenantState == TenantState::READY);

					if (self->useMetacluster) {
						// In a metacluster, we should also see that the tenant was created on the data cluster
						Optional<TenantMapEntry> dataEntry =
						    wait(TenantAPI::tryGetTenant(self->dataDb.getReference(), tenantItr->first));
						ASSERT(dataEntry.present());
						ASSERT(dataEntry.get().id == entry.get().id);
						ASSERT(dataEntry.get().prefix.size() == 8);
						ASSERT(dataEntry.get().tenantGroup == entry.get().tenantGroup);
						ASSERT(dataEntry.get().tenantState == TenantState::READY);
					}
=======
>>>>>>> c0859236

					// Update our local tenant state to include the newly created one
					self->maxId = entry.get().id;
					self->createdTenants[tenantItr->first] =
					    TenantData(entry.get().id, tenantItr->second.tenantGroup, true);

					// Randomly decide to insert a key into the tenant
					state bool insertData = deterministicRandom()->random01() < 0.5;
					if (insertData) {
<<<<<<< HEAD
						state Transaction insertTr(self->dataDb, tenantItr->first);
						loop {
							try {
								// The value stored in the key will be the name of the tenant
=======
						state Transaction insertTr(cx, tenantItr->first);
						loop {
							try {
>>>>>>> c0859236
								insertTr.set(self->keyName, tenantItr->first);
								wait(insertTr.commit());
								break;
							} catch (Error& e) {
								wait(insertTr.onError(e));
							}
						}

						self->createdTenants[tenantItr->first].empty = false;

						// Make sure that the key inserted correctly concatenates the tenant prefix with the
						// relative key
						state Transaction checkTr(self->dataDb);
						loop {
							try {
								checkTr.setOption(FDBTransactionOptions::RAW_ACCESS);
								Optional<Value> val = wait(checkTr.get(self->keyName.withPrefix(entry.get().prefix)));
								ASSERT(val.present());
								ASSERT(val.get() == tenantItr->first);
								break;
							} catch (Error& e) {
								wait(checkTr.onError(e));
							}
						}
					}

<<<<<<< HEAD
					// Perform some final tenant validation
					wait(self->checkTenantContents(self, tenantItr->first, self->createdTenants[tenantItr->first]));
=======
					wait(self->checkTenant(cx, self, tenantItr->first, self->createdTenants[tenantItr->first]));
>>>>>>> c0859236
				}

				return Void();
			} catch (Error& e) {
				if (e.code() == error_code_invalid_tenant_name) {
					ASSERT(hasSystemTenant);
					return Void();
				} else if (e.code() == error_code_tenants_disabled) {
					ASSERT((operationType == OperationType::METACLUSTER) != self->useMetacluster);
					return Void();
				} else if (e.code() == error_code_invalid_metacluster_operation) {
					ASSERT(operationType == OperationType::METACLUSTER && !self->useMetacluster);
					return Void();
				}

				// Database-based operations should not need to be retried
				else if (operationType == OperationType::MANAGEMENT_DATABASE ||
				         operationType == OperationType::METACLUSTER) {
					if (e.code() == error_code_tenant_already_exists) {
						ASSERT(existedAtStart);
					} else {
						ASSERT(tenantsToCreate.size() == 1);
						TraceEvent(SevError, "CreateTenantFailure")
						    .error(e)
						    .detail("TenantName", tenantsToCreate.begin()->first);
					}
					return Void();
				}

				// Transaction-based operations should be retried
				else {
					try {
						wait(tr->onError(e));
					} catch (Error& e) {
						for (auto [tenant, _] : tenantsToCreate) {
							TraceEvent(SevError, "CreateTenantFailure").error(e).detail("TenantName", tenant);
						}
						return Void();
					}
				}
			}
		}
	}

	// Deletes the tenant or tenant range using the specified operation type
	ACTOR Future<Void> deleteImpl(Database cx,
	                              Reference<ReadYourWritesTransaction> tr,
	                              TenantName beginTenant,
	                              Optional<TenantName> endTenant,
	                              std::vector<TenantName> tenants,
	                              OperationType operationType,
	                              TenantManagementWorkload* self) {
		state int tenantIndex;
		if (operationType == OperationType::SPECIAL_KEYS) {
			tr->setOption(FDBTransactionOptions::SPECIAL_KEY_SPACE_ENABLE_WRITES);
			Key key = self->specialKeysTenantMapPrefix.withSuffix(beginTenant);
			if (endTenant.present()) {
				tr->clear(KeyRangeRef(key, self->specialKeysTenantMapPrefix.withSuffix(endTenant.get())));
			} else {
				tr->clear(key);
			}
			wait(tr->commit());
		} else if (operationType == OperationType::MANAGEMENT_DATABASE) {
			ASSERT(!endTenant.present() && tenants.size() == 1);
			wait(TenantAPI::deleteTenant(self->dataDb.getReference(), beginTenant));
		} else if (operationType == OperationType::MANAGEMENT_TRANSACTION) {
			tr->setOption(FDBTransactionOptions::ACCESS_SYSTEM_KEYS);
			std::vector<Future<Void>> deleteFutures;
			for (tenantIndex = 0; tenantIndex != tenants.size(); ++tenantIndex) {
				deleteFutures.push_back(TenantAPI::deleteTenantTransaction(tr, tenants[tenantIndex]));
			}

			wait(waitForAll(deleteFutures));
			wait(tr->commit());
		} else {
			ASSERT(!endTenant.present() && tenants.size() == 1);
			wait(MetaclusterAPI::deleteTenant(self->mvDb, beginTenant));
		}

		return Void();
	}

	ACTOR Future<Void> deleteTenant(Database cx, TenantManagementWorkload* self) {
		state TenantName beginTenant = self->chooseTenantName(true);
		state OperationType operationType = self->randomOperationType();
		state Reference<ReadYourWritesTransaction> tr = makeReference<ReadYourWritesTransaction>(self->dataDb);

		// For transaction-based deletion, we randomly allow the deletion of a range of tenants
		state Optional<TenantName> endTenant =
		    operationType != OperationType::MANAGEMENT_DATABASE && operationType != OperationType::METACLUSTER &&
		            !beginTenant.startsWith("\xff"_sr) && deterministicRandom()->random01() < 0.2
		        ? Optional<TenantName>(self->chooseTenantName(false))
		        : Optional<TenantName>();

		if (endTenant.present() && endTenant < beginTenant) {
			TenantName temp = beginTenant;
			beginTenant = endTenant.get();
			endTenant = temp;
		}

		auto itr = self->createdTenants.find(beginTenant);

		// True if the beginTenant should exist and be deletable. This is updated if a deletion fails and gets
		// retried.
		state bool alreadyExists = itr != self->createdTenants.end();

		// True if the beginTenant existed at the start of this function
		state bool existedAtStart = alreadyExists;

		// True if all of the tenants in the range are empty and can be deleted
		state bool isEmpty = true;

		// Collect a list of all tenants that we expect should be deleted by this operation
		state std::vector<TenantName> tenants;
		if (!endTenant.present()) {
			tenants.push_back(beginTenant);
		} else if (endTenant.present()) {
			for (auto itr = self->createdTenants.lower_bound(beginTenant);
			     itr != self->createdTenants.end() && itr->first < endTenant.get();
			     ++itr) {
				tenants.push_back(itr->first);
			}
		}

		// Check whether each tenant is empty.
		state int tenantIndex;
		try {
			if (alreadyExists || endTenant.present()) {
				for (tenantIndex = 0; tenantIndex < tenants.size(); ++tenantIndex) {
					// For most tenants, we will delete the contents and make them empty
					if (deterministicRandom()->random01() < 0.9) {
						state Transaction clearTr(self->dataDb, tenants[tenantIndex]);
						loop {
							try {
								clearTr.clear(self->keyName);
								wait(clearTr.commit());
								auto itr = self->createdTenants.find(tenants[tenantIndex]);
								ASSERT(itr != self->createdTenants.end());
								itr->second.empty = true;
								break;
							} catch (Error& e) {
								wait(clearTr.onError(e));
							}
						}
					}
					// Otherwise, we will just report the current emptiness of the tenant
					else {
						auto itr = self->createdTenants.find(tenants[tenantIndex]);
						ASSERT(itr != self->createdTenants.end());
						isEmpty = isEmpty && itr->second.empty;
					}
				}
			}
		} catch (Error& e) {
			TraceEvent(SevError, "DeleteTenantFailure")
			    .error(e)
			    .detail("TenantName", beginTenant)
			    .detail("EndTenant", endTenant);
			return Void();
		}

		loop {
			try {
				// Attempt to delete the tenant(s)
				state bool retried = false;
				loop {
					try {
						Optional<Void> result =
						    wait(timeout(self->deleteImpl(cx, tr, beginTenant, endTenant, tenants, operationType, self),
						                 deterministicRandom()->randomInt(1, 30)));

						if (result.present()) {
							// Database operations shouldn't get here if the tenant didn't exist
							ASSERT(operationType == OperationType::SPECIAL_KEYS ||
							       operationType == OperationType::MANAGEMENT_TRANSACTION || alreadyExists);
							break;
						}

						retried = true;
						tr->reset();
					} catch (Error& e) {
						// If we retried the deletion after our initial attempt succeeded, then we proceed with the
						// rest of the deletion steps normally. Otherwise, the deletion happened elsewhere and we
						// failed here, so we can rethrow the error.
						if (e.code() == error_code_tenant_not_found && existedAtStart) {
							ASSERT(operationType == OperationType::METACLUSTER ||
							       operationType == OperationType::MANAGEMENT_DATABASE);
							ASSERT(retried);
							break;
						} else {
							throw;
						}
					}

					if (!tenants.empty()) {
						// Check the state of the first deleted tenant
						Optional<TenantMapEntry> resultEntry =
						    wait(self->tryGetTenant(*tenants.begin(), operationType));

						if (!resultEntry.present()) {
							alreadyExists = false;
						} else if (resultEntry.get().tenantState == TenantState::REMOVING) {
							ASSERT(operationType == OperationType::METACLUSTER);
						} else {
							ASSERT(resultEntry.get().tenantState == TenantState::READY);
						}
					}
				}

				// The management transaction operation is a no-op if there are no tenants to delete in a range
				// delete
				if (tenants.size() == 0 && operationType == OperationType::MANAGEMENT_TRANSACTION) {
					return Void();
				}

				// The special keys operation is a no-op if the begin and end tenant are equal (i.e. the range is
				// empty)
				if (endTenant.present() && beginTenant == endTenant.get() &&
				    operationType == OperationType::SPECIAL_KEYS) {
					return Void();
				}

				// Check that using the wrong deletion type fails depending on whether we are using a metacluster
				ASSERT(self->useMetacluster == (operationType == OperationType::METACLUSTER));

				// Transaction-based operations do not fail if the tenant isn't present. If we attempted to delete a
				// single tenant that didn't exist, we can just return.
				if (!existedAtStart && !endTenant.present() &&
				    (operationType == OperationType::MANAGEMENT_TRANSACTION ||
				     operationType == OperationType::SPECIAL_KEYS)) {
					return Void();
				}

				ASSERT(existedAtStart || endTenant.present());

				// Deletion should not succeed if any tenant in the range wasn't empty
				ASSERT(isEmpty);

				// Update our local state to remove the deleted tenants
				for (auto tenant : tenants) {
					self->createdTenants.erase(tenant);
				}
				return Void();
			} catch (Error& e) {
				if (e.code() == error_code_tenant_not_empty) {
					ASSERT(!isEmpty);
					return Void();
				} else if (e.code() == error_code_tenants_disabled) {
					ASSERT((operationType == OperationType::METACLUSTER) != self->useMetacluster);
					return Void();
				} else if (e.code() == error_code_invalid_metacluster_operation) {
					ASSERT(operationType == OperationType::METACLUSTER && !self->useMetacluster);
					return Void();
				}

				// Database-based operations do not need to be retried
				else if (operationType == OperationType::MANAGEMENT_DATABASE ||
				         operationType == OperationType::METACLUSTER) {
					if (e.code() == error_code_tenant_not_found) {
						ASSERT(!existedAtStart && !endTenant.present());
					} else {
						TraceEvent(SevError, "DeleteTenantFailure")
						    .error(e)
						    .detail("TenantName", beginTenant)
						    .detail("EndTenant", endTenant);
					}
					return Void();
				}

				// Transaction-based operations should be retried
				else {
					try {
						wait(tr->onError(e));
					} catch (Error& e) {
						TraceEvent(SevError, "DeleteTenantFailure")
						    .error(e)
						    .detail("TenantName", beginTenant)
						    .detail("EndTenant", endTenant);
						return Void();
					}
				}
			}
		}
	}

<<<<<<< HEAD
	// Performs some validation on a tenant's contents
	ACTOR Future<Void> checkTenantContents(TenantManagementWorkload* self, TenantName tenant, TenantData tenantData) {
		state Transaction tr(self->dataDb, tenant);
=======
	ACTOR Future<Void> checkTenant(Database cx,
	                               TenantManagementWorkload* self,
	                               TenantName tenant,
	                               TenantData tenantData) {
		state Transaction tr(cx, tenant);
>>>>>>> c0859236
		loop {
			try {
				// We only every store a single key in each tenant. Therefore we expect a range read of the entire
				// tenant to return either 0 or 1 keys, depending on whether that key has been set.
				state RangeResult result = wait(tr.getRange(KeyRangeRef(""_sr, "\xff"_sr), 2));
<<<<<<< HEAD

				// An empty tenant should have no data
=======
>>>>>>> c0859236
				if (tenantData.empty) {
					ASSERT(result.size() == 0);
				}
				// A non-empty tenant should have our single key. The value of that key should be the name of the
				// tenant.
				else {
					ASSERT(result.size() == 1);
					ASSERT(result[0].key == self->keyName);
					ASSERT(result[0].value == tenant);
				}
				break;
			} catch (Error& e) {
				wait(tr.onError(e));
			}
		}

		return Void();
	}

	// Convert the JSON document returned by the special-key space when reading tenant metadata
	// into a TenantMapEntry
	static TenantMapEntry jsonToTenantMapEntry(ValueRef tenantJson) {
		json_spirit::mValue jsonObject;
		json_spirit::read_string(tenantJson.toString(), jsonObject);
		JSONDoc jsonDoc(jsonObject);

		int64_t id;

		std::string prefix;
		std::string base64Prefix;
		std::string printablePrefix;
<<<<<<< HEAD
		std::string tenantStateStr;
		std::string assignedClusterStr;
		std::string tenantGroupStr;
		jsonDoc.get("id", id);
		jsonDoc.get("id", id);
=======

		std::string base64TenantGroup;
		std::string printableTenantGroup;

		jsonDoc.get("id", id);
>>>>>>> c0859236
		jsonDoc.get("prefix.base64", base64Prefix);
		jsonDoc.get("prefix.printable", printablePrefix);

		prefix = base64::decoder::from_string(base64Prefix);
<<<<<<< HEAD
		jsonDoc.get("tenant_state", tenantStateStr);

		Optional<ClusterName> assignedCluster;
		if (jsonDoc.tryGet("assigned_cluster", assignedClusterStr)) {
			assignedCluster = ClusterNameRef(assignedClusterStr);
		}

		Optional<TenantGroupName> tenantGroup;
		if (jsonDoc.tryGet("tenant_group", tenantGroupStr)) {
			tenantGroup = TenantGroupNameRef(tenantGroupStr);
		}

		ASSERT(prefix == unprintable(printablePrefix));

		Key prefixKey = KeyRef(prefix);
		TenantMapEntry entry(id,
		                     prefixKey.substr(0, prefixKey.size() - 8),
		                     tenantGroup,
		                     TenantMapEntry::stringToTenantState(tenantStateStr));
=======
		ASSERT(prefix == unprintable(printablePrefix));

		Optional<TenantGroupName> tenantGroup;
		if (jsonDoc.tryGet("tenant_group.base64", base64TenantGroup)) {
			jsonDoc.get("tenant_group.printable", printableTenantGroup);
			std::string tenantGroupStr = base64::decoder::from_string(base64TenantGroup);
			ASSERT(tenantGroupStr == unprintable(printableTenantGroup));
			tenantGroup = TenantGroupNameRef(tenantGroupStr);
		}

		Key prefixKey = KeyRef(prefix);
		TenantMapEntry entry(id, prefixKey.substr(0, prefixKey.size() - 8), tenantGroup);
>>>>>>> c0859236

		ASSERT(entry.prefix == prefixKey);
		return entry;
	}

	// Gets the metadata for a tenant using the specified operation type
	ACTOR Future<TenantMapEntry> getImpl(Database cx,
	                                     Reference<ReadYourWritesTransaction> tr,
	                                     TenantName tenant,
	                                     OperationType operationType,
	                                     TenantManagementWorkload* self) {
		state TenantMapEntry entry;
		if (operationType == OperationType::SPECIAL_KEYS) {
			Key key = self->specialKeysTenantMapPrefix.withSuffix(tenant);
			Optional<Value> value = wait(tr->get(key));
			if (!value.present()) {
				throw tenant_not_found();
			}
			entry = TenantManagementWorkload::jsonToTenantMapEntry(value.get());
		} else if (operationType == OperationType::MANAGEMENT_DATABASE) {
			TenantMapEntry _entry = wait(TenantAPI::getTenant(self->dataDb.getReference(), tenant));
			entry = _entry;
		} else if (operationType == OperationType::MANAGEMENT_TRANSACTION) {
			tr->setOption(FDBTransactionOptions::READ_SYSTEM_KEYS);
			TenantMapEntry _entry = wait(TenantAPI::getTenantTransaction(tr, tenant));
			entry = _entry;
		} else {
			TenantMapEntry _entry = wait(MetaclusterAPI::getTenant(self->mvDb, tenant));
			entry = _entry;
		}

		return entry;
	}

	ACTOR Future<Void> getTenant(Database cx, TenantManagementWorkload* self) {
		state TenantName tenant = self->chooseTenantName(true);
		state OperationType operationType = self->randomOperationType();
		state Reference<ReadYourWritesTransaction> tr = makeReference<ReadYourWritesTransaction>(self->dataDb);

		// True if the tenant should should exist and return a result
		auto itr = self->createdTenants.find(tenant);
<<<<<<< HEAD
		state bool alreadyExists = itr != self->createdTenants.end() &&
		                           !(operationType == OperationType::METACLUSTER && !self->useMetacluster);

		state TenantData tenantData;
		if (alreadyExists) {
			tenantData = itr->second;
		}
=======
		state bool alreadyExists = itr != self->createdTenants.end();
		state TenantData tenantData = alreadyExists ? itr->second : TenantData();
		state OperationType operationType = TenantManagementWorkload::randomOperationType();
		state Reference<ReadYourWritesTransaction> tr = makeReference<ReadYourWritesTransaction>(cx);
>>>>>>> c0859236

		loop {
			try {
				// Get the tenant metadata and check that it matches our local state
				state TenantMapEntry entry = wait(self->getImpl(cx, tr, tenant, operationType, self));
				ASSERT(alreadyExists);
				ASSERT(entry.id == tenantData.id);
				ASSERT(entry.tenantGroup == tenantData.tenantGroup);
<<<<<<< HEAD
				wait(self->checkTenantContents(self, tenant, tenantData));
=======
				wait(self->checkTenant(cx, self, tenant, tenantData));
>>>>>>> c0859236
				return Void();
			} catch (Error& e) {
				state bool retry = false;
				state Error error = e;

				if (e.code() == error_code_tenant_not_found) {
					ASSERT(!alreadyExists);
					return Void();
				}

				// Transaction-based operations should retry
				else if (operationType == OperationType::MANAGEMENT_TRANSACTION ||
				         operationType == OperationType::SPECIAL_KEYS) {
					try {
						retry = true;
						wait(tr->onError(e));
					} catch (Error& e) {
						error = e;
						retry = false;
					}
				}

				if (!retry) {
					TraceEvent(SevError, "GetTenantFailure").error(error).detail("TenantName", tenant);
					return Void();
				}
			}
		}
	}

	// Gets a list of tenants using the specified operation type
	ACTOR Future<std::vector<std::pair<TenantName, TenantMapEntry>>> listImpl(Database cx,
	                                                                          Reference<ReadYourWritesTransaction> tr,
	                                                                          TenantName beginTenant,
	                                                                          TenantName endTenant,
	                                                                          int limit,
	                                                                          OperationType operationType,
	                                                                          TenantManagementWorkload* self) {
		state std::vector<std::pair<TenantName, TenantMapEntry>> tenants;

		if (operationType == OperationType::SPECIAL_KEYS) {
			KeyRange range = KeyRangeRef(beginTenant, endTenant).withPrefix(self->specialKeysTenantMapPrefix);
			RangeResult results = wait(tr->getRange(range, limit));
			for (auto result : results) {
				tenants.push_back(std::make_pair(result.key.removePrefix(self->specialKeysTenantMapPrefix),
				                                 TenantManagementWorkload::jsonToTenantMapEntry(result.value)));
			}
		} else if (operationType == OperationType::MANAGEMENT_DATABASE) {
			std::vector<std::pair<TenantName, TenantMapEntry>> _tenants =
			    wait(TenantAPI::listTenants(self->dataDb.getReference(), beginTenant, endTenant, limit));
			tenants = _tenants;
		} else if (operationType == OperationType::MANAGEMENT_TRANSACTION) {
			tr->setOption(FDBTransactionOptions::READ_SYSTEM_KEYS);
			std::vector<std::pair<TenantName, TenantMapEntry>> _tenants =
			    wait(TenantAPI::listTenantsTransaction(tr, beginTenant, endTenant, limit));
			tenants = _tenants;
		} else {
			std::vector<std::pair<TenantName, TenantMapEntry>> _tenants =
			    wait(MetaclusterAPI::listTenants(self->mvDb, beginTenant, endTenant, limit));
			tenants = _tenants;
		}

		return tenants;
	}

	ACTOR Future<Void> listTenants(Database cx, TenantManagementWorkload* self) {
		state TenantName beginTenant = self->chooseTenantName(false);
		state TenantName endTenant = self->chooseTenantName(false);
		state int limit = std::min(CLIENT_KNOBS->MAX_TENANTS_PER_CLUSTER + 1,
		                           deterministicRandom()->randomInt(1, self->maxTenants * 2));
		state OperationType operationType = self->randomOperationType();
		state Reference<ReadYourWritesTransaction> tr = makeReference<ReadYourWritesTransaction>(self->dataDb);

		if (beginTenant > endTenant) {
			std::swap(beginTenant, endTenant);
		}

		loop {
			try {
				// Attempt to read the chosen list of tenants
				state std::vector<std::pair<TenantName, TenantMapEntry>> tenants =
				    wait(self->listImpl(cx, tr, beginTenant, endTenant, limit, operationType, self));

				// Attempting to read the list of tenants using the metacluster API in a non-metacluster should
				// return nothing in this test
				if (operationType == OperationType::METACLUSTER && !self->useMetacluster) {
					ASSERT(tenants.size() == 0);
					return Void();
				}

				ASSERT(tenants.size() <= limit);

				// Compare the resulting tenant list to the list we expected to get
				auto localItr = self->createdTenants.lower_bound(beginTenant);
				auto tenantMapItr = tenants.begin();
				for (; tenantMapItr != tenants.end(); ++tenantMapItr, ++localItr) {
					ASSERT(localItr != self->createdTenants.end());
					ASSERT(localItr->first == tenantMapItr->first);
				}

				// Make sure the list terminated at the right spot
				ASSERT(tenants.size() == limit || localItr == self->createdTenants.end() ||
				       localItr->first >= endTenant);
				return Void();
			} catch (Error& e) {
				state bool retry = false;
				state Error error = e;

				// Transaction-based operations need to be retried
				if (operationType == OperationType::MANAGEMENT_TRANSACTION ||
				    operationType == OperationType::SPECIAL_KEYS) {
					try {
						retry = true;
						wait(tr->onError(e));
					} catch (Error& e) {
						error = e;
						retry = false;
					}
				}

				if (!retry) {
					TraceEvent(SevError, "ListTenantFailure")
					    .error(error)
					    .detail("BeginTenant", beginTenant)
					    .detail("EndTenant", endTenant);

					return Void();
				}
			}
		}
	}

	ACTOR Future<Void> renameTenant(Database cx, TenantManagementWorkload* self) {
		// Currently only supporting MANAGEMENT_DATABASE op, so numTenants should always be 1
		// state OperationType operationType = TenantManagementWorkload::randomOperationType();
		int numTenants = 1;

		state std::vector<TenantName> oldTenantNames;
		state std::vector<TenantName> newTenantNames;
		state bool tenantExists = false;
		state bool tenantNotFound = false;
		for (int i = 0; i < numTenants; ++i) {
			TenantName oldTenant = self->chooseTenantName(false);
			TenantName newTenant = self->chooseTenantName(false);
			newTenantNames.push_back(newTenant);
			oldTenantNames.push_back(oldTenant);
			if (!self->createdTenants.count(oldTenant)) {
				tenantNotFound = true;
			}
			if (self->createdTenants.count(newTenant)) {
				tenantExists = true;
			}
		}

		loop {
			try {
				ASSERT(oldTenantNames.size() == 1);
				state int tenantIndex = 0;
				for (; tenantIndex != oldTenantNames.size(); ++tenantIndex) {
					state TenantName oldTenantName = oldTenantNames[tenantIndex];
					state TenantName newTenantName = newTenantNames[tenantIndex];
					// Perform rename, then check against the DB for the new results
					wait(TenantAPI::renameTenant(cx.getReference(), oldTenantName, newTenantName));
					ASSERT(!tenantNotFound && !tenantExists);
					state Optional<TenantMapEntry> oldTenantEntry =
					    wait(self->tryGetTenant(oldTenantName, OperationType::SPECIAL_KEYS));
					state Optional<TenantMapEntry> newTenantEntry =
					    wait(self->tryGetTenant(newTenantName, OperationType::SPECIAL_KEYS));
					ASSERT(!oldTenantEntry.present());
					ASSERT(newTenantEntry.present());

					// Update Internal Tenant Map and check for correctness
<<<<<<< HEAD
					TenantData tState = self->createdTenants[oldTenantName];
					self->createdTenants[newTenantName] = tState;
=======
					TenantData tData = self->createdTenants[oldTenantName];
					self->createdTenants[newTenantName] = tData;
>>>>>>> c0859236
					self->createdTenants.erase(oldTenantName);
					if (!tData.empty) {
						state Transaction insertTr(cx, newTenantName);
						loop {
							try {
								insertTr.set(self->keyName, newTenantName);
								wait(insertTr.commit());
								break;
							} catch (Error& e) {
								wait(insertTr.onError(e));
							}
						}
					}
					wait(self->checkTenantContents(self, newTenantName, self->createdTenants[newTenantName]));
				}
				return Void();
			} catch (Error& e) {
				ASSERT(oldTenantNames.size() == 1);
				if (e.code() == error_code_tenant_not_found) {
					TraceEvent("RenameTenantOldTenantNotFound")
					    .detail("OldTenantName", oldTenantNames[0])
					    .detail("NewTenantName", newTenantNames[0]);
					ASSERT(tenantNotFound);
				} else if (e.code() == error_code_tenant_already_exists) {
					TraceEvent("RenameTenantNewTenantAlreadyExists")
					    .detail("OldTenantName", oldTenantNames[0])
					    .detail("NewTenantName", newTenantNames[0]);
					ASSERT(tenantExists);
				} else {
					TraceEvent(SevError, "RenameTenantFailure")
					    .error(e)
					    .detail("OldTenantName", oldTenantNames[0])
					    .detail("NewTenantName", newTenantNames[0]);
				}
				return Void();
			}
		}
	}

	ACTOR Future<Void> configureTenant(Database cx, TenantManagementWorkload* self) {
		state TenantName tenant = self->chooseTenantName(true);
		auto itr = self->createdTenants.find(tenant);
		state bool exists = itr != self->createdTenants.end();
		state Reference<ReadYourWritesTransaction> tr = makeReference<ReadYourWritesTransaction>(cx);

		state std::map<Standalone<StringRef>, Optional<Value>> configuration;
		state Optional<TenantGroupName> newTenantGroup;
		state bool hasInvalidOption = deterministicRandom()->random01() < 0.1;

		if (!hasInvalidOption || deterministicRandom()->coinflip()) {
			newTenantGroup = self->chooseTenantGroup();
			configuration["tenant_group"_sr] = newTenantGroup;
		}
		if (hasInvalidOption) {
			configuration["invalid_option"_sr] = ""_sr;
			hasInvalidOption = true;
		}

		state bool hasInvalidSpecialKeyTuple = deterministicRandom()->random01() < 0.05;

		loop {
			try {
				tr->setOption(FDBTransactionOptions::SPECIAL_KEY_SPACE_ENABLE_WRITES);
				for (auto [config, value] : configuration) {
					Tuple t;
					if (hasInvalidSpecialKeyTuple) {
						// Wrong number of items
						if (deterministicRandom()->coinflip()) {
							int numItems = deterministicRandom()->randomInt(0, 3);
							if (numItems > 0) {
								t.append(tenant);
							}
							if (numItems > 1) {
								t.append(config).append(""_sr);
							}
						}
						// Wrong data types
						else {
							if (deterministicRandom()->coinflip()) {
								t.append(0).append(config);
							} else {
								t.append(tenant).append(0);
							}
						}
					} else {
						t.append(tenant).append(config);
					}
					if (value.present()) {
						tr->set(self->specialKeysTenantConfigPrefix.withSuffix(t.pack()), value.get());
					} else {
						tr->clear(self->specialKeysTenantConfigPrefix.withSuffix(t.pack()));
					}
				}

				wait(tr->commit());

				ASSERT(exists);
				ASSERT(!hasInvalidOption);
				ASSERT(!hasInvalidSpecialKeyTuple);

				self->createdTenants[tenant].tenantGroup = newTenantGroup;
				return Void();
			} catch (Error& e) {
				state Error error = e;
				if (e.code() == error_code_tenant_not_found) {
					ASSERT(!exists);
					return Void();
				} else if (e.code() == error_code_special_keys_api_failure) {
					ASSERT(hasInvalidSpecialKeyTuple || hasInvalidOption);
					return Void();
				}

				try {
					wait(tr->onError(e));
				} catch (Error&) {
					TraceEvent(SevError, "ConfigureTenantFailure").error(error).detail("TenantName", tenant);
					return Void();
				}
			}
		}
	}

	Future<Void> start(Database const& cx) override { return _start(cx, this); }
	ACTOR Future<Void> _start(Database cx, TenantManagementWorkload* self) {
		state double start = now();

		// Run a random sequence of tenant management operations for the duration of the test
		while (now() < start + self->testDuration) {
			state int operation = deterministicRandom()->randomInt(0, 6);
			if (operation == 0) {
				wait(self->createTenant(cx, self));
			} else if (operation == 1) {
				wait(self->deleteTenant(cx, self));
			} else if (operation == 2) {
				wait(self->getTenant(cx, self));
			} else if (operation == 3) {
				wait(self->listTenants(cx, self));
<<<<<<< HEAD
			} else if (!self->useMetacluster) {
				// TODO: reenable this for metacluster once it is supported
=======
			} else if (operation == 4) {
>>>>>>> c0859236
				wait(self->renameTenant(cx, self));
			} else if (operation == 5) {
				wait(self->configureTenant(cx, self));
			}
		}

		return Void();
	}

	Future<bool> check(Database const& cx) override { return _check(cx, this); }
	ACTOR Future<bool> _check(Database cx, TenantManagementWorkload* self) {
		state Transaction tr(self->dataDb);

		// Check that the key we set outside of the tenant is present and has the correct value
		// This is the same key we set inside some of our tenants, so this checks that no tenant
		// writes accidentally happened in the raw key-space
		loop {
			try {
				tr.setOption(FDBTransactionOptions::RAW_ACCESS);
				Optional<Value> val = wait(tr.get(self->keyName));
				ASSERT(val.present() && val.get() == self->noTenantValue);
				break;
			} catch (Error& e) {
				wait(tr.onError(e));
			}
		}

<<<<<<< HEAD
		// Verify that the set of tenants in the database matches our local state
		state std::map<TenantName, TenantData>::iterator localItr = self->createdTenants.begin();
=======
		state std::map<TenantName, TenantData>::iterator itr = self->createdTenants.begin();
>>>>>>> c0859236
		state std::vector<Future<Void>> checkTenants;
		state TenantName beginTenant = ""_sr.withPrefix(self->localTenantNamePrefix);
		state TenantName endTenant = "\xff\xff"_sr.withPrefix(self->localTenantNamePrefix);

		loop {
			// Read the tenant list from the data cluster.
			state std::vector<std::pair<TenantName, TenantMapEntry>> dataClusterTenants =
			    wait(TenantAPI::listTenants(self->dataDb.getReference(), beginTenant, endTenant, 1000));

			// Read the tenant list from the management cluster. If there is no management cluster, this is
			// just a duplicate of the data cluster tenants
			state std::vector<std::pair<TenantName, TenantMapEntry>> managementClusterTenants;
			if (self->useMetacluster) {
				std::vector<std::pair<TenantName, TenantMapEntry>> _managementClusterTenants =
				    wait(MetaclusterAPI::listTenants(cx.getReference(), beginTenant, endTenant, 1000));
				managementClusterTenants = _managementClusterTenants;
			} else {
				managementClusterTenants = dataClusterTenants;
			}

			auto managementItr = managementClusterTenants.begin();
			auto dataItr = dataClusterTenants.begin();

			TenantNameRef lastTenant;
<<<<<<< HEAD
			while (managementItr != managementClusterTenants.end()) {
				ASSERT(localItr != self->createdTenants.end());
				ASSERT(dataItr != dataClusterTenants.end());
				ASSERT(managementItr->first == localItr->first);
				ASSERT(managementItr->first == dataItr->first);

				checkTenants.push_back(self->checkTenantContents(self, managementItr->first, localItr->second));
				lastTenant = managementItr->first;

				++localItr;
				++managementItr;
				++dataItr;
=======
			for (auto tenant : tenants) {
				ASSERT(itr != self->createdTenants.end());
				ASSERT(tenant.first == itr->first);
				ASSERT(tenant.second.tenantGroup == itr->second.tenantGroup);
				checkTenants.push_back(self->checkTenant(cx, self, tenant.first, itr->second));
				lastTenant = tenant.first;
				++itr;
>>>>>>> c0859236
			}

			ASSERT(dataItr == dataClusterTenants.end());

			if (dataClusterTenants.size() < 1000) {
				break;
			} else {
				beginTenant = keyAfter(lastTenant);
			}
		}

		ASSERT(localItr == self->createdTenants.end());
		wait(waitForAll(checkTenants));

		return true;
	}

	void getMetrics(std::vector<PerfMetric>& m) override {}
};

WorkloadFactory<TenantManagementWorkload> TenantManagementWorkload("TenantManagement");<|MERGE_RESOLUTION|>--- conflicted
+++ resolved
@@ -26,10 +26,7 @@
 #include "fdbclient/MetaclusterManagement.actor.h"
 #include "fdbclient/TenantManagement.actor.h"
 #include "fdbclient/TenantSpecialKeys.actor.h"
-<<<<<<< HEAD
 #include "fdbclient/ThreadSafeTransaction.h"
-=======
->>>>>>> c0859236
 #include "fdbclient/libb64/decode.h"
 #include "fdbrpc/simulator.h"
 #include "fdbserver/workloads/workloads.actor.h"
@@ -249,7 +246,6 @@
 			tenantGroup =
 			    TenantGroupNameRef(format("tenantgroup%08d", deterministicRandom()->randomInt(0, maxTenantGroups)));
 		}
-<<<<<<< HEAD
 
 		return tenantGroup;
 	}
@@ -304,11 +300,6 @@
 		return Void();
 	}
 
-=======
-		return tenantGroup;
-	}
-
->>>>>>> c0859236
 	ACTOR Future<Void> createTenant(Database cx, TenantManagementWorkload* self) {
 		state OperationType operationType = self->randomOperationType();
 		int numTenants = 1;
@@ -344,7 +335,6 @@
 
 		loop {
 			try {
-<<<<<<< HEAD
 				// First, attempt to create the tenants
 				state bool retried = false;
 				loop {
@@ -391,37 +381,6 @@
 							ASSERT(resultEntry.get().tenantState == TenantState::REGISTERING);
 						}
 					}
-=======
-				if (operationType == OperationType::SPECIAL_KEYS) {
-					tr->setOption(FDBTransactionOptions::SPECIAL_KEY_SPACE_ENABLE_WRITES);
-					for (auto [tenant, entry] : tenantsToCreate) {
-						tr->set(self->specialKeysTenantMapPrefix.withSuffix(tenant), ""_sr);
-						if (entry.tenantGroup.present()) {
-							tr->set(self->specialKeysTenantConfigPrefix.withSuffix(
-							            Tuple().append(tenant).append("tenant_group"_sr).pack()),
-							        entry.tenantGroup.get());
-						}
-					}
-					wait(tr->commit());
-				} else if (operationType == OperationType::MANAGEMENT_DATABASE) {
-					ASSERT(tenantsToCreate.size() == 1);
-					wait(success(TenantAPI::createTenant(
-					    cx.getReference(), tenantsToCreate.begin()->first, tenantsToCreate.begin()->second)));
-				} else {
-					tr->setOption(FDBTransactionOptions::ACCESS_SYSTEM_KEYS);
-
-					int64_t _nextId = wait(TenantAPI::getNextTenantId(tr));
-					int64_t nextId = _nextId;
-
-					std::vector<Future<Void>> createFutures;
-					for (auto [tenant, entry] : tenantsToCreate) {
-						entry.id = nextId++;
-						createFutures.push_back(success(TenantAPI::createTenantTransaction(tr, tenant, entry)));
-					}
-					tr->set(tenantLastIdKey, TenantMapEntry::idToPrefix(nextId - 1));
-					wait(waitForAll(createFutures));
-					wait(tr->commit());
->>>>>>> c0859236
 				}
 
 				// Check that using the wrong creation type fails depending on whether we are using a metacluster
@@ -438,27 +397,18 @@
 
 				state std::map<TenantName, TenantMapEntry>::iterator tenantItr;
 				for (tenantItr = tenantsToCreate.begin(); tenantItr != tenantsToCreate.end(); ++tenantItr) {
-<<<<<<< HEAD
 					// Ignore any tenants that already existed
-=======
->>>>>>> c0859236
 					if (self->createdTenants.count(tenantItr->first)) {
 						continue;
 					}
 
-<<<<<<< HEAD
 					// Read the created tenant object and verify that its state is correct
 					state Optional<TenantMapEntry> entry = wait(self->tryGetTenant(tenantItr->first, operationType));
 
-=======
-					state Optional<TenantMapEntry> entry =
-					    wait(TenantAPI::tryGetTenant(cx.getReference(), tenantItr->first));
->>>>>>> c0859236
 					ASSERT(entry.present());
 					ASSERT(entry.get().id > self->maxId);
 					ASSERT(entry.get().prefix.startsWith(self->tenantSubspace));
 					ASSERT(entry.get().tenantGroup == tenantItr->second.tenantGroup);
-<<<<<<< HEAD
 					ASSERT(entry.get().tenantState == TenantState::READY);
 
 					if (self->useMetacluster) {
@@ -471,8 +421,6 @@
 						ASSERT(dataEntry.get().tenantGroup == entry.get().tenantGroup);
 						ASSERT(dataEntry.get().tenantState == TenantState::READY);
 					}
-=======
->>>>>>> c0859236
 
 					// Update our local tenant state to include the newly created one
 					self->maxId = entry.get().id;
@@ -482,16 +430,10 @@
 					// Randomly decide to insert a key into the tenant
 					state bool insertData = deterministicRandom()->random01() < 0.5;
 					if (insertData) {
-<<<<<<< HEAD
 						state Transaction insertTr(self->dataDb, tenantItr->first);
 						loop {
 							try {
 								// The value stored in the key will be the name of the tenant
-=======
-						state Transaction insertTr(cx, tenantItr->first);
-						loop {
-							try {
->>>>>>> c0859236
 								insertTr.set(self->keyName, tenantItr->first);
 								wait(insertTr.commit());
 								break;
@@ -518,12 +460,8 @@
 						}
 					}
 
-<<<<<<< HEAD
 					// Perform some final tenant validation
 					wait(self->checkTenantContents(self, tenantItr->first, self->createdTenants[tenantItr->first]));
-=======
-					wait(self->checkTenant(cx, self, tenantItr->first, self->createdTenants[tenantItr->first]));
->>>>>>> c0859236
 				}
 
 				return Void();
@@ -809,27 +747,16 @@
 		}
 	}
 
-<<<<<<< HEAD
 	// Performs some validation on a tenant's contents
 	ACTOR Future<Void> checkTenantContents(TenantManagementWorkload* self, TenantName tenant, TenantData tenantData) {
 		state Transaction tr(self->dataDb, tenant);
-=======
-	ACTOR Future<Void> checkTenant(Database cx,
-	                               TenantManagementWorkload* self,
-	                               TenantName tenant,
-	                               TenantData tenantData) {
-		state Transaction tr(cx, tenant);
->>>>>>> c0859236
 		loop {
 			try {
 				// We only every store a single key in each tenant. Therefore we expect a range read of the entire
 				// tenant to return either 0 or 1 keys, depending on whether that key has been set.
 				state RangeResult result = wait(tr.getRange(KeyRangeRef(""_sr, "\xff"_sr), 2));
-<<<<<<< HEAD
 
 				// An empty tenant should have no data
-=======
->>>>>>> c0859236
 				if (tenantData.empty) {
 					ASSERT(result.size() == 0);
 				}
@@ -861,45 +788,24 @@
 		std::string prefix;
 		std::string base64Prefix;
 		std::string printablePrefix;
-<<<<<<< HEAD
 		std::string tenantStateStr;
 		std::string assignedClusterStr;
-		std::string tenantGroupStr;
-		jsonDoc.get("id", id);
-		jsonDoc.get("id", id);
-=======
-
 		std::string base64TenantGroup;
 		std::string printableTenantGroup;
 
 		jsonDoc.get("id", id);
->>>>>>> c0859236
 		jsonDoc.get("prefix.base64", base64Prefix);
 		jsonDoc.get("prefix.printable", printablePrefix);
 
 		prefix = base64::decoder::from_string(base64Prefix);
-<<<<<<< HEAD
+		ASSERT(prefix == unprintable(printablePrefix));
+
 		jsonDoc.get("tenant_state", tenantStateStr);
 
 		Optional<ClusterName> assignedCluster;
 		if (jsonDoc.tryGet("assigned_cluster", assignedClusterStr)) {
 			assignedCluster = ClusterNameRef(assignedClusterStr);
 		}
-
-		Optional<TenantGroupName> tenantGroup;
-		if (jsonDoc.tryGet("tenant_group", tenantGroupStr)) {
-			tenantGroup = TenantGroupNameRef(tenantGroupStr);
-		}
-
-		ASSERT(prefix == unprintable(printablePrefix));
-
-		Key prefixKey = KeyRef(prefix);
-		TenantMapEntry entry(id,
-		                     prefixKey.substr(0, prefixKey.size() - 8),
-		                     tenantGroup,
-		                     TenantMapEntry::stringToTenantState(tenantStateStr));
-=======
-		ASSERT(prefix == unprintable(printablePrefix));
 
 		Optional<TenantGroupName> tenantGroup;
 		if (jsonDoc.tryGet("tenant_group.base64", base64TenantGroup)) {
@@ -910,8 +816,10 @@
 		}
 
 		Key prefixKey = KeyRef(prefix);
-		TenantMapEntry entry(id, prefixKey.substr(0, prefixKey.size() - 8), tenantGroup);
->>>>>>> c0859236
+		TenantMapEntry entry(id,
+		                     prefixKey.substr(0, prefixKey.size() - 8),
+		                     tenantGroup,
+		                     TenantMapEntry::stringToTenantState(tenantStateStr));
 
 		ASSERT(entry.prefix == prefixKey);
 		return entry;
@@ -953,20 +861,9 @@
 
 		// True if the tenant should should exist and return a result
 		auto itr = self->createdTenants.find(tenant);
-<<<<<<< HEAD
 		state bool alreadyExists = itr != self->createdTenants.end() &&
 		                           !(operationType == OperationType::METACLUSTER && !self->useMetacluster);
-
-		state TenantData tenantData;
-		if (alreadyExists) {
-			tenantData = itr->second;
-		}
-=======
-		state bool alreadyExists = itr != self->createdTenants.end();
 		state TenantData tenantData = alreadyExists ? itr->second : TenantData();
-		state OperationType operationType = TenantManagementWorkload::randomOperationType();
-		state Reference<ReadYourWritesTransaction> tr = makeReference<ReadYourWritesTransaction>(cx);
->>>>>>> c0859236
 
 		loop {
 			try {
@@ -975,11 +872,7 @@
 				ASSERT(alreadyExists);
 				ASSERT(entry.id == tenantData.id);
 				ASSERT(entry.tenantGroup == tenantData.tenantGroup);
-<<<<<<< HEAD
 				wait(self->checkTenantContents(self, tenant, tenantData));
-=======
-				wait(self->checkTenant(cx, self, tenant, tenantData));
->>>>>>> c0859236
 				return Void();
 			} catch (Error& e) {
 				state bool retry = false;
@@ -1152,13 +1045,8 @@
 					ASSERT(newTenantEntry.present());
 
 					// Update Internal Tenant Map and check for correctness
-<<<<<<< HEAD
-					TenantData tState = self->createdTenants[oldTenantName];
-					self->createdTenants[newTenantName] = tState;
-=======
 					TenantData tData = self->createdTenants[oldTenantName];
 					self->createdTenants[newTenantName] = tData;
->>>>>>> c0859236
 					self->createdTenants.erase(oldTenantName);
 					if (!tData.empty) {
 						state Transaction insertTr(cx, newTenantName);
@@ -1296,12 +1184,8 @@
 				wait(self->getTenant(cx, self));
 			} else if (operation == 3) {
 				wait(self->listTenants(cx, self));
-<<<<<<< HEAD
-			} else if (!self->useMetacluster) {
+			} else if (operation == 4 && !self->useMetacluster) {
 				// TODO: reenable this for metacluster once it is supported
-=======
-			} else if (operation == 4) {
->>>>>>> c0859236
 				wait(self->renameTenant(cx, self));
 			} else if (operation == 5) {
 				wait(self->configureTenant(cx, self));
@@ -1329,12 +1213,8 @@
 			}
 		}
 
-<<<<<<< HEAD
 		// Verify that the set of tenants in the database matches our local state
 		state std::map<TenantName, TenantData>::iterator localItr = self->createdTenants.begin();
-=======
-		state std::map<TenantName, TenantData>::iterator itr = self->createdTenants.begin();
->>>>>>> c0859236
 		state std::vector<Future<Void>> checkTenants;
 		state TenantName beginTenant = ""_sr.withPrefix(self->localTenantNamePrefix);
 		state TenantName endTenant = "\xff\xff"_sr.withPrefix(self->localTenantNamePrefix);
@@ -1359,12 +1239,13 @@
 			auto dataItr = dataClusterTenants.begin();
 
 			TenantNameRef lastTenant;
-<<<<<<< HEAD
 			while (managementItr != managementClusterTenants.end()) {
 				ASSERT(localItr != self->createdTenants.end());
 				ASSERT(dataItr != dataClusterTenants.end());
 				ASSERT(managementItr->first == localItr->first);
 				ASSERT(managementItr->first == dataItr->first);
+				ASSERT(managementItr->second.tenantGroup == localItr->second.tenantGroup);
+				ASSERT(managementItr->second.matchesConfiguration(dataItr->second));
 
 				checkTenants.push_back(self->checkTenantContents(self, managementItr->first, localItr->second));
 				lastTenant = managementItr->first;
@@ -1372,15 +1253,6 @@
 				++localItr;
 				++managementItr;
 				++dataItr;
-=======
-			for (auto tenant : tenants) {
-				ASSERT(itr != self->createdTenants.end());
-				ASSERT(tenant.first == itr->first);
-				ASSERT(tenant.second.tenantGroup == itr->second.tenantGroup);
-				checkTenants.push_back(self->checkTenant(cx, self, tenant.first, itr->second));
-				lastTenant = tenant.first;
-				++itr;
->>>>>>> c0859236
 			}
 
 			ASSERT(dataItr == dataClusterTenants.end());
