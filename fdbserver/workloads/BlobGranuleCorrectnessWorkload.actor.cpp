--- conflicted
+++ resolved
@@ -939,14 +939,8 @@
 		ASSERT(result);
 
 		if (self->clientId == 0 && SERVER_KNOBS->BG_ENABLE_MERGING && self->doMergeCheckAtEnd) {
-<<<<<<< HEAD
-			TEST(true); // BGCorrectness clearing database and awaiting merge
+			CODE_PROBE(true, "BGCorrectness clearing database and awaiting merge");
 			wait(clearAndAwaitMerge(cx, threadData->directoryRange));
-=======
-			CODE_PROBE(true, "BGCorrectness clearing database and awaiting merge");
-			// TODO: Enable check
-			// wait(clearAndAwaitMerge(cx, threadData->directoryRange));
->>>>>>> cc5ba89f
 		}
 
 		return result;
