--- conflicted
+++ resolved
@@ -181,14 +181,10 @@
 
 	ACTOR static Future<Void> createTenant(TenantManagementConcurrencyWorkload* self) {
 		state TenantName tenant = self->chooseTenantName();
-<<<<<<< HEAD
-		state MetaclusterTenantMapEntry entry;
-=======
 		state TenantMapEntry entry;
 
 		state UID debugId = deterministicRandom()->randomUniqueID();
 
->>>>>>> 437cdb37
 		entry.tenantName = tenant;
 		entry.tenantGroup = self->chooseTenantGroup();
 
