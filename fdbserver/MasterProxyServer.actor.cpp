/*
 * MasterProxyServer.actor.cpp
 *
 * This source file is part of the FoundationDB open source project
 *
 * Copyright 2013-2018 Apple Inc. and the FoundationDB project authors
 *
 * Licensed under the Apache License, Version 2.0 (the "License");
 * you may not use this file except in compliance with the License.
 * You may obtain a copy of the License at
 *
 *     http://www.apache.org/licenses/LICENSE-2.0
 *
 * Unless required by applicable law or agreed to in writing, software
 * distributed under the License is distributed on an "AS IS" BASIS,
 * WITHOUT WARRANTIES OR CONDITIONS OF ANY KIND, either express or implied.
 * See the License for the specific language governing permissions and
 * limitations under the License.
 */

#include "fdbclient/Atomic.h"
#include "fdbclient/DatabaseConfiguration.h"
#include "fdbclient/FDBTypes.h"
#include "fdbclient/KeyRangeMap.h"
#include "fdbclient/Knobs.h"
#include "fdbclient/MasterProxyInterface.h"
#include "fdbclient/NativeAPI.actor.h"
#include "fdbclient/Notified.h"
#include "fdbclient/SystemData.h"
#include "fdbrpc/sim_validation.h"
#include "fdbserver/ApplyMetadataMutation.h"
#include "fdbserver/ConflictSet.h"
#include "fdbserver/DataDistributorInterface.h"
#include "fdbserver/FDBExecHelper.actor.h"
#include "fdbserver/IKeyValueStore.h"
#include "fdbserver/Knobs.h"
#include "fdbserver/LatencyBandConfig.h"
#include "fdbserver/LogSystem.h"
#include "fdbserver/LogSystemDiskQueueAdapter.h"
#include "fdbserver/MasterInterface.h"
#include "fdbserver/RecoveryState.h"
#include "fdbserver/ServerDBInfo.h"
#include "fdbserver/WaitFailure.h"
#include "fdbserver/WorkerInterface.actor.h"
#include "flow/ActorCollection.h"
#include "flow/Knobs.h"
#include "flow/Stats.h"
#include "flow/TDMetric.actor.h"
#include "flow/actorcompiler.h"  // This must be the last #include.

struct ProxyStats {
	CounterCollection cc;
	Counter txnRequestIn, txnRequestOut, txnRequestErrors;
	Counter txnStartIn, txnStartOut, txnStartBatch;
	Counter txnSystemPriorityStartIn, txnSystemPriorityStartOut;
	Counter txnBatchPriorityStartIn, txnBatchPriorityStartOut;
	Counter txnDefaultPriorityStartIn, txnDefaultPriorityStartOut;
	Counter txnCommitIn, txnCommitVersionAssigned, txnCommitResolving, txnCommitResolved, txnCommitOut, txnCommitOutSuccess, txnCommitErrors;
	Counter txnConflicts;
	Counter txnThrottled;
	Counter commitBatchIn, commitBatchOut;
	Counter mutationBytes;
	Counter mutations;
	Counter conflictRanges;
	Counter keyServerLocationIn, keyServerLocationOut, keyServerLocationErrors;
	Version lastCommitVersionAssigned;

	LatencyBands commitLatencyBands;
	LatencyBands grvLatencyBands;

	Future<Void> logger;

	explicit ProxyStats(UID id, Version* pVersion, NotifiedVersion* pCommittedVersion, int64_t *commitBatchesMemBytesCountPtr)
	  : cc("ProxyStats", id.toString()), txnRequestIn("TxnRequestIn", cc), txnRequestOut("TxnRequestOut", cc),
	    txnRequestErrors("TxnRequestErrors", cc), txnStartIn("TxnStartIn", cc), txnStartOut("TxnStartOut", cc),
		txnStartBatch("TxnStartBatch", cc), txnSystemPriorityStartIn("TxnSystemPriorityStartIn", cc),
		txnSystemPriorityStartOut("TxnSystemPriorityStartOut", cc),
		txnBatchPriorityStartIn("TxnBatchPriorityStartIn", cc),
		txnBatchPriorityStartOut("TxnBatchPriorityStartOut", cc),
		txnDefaultPriorityStartIn("TxnDefaultPriorityStartIn", cc),
		txnDefaultPriorityStartOut("TxnDefaultPriorityStartOut", cc), txnCommitIn("TxnCommitIn", cc),
		txnCommitVersionAssigned("TxnCommitVersionAssigned", cc), txnCommitResolving("TxnCommitResolving", cc),
		txnCommitResolved("TxnCommitResolved", cc), txnCommitOut("TxnCommitOut", cc),
		txnCommitOutSuccess("TxnCommitOutSuccess", cc), txnCommitErrors("TxnCommitErrors", cc),
		txnConflicts("TxnConflicts", cc), txnThrottled("TxnThrottled", cc), commitBatchIn("CommitBatchIn", cc),
		commitBatchOut("CommitBatchOut", cc), mutationBytes("MutationBytes", cc), mutations("Mutations", cc),
		conflictRanges("ConflictRanges", cc), keyServerLocationIn("KeyServerLocationIn", cc),
		keyServerLocationOut("KeyServerLocationOut", cc), keyServerLocationErrors("KeyServerLocationErrors", cc),
		lastCommitVersionAssigned(0),
		commitLatencyBands("CommitLatencyMetrics", id, SERVER_KNOBS->STORAGE_LOGGING_DELAY),
		grvLatencyBands("GRVLatencyMetrics", id, SERVER_KNOBS->STORAGE_LOGGING_DELAY) {
		specialCounter(cc, "LastAssignedCommitVersion", [this](){return this->lastCommitVersionAssigned;});
		specialCounter(cc, "Version", [pVersion](){return *pVersion; });
		specialCounter(cc, "CommittedVersion", [pCommittedVersion](){ return pCommittedVersion->get(); });
		specialCounter(cc, "CommitBatchesMemBytesCount", [commitBatchesMemBytesCountPtr]() { return *commitBatchesMemBytesCountPtr; });
		logger = traceCounters("ProxyMetrics", id, SERVER_KNOBS->WORKER_LOGGING_INTERVAL, &cc, "ProxyMetrics");
	}
};

struct TransactionRateInfo {
	double rate;
	double limit;
	double budget;

	bool disabled;

	Smoother smoothRate;
	Smoother smoothReleased;

	TransactionRateInfo(double rate) : rate(rate), limit(0), budget(0), disabled(true), smoothRate(SERVER_KNOBS->START_TRANSACTION_RATE_WINDOW), 
	                                   smoothReleased(SERVER_KNOBS->START_TRANSACTION_RATE_WINDOW) {}

	void reset() {
		// Determine the number of transactions that this proxy is allowed to release
		// Roughly speaking, this is done by computing the number of transactions over some historical window that we could
		// have started but didn't, and making that our limit. More precisely, we track a smoothed rate limit and release rate,
		// the difference of which is the rate of additional transactions that we could have released based on that window.
		// Then we multiply by the window size to get a number of transactions.
		// 
		// Limit can be negative in the event that we are releasing more transactions than we are allowed (due to the use of
		// our budget or because of higher priority transactions).
		double releaseRate = smoothRate.smoothTotal() - smoothReleased.smoothRate();
		limit = SERVER_KNOBS->START_TRANSACTION_RATE_WINDOW * releaseRate;
	}

	bool canStart(int64_t numAlreadyStarted, int64_t count) {
		return numAlreadyStarted + count <= std::min(limit + budget, SERVER_KNOBS->START_TRANSACTION_MAX_TRANSACTIONS_TO_START);
	}

	void updateBudget(int64_t numStartedAtPriority, bool queueEmptyAtPriority, double elapsed) {
		// Update the budget to accumulate any extra capacity available or remove any excess that was used.
		// The actual delta is the portion of the limit we didn't use multiplied by the fraction of the window that elapsed.
		// 
		// We may have exceeded our limit due to the budget or because of higher priority transactions, in which case this 
		// delta will be negative. The delta can also be negative in the event that our limit was negative, which can happen 
		// if we had already started more transactions in our window than our rate would have allowed.
		//
		// This budget has the property that when the budget is required to start transactions (because batches are big),
		// the sum limit+budget will increase linearly from 0 to the batch size over time and decrease by the batch size
		// upon starting a batch. In other words, this works equivalently to a model where we linearly accumulate budget over 
		// time in the case that our batches are too big to take advantage of the window based limits.
		budget = std::max(0.0, budget + elapsed * (limit - numStartedAtPriority) / SERVER_KNOBS->START_TRANSACTION_RATE_WINDOW);

		// If we are emptying out the queue of requests, then we don't need to carry much budget forward
		// If we did keep accumulating budget, then our responsiveness to changes in workflow could be compromised
		if(queueEmptyAtPriority) {
			budget = std::min(budget, SERVER_KNOBS->START_TRANSACTION_MAX_EMPTY_QUEUE_BUDGET);
		}

		smoothReleased.addDelta(numStartedAtPriority);
	}

	void disable() {
		disabled = true;
		rate = 0;
		smoothRate.reset(0);
	}

	void setRate(double rate) {
		ASSERT(rate >= 0 && rate != std::numeric_limits<double>::infinity() && !isnan(rate));

		this->rate = rate;
		if(disabled) {
			smoothRate.reset(rate);
			disabled = false;
		}
		else {
			smoothRate.setTotal(rate);
		}
	}
};


ACTOR Future<Void> getRate(UID myID, Reference<AsyncVar<ServerDBInfo>> db, int64_t* inTransactionCount, int64_t* inBatchTransactionCount, TransactionRateInfo *transactionRateInfo,
						   TransactionRateInfo *batchTransactionRateInfo, GetHealthMetricsReply* healthMetricsReply, GetHealthMetricsReply* detailedHealthMetricsReply) {
	state Future<Void> nextRequestTimer = Never();
	state Future<Void> leaseTimeout = Never();
	state Future<GetRateInfoReply> reply = Never();
	state double lastDetailedReply = 0.0; // request detailed metrics immediately
	state bool expectingDetailedReply = false;
	state int64_t lastTC = 0;

	if (db->get().ratekeeper.present()) nextRequestTimer = Void();
	loop choose {
		when ( wait( db->onChange() ) ) {
			if ( db->get().ratekeeper.present() ) {
				TraceEvent("ProxyRatekeeperChanged", myID)
				.detail("RKID", db->get().ratekeeper.get().id());
				nextRequestTimer = Void();  // trigger GetRate request
			} else {
				TraceEvent("ProxyRatekeeperDied", myID);
				nextRequestTimer = Never();
				reply = Never();
			}
		}
		when ( wait( nextRequestTimer ) ) {
			nextRequestTimer = Never();
			bool detailed = now() - lastDetailedReply > SERVER_KNOBS->DETAILED_METRIC_UPDATE_RATE;
			reply = brokenPromiseToNever(db->get().ratekeeper.get().getRateInfo.getReply(GetRateInfoRequest(myID, *inTransactionCount, *inBatchTransactionCount, detailed)));
			expectingDetailedReply = detailed;
		}
		when ( GetRateInfoReply rep = wait(reply) ) {
			reply = Never();

			transactionRateInfo->setRate(rep.transactionRate);
			batchTransactionRateInfo->setRate(rep.batchTransactionRate);
			//TraceEvent("MasterProxyRate", myID).detail("Rate", rep.transactionRate).detail("BatchRate", rep.batchTransactionRate).detail("Lease", rep.leaseDuration).detail("ReleasedTransactions", *inTransactionCount - lastTC);
			lastTC = *inTransactionCount;
			leaseTimeout = delay(rep.leaseDuration);
			nextRequestTimer = delayJittered(rep.leaseDuration / 2);
			healthMetricsReply->update(rep.healthMetrics, expectingDetailedReply, true);
			if (expectingDetailedReply) {
				detailedHealthMetricsReply->update(rep.healthMetrics, true, true);
				lastDetailedReply = now();
			}
		}
		when ( wait( leaseTimeout ) ) {
			transactionRateInfo->disable();
			batchTransactionRateInfo->disable();
			TraceEvent(SevWarn, "MasterProxyRateLeaseExpired", myID).suppressFor(5.0);
			//TraceEvent("MasterProxyRate", myID).detail("Rate", 0.0).detail("BatchRate", 0.0).detail("Lease", 0);
			leaseTimeout = Never();
		}
	}
}

ACTOR Future<Void> queueTransactionStartRequests(
	Reference<AsyncVar<ServerDBInfo>> db,
	Deque<GetReadVersionRequest> *systemQueue,
	Deque<GetReadVersionRequest> *defaultQueue,
	Deque<GetReadVersionRequest> *batchQueue,
	FutureStream<GetReadVersionRequest> readVersionRequests,
	PromiseStream<Void> GRVTimer, double *lastGRVTime,
	double *GRVBatchTime, FutureStream<double> replyTimes,
	ProxyStats* stats, TransactionRateInfo* batchRateInfo) 
{
	loop choose{
		when(GetReadVersionRequest req = waitNext(readVersionRequests)) {
			//WARNING: this code is run at a high priority, so it needs to do as little work as possible
			if( stats->txnRequestIn.getValue() - stats->txnRequestOut.getValue() > SERVER_KNOBS->START_TRANSACTION_MAX_QUEUE_SIZE ) {
				++stats->txnRequestErrors;
				//FIXME: send an error instead of giving an unreadable version when the client can support the error: req.reply.sendError(proxy_memory_limit_exceeded());
				GetReadVersionReply rep;
				rep.version = 1;
				rep.locked = true;
				req.reply.send(rep);
				TraceEvent(SevWarnAlways, "ProxyGRVThresholdExceeded").suppressFor(60);
			} else {
				if (req.debugID.present())
					g_traceBatch.addEvent("TransactionDebug", req.debugID.get().first(), "MasterProxyServer.queueTransactionStartRequests.Before");

				if (systemQueue->empty() && defaultQueue->empty() && batchQueue->empty()) {
					forwardPromise(GRVTimer, delayJittered(std::max(0.0, *GRVBatchTime - (now() - *lastGRVTime)), TaskPriority::ProxyGRVTimer));
				}

				++stats->txnRequestIn;
				stats->txnStartIn += req.transactionCount;
				if (req.priority() >= GetReadVersionRequest::PRIORITY_SYSTEM_IMMEDIATE) {
					stats->txnSystemPriorityStartIn += req.transactionCount;
					systemQueue->push_back(req);
				} else if (req.priority() >= GetReadVersionRequest::PRIORITY_DEFAULT) {
					stats->txnDefaultPriorityStartIn += req.transactionCount;
					defaultQueue->push_back(req);
				} else {
					// Return error for batch_priority GRV requests
					int64_t proxiesCount = std::max((int)db->get().client.proxies.size(), 1);
					if (batchRateInfo->rate <= (1.0 / proxiesCount)) {
						req.reply.sendError(batch_transaction_throttled());
						stats->txnThrottled += req.transactionCount;
						continue;
					}

					stats->txnBatchPriorityStartIn += req.transactionCount;
					batchQueue->push_back(req);
				}
			}
		}
		// dynamic batching monitors reply latencies
		when(double reply_latency = waitNext(replyTimes)) {
			double target_latency = reply_latency * SERVER_KNOBS->START_TRANSACTION_BATCH_INTERVAL_LATENCY_FRACTION;
			*GRVBatchTime = std::max(
			    SERVER_KNOBS->START_TRANSACTION_BATCH_INTERVAL_MIN,
			    std::min(SERVER_KNOBS->START_TRANSACTION_BATCH_INTERVAL_MAX,
			             target_latency * SERVER_KNOBS->START_TRANSACTION_BATCH_INTERVAL_SMOOTHER_ALPHA +
			                 *GRVBatchTime * (1 - SERVER_KNOBS->START_TRANSACTION_BATCH_INTERVAL_SMOOTHER_ALPHA)));
		}
	}
}

ACTOR void discardCommit(UID id, Future<LogSystemDiskQueueAdapter::CommitMessage> fcm, Future<Void> dummyCommitState) {
	ASSERT(!dummyCommitState.isReady());
	LogSystemDiskQueueAdapter::CommitMessage cm = wait(fcm);
	TraceEvent("Discarding", id).detail("Count", cm.messages.size());
	cm.acknowledge.send(Void());
	ASSERT(dummyCommitState.isReady());
}

DESCR struct SingleKeyMutation {
	Standalone<StringRef> shardBegin;
	Standalone<StringRef> shardEnd;
	int64_t tag1;
	int64_t tag2;
	int64_t tag3;
};

struct ProxyCommitData {
	UID dbgid;
	int64_t commitBatchesMemBytesCount;
	ProxyStats stats;
	MasterInterface master;
	vector<ResolverInterface> resolvers;
	LogSystemDiskQueueAdapter* logAdapter;
	Reference<ILogSystem> logSystem;
	IKeyValueStore* txnStateStore;
	NotifiedVersion committedVersion; // Provided that this recovery has succeeded or will succeed, this version is fully committed (durable)
	Version minKnownCommittedVersion; // No version smaller than this one will be used as the known committed version
	                                  // during recovery
	Version version;  // The version at which txnStateStore is up to date
	Promise<Void> validState;  // Set once txnStateStore and version are valid
	double lastVersionTime;
	KeyRangeMap<std::set<Key>> vecBackupKeys;
	uint64_t commitVersionRequestNumber;
	uint64_t mostRecentProcessedRequestNumber;
	KeyRangeMap<Deque<std::pair<Version,int>>> keyResolvers;
	KeyRangeMap<ServerCacheInfo> keyInfo;
	KeyRangeMap<bool> cacheInfo;
	std::map<Key, applyMutationsData> uid_applyMutationsData;
	bool firstProxy;
	double lastCoalesceTime;
	bool locked;
	Optional<Value> metadataVersion;
	double commitBatchInterval;

	int64_t localCommitBatchesStarted;
	NotifiedVersion latestLocalCommitBatchResolving;
	NotifiedVersion latestLocalCommitBatchLogging;

	RequestStream<GetReadVersionRequest> getConsistentReadVersion;
	RequestStream<CommitTransactionRequest> commit;
	Database cx;
	Reference<AsyncVar<ServerDBInfo>> db;
	EventMetricHandle<SingleKeyMutation> singleKeyMutationEvent;

	std::map<UID, Reference<StorageInfo>> storageCache;
	std::map<Tag, Version> tag_popped;
	Deque<std::pair<Version, Version>> txsPopVersions;
	Version lastTxsPop;
	bool popRemoteTxs;
	vector<Standalone<StringRef>> whitelistedBinPathVec;

	Optional<LatencyBandConfig> latencyBandConfig;
	double lastStartCommit;
	double lastCommitLatency;
	int updateCommitRequests = 0;
	NotifiedDouble lastCommitTime;

	vector<double> commitComputePerOperation;

	//The tag related to a storage server rarely change, so we keep a vector of tags for each key range to be slightly more CPU efficient.
	//When a tag related to a storage server does change, we empty out all of these vectors to signify they must be repopulated.
	//We do not repopulate them immediately to avoid a slow task.
	const vector<Tag>& tagsForKey(StringRef key) {
		auto& tags = keyInfo[key].tags;
		if(!tags.size()) {
			auto& r = keyInfo.rangeContaining(key).value();
			for(auto info : r.src_info) {
				r.tags.push_back(info->tag);
			}
			for(auto info : r.dest_info) {
				r.tags.push_back(info->tag);
			}
			uniquify(r.tags);
			return r.tags;
		}
		return tags;
	}

	const bool needsCacheTag(KeyRangeRef range) {
		auto ranges = cacheInfo.intersectingRanges(range);
		for(auto r : ranges) {
			if(r.value()) {
				return true;
			}
		}
		return false;
	}
	
	void updateLatencyBandConfig(Optional<LatencyBandConfig> newLatencyBandConfig) {
		if(newLatencyBandConfig.present() != latencyBandConfig.present()
			|| (newLatencyBandConfig.present() && newLatencyBandConfig.get().grvConfig != latencyBandConfig.get().grvConfig))
		{
			TraceEvent("LatencyBandGrvUpdatingConfig").detail("Present", newLatencyBandConfig.present());
			stats.grvLatencyBands.clearBands();
			if(newLatencyBandConfig.present()) {
				for(auto band : newLatencyBandConfig.get().grvConfig.bands) {
					stats.grvLatencyBands.addThreshold(band);
				}
			}
		}

		if(newLatencyBandConfig.present() != latencyBandConfig.present()
			|| (newLatencyBandConfig.present() && newLatencyBandConfig.get().commitConfig != latencyBandConfig.get().commitConfig))
		{
			TraceEvent("LatencyBandCommitUpdatingConfig").detail("Present", newLatencyBandConfig.present());
			stats.commitLatencyBands.clearBands();
			if(newLatencyBandConfig.present()) {
				for(auto band : newLatencyBandConfig.get().commitConfig.bands) {
					stats.commitLatencyBands.addThreshold(band);
				}
			}
		}

		latencyBandConfig = newLatencyBandConfig;
	}

	ProxyCommitData(UID dbgid, MasterInterface master, RequestStream<GetReadVersionRequest> getConsistentReadVersion, Version recoveryTransactionVersion, RequestStream<CommitTransactionRequest> commit, Reference<AsyncVar<ServerDBInfo>> db, bool firstProxy)
		: dbgid(dbgid), stats(dbgid, &version, &committedVersion, &commitBatchesMemBytesCount), master(master),
			logAdapter(NULL), txnStateStore(NULL), popRemoteTxs(false),
			committedVersion(recoveryTransactionVersion), version(0), minKnownCommittedVersion(0),
			lastVersionTime(0), commitVersionRequestNumber(1), mostRecentProcessedRequestNumber(0),
			getConsistentReadVersion(getConsistentReadVersion), commit(commit), lastCoalesceTime(0),
			localCommitBatchesStarted(0), locked(false), commitBatchInterval(SERVER_KNOBS->COMMIT_TRANSACTION_BATCH_INTERVAL_MIN),
			firstProxy(firstProxy), cx(openDBOnServer(db, TaskPriority::DefaultEndpoint, true, true)), db(db),
			singleKeyMutationEvent(LiteralStringRef("SingleKeyMutation")), commitBatchesMemBytesCount(0), lastTxsPop(0), lastStartCommit(0), lastCommitLatency(SERVER_KNOBS->REQUIRED_MIN_RECOVERY_DURATION), lastCommitTime(0)
	{
		commitComputePerOperation.resize(SERVER_KNOBS->PROXY_COMPUTE_BUCKETS,0.0);
	}
};

struct ResolutionRequestBuilder {
	ProxyCommitData* self;
	vector<ResolveTransactionBatchRequest> requests;
	vector<vector<int>> transactionResolverMap;
	vector<CommitTransactionRef*> outTr;

	ResolutionRequestBuilder( ProxyCommitData* self, Version version, Version prevVersion, Version lastReceivedVersion) : self(self), requests(self->resolvers.size()) {
		for(auto& req : requests) {
			req.prevVersion = prevVersion;
			req.version = version;
			req.lastReceivedVersion = lastReceivedVersion;
		}
	}

	CommitTransactionRef& getOutTransaction(int resolver, Version read_snapshot) {
		CommitTransactionRef *& out = outTr[resolver];
		if (!out) {
			ResolveTransactionBatchRequest& request = requests[resolver];
			request.transactions.resize(request.arena, request.transactions.size() + 1);
			out = &request.transactions.back();
			out->read_snapshot = read_snapshot;
		}
		return *out;
	}

	void addTransaction(CommitTransactionRef& trIn, int transactionNumberInBatch) {
		// SOMEDAY: There are a couple of unnecessary O( # resolvers ) steps here
		outTr.assign(requests.size(), NULL);
		ASSERT( transactionNumberInBatch >= 0 && transactionNumberInBatch < 32768 );

		bool isTXNStateTransaction = false;
		for (auto & m : trIn.mutations) {
			if (m.type == MutationRef::SetVersionstampedKey) {
				transformVersionstampMutation( m, &MutationRef::param1, requests[0].version, transactionNumberInBatch );
				trIn.write_conflict_ranges.push_back( requests[0].arena, singleKeyRange( m.param1, requests[0].arena ) );
			} else if (m.type == MutationRef::SetVersionstampedValue) {
				transformVersionstampMutation( m, &MutationRef::param2, requests[0].version, transactionNumberInBatch );
			}
			if (isMetadataMutation(m)) {
				isTXNStateTransaction = true;
				getOutTransaction(0, trIn.read_snapshot).mutations.push_back(requests[0].arena, m);
			}
		}
		for(auto& r : trIn.read_conflict_ranges) {
			auto ranges = self->keyResolvers.intersectingRanges( r );
			std::set<int> resolvers;
			for(auto &ir : ranges) {
				auto& version_resolver = ir.value();
				for(int i = version_resolver.size()-1; i >= 0; i--) {
					resolvers.insert(version_resolver[i].second);
					if( version_resolver[i].first < trIn.read_snapshot )
						break;
				}
			}
			ASSERT(resolvers.size());
			for(int resolver : resolvers)
				getOutTransaction( resolver, trIn.read_snapshot ).read_conflict_ranges.push_back( requests[resolver].arena, r );
		}
		for(auto& r : trIn.write_conflict_ranges) {
			auto ranges = self->keyResolvers.intersectingRanges( r );
			std::set<int> resolvers;
			for(auto &ir : ranges)
				resolvers.insert(ir.value().back().second);
			ASSERT(resolvers.size());
			for(int resolver : resolvers)
				getOutTransaction( resolver, trIn.read_snapshot ).write_conflict_ranges.push_back( requests[resolver].arena, r );
		}
		if (isTXNStateTransaction)
			for (int r = 0; r<requests.size(); r++) {
				int transactionNumberInRequest = &getOutTransaction(r, trIn.read_snapshot) - requests[r].transactions.begin();
				requests[r].txnStateTransactions.push_back(requests[r].arena, transactionNumberInRequest);
			}

		vector<int> resolversUsed;
		for (int r = 0; r<outTr.size(); r++)
			if (outTr[r]) {
				resolversUsed.push_back(r);
				outTr[r]->report_conflicting_keys = trIn.report_conflicting_keys;
			}
		transactionResolverMap.push_back(std::move(resolversUsed));
	}
};

ACTOR Future<Void> commitBatcher(ProxyCommitData *commitData, PromiseStream<std::pair<std::vector<CommitTransactionRequest>, int> > out, FutureStream<CommitTransactionRequest> in, int desiredBytes, int64_t memBytesLimit) {
	wait(delayJittered(commitData->commitBatchInterval, TaskPriority::ProxyCommitBatcher));

	state double lastBatch = 0;

	loop{
		state Future<Void> timeout;
		state std::vector<CommitTransactionRequest> batch;
		state int batchBytes = 0;

		if(SERVER_KNOBS->MAX_COMMIT_BATCH_INTERVAL <= 0) {
			timeout = Never();
		}
		else {
			timeout = delayJittered(SERVER_KNOBS->MAX_COMMIT_BATCH_INTERVAL, TaskPriority::ProxyCommitBatcher);
		}

		while(!timeout.isReady() && !(batch.size() == SERVER_KNOBS->COMMIT_TRANSACTION_BATCH_COUNT_MAX || batchBytes >= desiredBytes)) {
			choose{
				when(CommitTransactionRequest req = waitNext(in)) {
					//WARNING: this code is run at a high priority, so it needs to do as little work as possible
					int bytes = getBytes(req);

					// Drop requests if memory is under severe pressure
					if(commitData->commitBatchesMemBytesCount + bytes > memBytesLimit) {
						++commitData->stats.txnCommitErrors;
						req.reply.sendError(proxy_memory_limit_exceeded());
						TraceEvent(SevWarnAlways, "ProxyCommitBatchMemoryThresholdExceeded").suppressFor(60).detail("MemBytesCount", commitData->commitBatchesMemBytesCount).detail("MemLimit", memBytesLimit);
						continue;
					}

					if (bytes > FLOW_KNOBS->PACKET_WARNING) {
						TraceEvent(!g_network->isSimulated() ? SevWarnAlways : SevWarn, "LargeTransaction")
						    .suppressFor(1.0)
						    .detail("Size", bytes)
						    .detail("Client", req.reply.getEndpoint().getPrimaryAddress());
					}
					++commitData->stats.txnCommitIn;

					if(req.debugID.present()) {
						g_traceBatch.addEvent("CommitDebug", req.debugID.get().first(), "MasterProxyServer.batcher");
					}

					if(!batch.size()) {
						if(now() - lastBatch > commitData->commitBatchInterval) {
							timeout = delayJittered(SERVER_KNOBS->COMMIT_TRANSACTION_BATCH_INTERVAL_FROM_IDLE, TaskPriority::ProxyCommitBatcher);
						}
						else {
							timeout = delayJittered(commitData->commitBatchInterval - (now() - lastBatch), TaskPriority::ProxyCommitBatcher);
						}
					}

					if((batchBytes + bytes > CLIENT_KNOBS->TRANSACTION_SIZE_LIMIT || req.firstInBatch()) && batch.size()) {
						out.send({ std::move(batch), batchBytes });
						lastBatch = now();
						timeout = delayJittered(commitData->commitBatchInterval, TaskPriority::ProxyCommitBatcher);
						batch = std::vector<CommitTransactionRequest>();
						batchBytes = 0;
					}

					batch.push_back(req);
					batchBytes += bytes;
					commitData->commitBatchesMemBytesCount += bytes;
				}
				when(wait(timeout)) {}
			}
		}
		out.send({ std::move(batch), batchBytes });
		lastBatch = now();
	}
}

void createWhitelistBinPathVec(const std::string& binPath, vector<Standalone<StringRef>>& binPathVec) {
	TraceEvent(SevDebug, "BinPathConverter").detail("Input", binPath);
	StringRef input(binPath);
	while (input != StringRef()) {
		StringRef token = input.eat(LiteralStringRef(","));
		if (token != StringRef()) {
			const uint8_t* ptr = token.begin();
			while (ptr != token.end() && *ptr == ' ') {
				ptr++;
			}
			if (ptr != token.end()) {
				Standalone<StringRef> newElement(token.substr(ptr - token.begin()));
				TraceEvent(SevDebug, "BinPathItem").detail("Element", newElement);
				binPathVec.push_back(newElement);
			}
		}
	}
	return;
}

bool isWhitelisted(const vector<Standalone<StringRef>>& binPathVec, StringRef binPath) {
	TraceEvent("BinPath").detail("Value", binPath);
	for (const auto& item : binPathVec) {
		TraceEvent("Element").detail("Value", item);
	}
	return std::find(binPathVec.begin(), binPathVec.end(), binPath) != binPathVec.end();
}

ACTOR Future<Void> addBackupMutations(ProxyCommitData* self, std::map<Key, MutationListRef>* logRangeMutations,
                                      LogPushData* toCommit, Version commitVersion, double* computeDuration, double* computeStart) {
	state std::map<Key, MutationListRef>::iterator logRangeMutation = logRangeMutations->begin();
	state int32_t version = commitVersion / CLIENT_KNOBS->LOG_RANGE_BLOCK_SIZE;
	state int yieldBytes = 0;
	state BinaryWriter valueWriter(Unversioned());

	// Serialize the log range mutations within the map
	for (; logRangeMutation != logRangeMutations->end(); ++logRangeMutation)
	{
		//FIXME: this is re-implementing the serialize function of MutationListRef in order to have a yield
		valueWriter = BinaryWriter(IncludeVersion());
		valueWriter << logRangeMutation->second.totalSize();

		state MutationListRef::Blob* blobIter = logRangeMutation->second.blob_begin;
		while(blobIter) {
			if(yieldBytes > SERVER_KNOBS->DESIRED_TOTAL_BYTES) {
				yieldBytes = 0;
				if(g_network->check_yield(TaskPriority::ProxyCommitYield1)) {
					*computeDuration += g_network->timer() - *computeStart;
					wait(delay(0, TaskPriority::ProxyCommitYield1));
					*computeStart = g_network->timer();
				}
			}
			valueWriter.serializeBytes(blobIter->data);
			yieldBytes += blobIter->data.size();
			blobIter = blobIter->next;
		}

		Key val = valueWriter.toValue();
		
		BinaryWriter wr(Unversioned());

		// Serialize the log destination
		wr.serializeBytes( logRangeMutation->first );

		// Write the log keys and version information
		wr << (uint8_t)hashlittle(&version, sizeof(version), 0);
		wr << bigEndian64(commitVersion);

		MutationRef backupMutation;
		backupMutation.type = MutationRef::SetValue;
		uint32_t* partBuffer = NULL;

		for (int part = 0; part * CLIENT_KNOBS->MUTATION_BLOCK_SIZE < val.size(); part++) {

			// Assign the second parameter as the part
			backupMutation.param2 = val.substr(part * CLIENT_KNOBS->MUTATION_BLOCK_SIZE,
				std::min(val.size() - part * CLIENT_KNOBS->MUTATION_BLOCK_SIZE, CLIENT_KNOBS->MUTATION_BLOCK_SIZE));

			// Write the last part of the mutation to the serialization, if the buffer is not defined
			if (!partBuffer) {
				// Serialize the part to the writer
				wr << bigEndian32(part);

				// Define the last buffer part
				partBuffer = (uint32_t*) ((char*) wr.getData() + wr.getLength() - sizeof(uint32_t));
			}
			else {
				*partBuffer = bigEndian32(part);
			}

			// Define the mutation type and and location
			backupMutation.param1 = wr.toValue();
			ASSERT( backupMutation.param1.startsWith(logRangeMutation->first) );  // We are writing into the configured destination
				
			auto& tags = self->tagsForKey(backupMutation.param1);
			toCommit->addTags(tags);
			toCommit->addTypedMessage(backupMutation);

//			if (debugMutation("BackupProxyCommit", commitVersion, backupMutation)) {
//				TraceEvent("BackupProxyCommitTo", self->dbgid).detail("To", describe(tags)).detail("BackupMutation", backupMutation.toString())
//					.detail("BackupMutationSize", val.size()).detail("Version", commitVersion).detail("DestPath", logRangeMutation.first)
//					.detail("PartIndex", part).detail("PartIndexEndian", bigEndian32(part)).detail("PartData", backupMutation.param1);
//			}
		}
	}
	return Void();
}

ACTOR Future<Void> releaseResolvingAfter(ProxyCommitData* self, Future<Void> releaseDelay, int64_t localBatchNumber) {
	wait(releaseDelay);
	ASSERT(self->latestLocalCommitBatchResolving.get() == localBatchNumber-1);
	self->latestLocalCommitBatchResolving.set(localBatchNumber);
	return Void();
}

// Commit one batch of transactions trs
ACTOR Future<Void> commitBatch(
	ProxyCommitData* self,
	vector<CommitTransactionRequest> trs,
	int currentBatchMemBytesCount)
{
	//WARNING: this code is run at a high priority (until the first delay(0)), so it needs to do as little work as possible
	state int64_t localBatchNumber = ++self->localCommitBatchesStarted;
	state LogPushData toCommit(self->logSystem);
	state double t1 = now();
	state Optional<UID> debugID;
	state bool forceRecovery = false;
	state int batchOperations = 0;
	int64_t batchBytes = 0;
	for (int t = 0; t<trs.size(); t++) {
		batchOperations += trs[t].transaction.mutations.size();
		batchBytes += trs[t].transaction.mutations.expectedSize();
	}
	state int latencyBucket = batchOperations == 0 ? 0 : std::min<int>(SERVER_KNOBS->PROXY_COMPUTE_BUCKETS-1,SERVER_KNOBS->PROXY_COMPUTE_BUCKETS*batchBytes/(batchOperations*(CLIENT_KNOBS->VALUE_SIZE_LIMIT+CLIENT_KNOBS->KEY_SIZE_LIMIT)));

	ASSERT(SERVER_KNOBS->MAX_READ_TRANSACTION_LIFE_VERSIONS <= SERVER_KNOBS->MAX_VERSIONS_IN_FLIGHT);  // since we are using just the former to limit the number of versions actually in flight!

	// Active load balancing runs at a very high priority (to obtain accurate estimate of memory used by commit batches) so we need to downgrade here
	wait(delay(0, TaskPriority::ProxyCommit));

	self->lastVersionTime = t1;

	++self->stats.commitBatchIn;

	for (int t = 0; t<trs.size(); t++) {
		if (trs[t].debugID.present()) {
			if (!debugID.present())
				debugID = nondeterministicRandom()->randomUniqueID();
			g_traceBatch.addAttach("CommitAttachID", trs[t].debugID.get().first(), debugID.get().first());
		}
	}

	if(localBatchNumber == 2 && !debugID.present() && self->firstProxy && !g_network->isSimulated()) {
		debugID = deterministicRandom()->randomUniqueID();
		TraceEvent("SecondCommitBatch", self->dbgid).detail("DebugID", debugID.get());
	}

	if (debugID.present())
		g_traceBatch.addEvent("CommitDebug", debugID.get().first(), "MasterProxyServer.commitBatch.Before");

	/////// Phase 1: Pre-resolution processing (CPU bound except waiting for a version # which is separately pipelined and *should* be available by now (unless empty commit); ordered; currently atomic but could yield)

	// Queuing pre-resolution commit processing
	TEST(self->latestLocalCommitBatchResolving.get() < localBatchNumber - 1);
	wait(self->latestLocalCommitBatchResolving.whenAtLeast(localBatchNumber-1));
	state Future<Void> releaseDelay = delay(std::min(SERVER_KNOBS->MAX_PROXY_COMPUTE, batchOperations*self->commitComputePerOperation[latencyBucket]), TaskPriority::ProxyMasterVersionReply);

	if (debugID.present())
		g_traceBatch.addEvent("CommitDebug", debugID.get().first(), "MasterProxyServer.commitBatch.GettingCommitVersion");

	GetCommitVersionRequest req(self->commitVersionRequestNumber++, self->mostRecentProcessedRequestNumber, self->dbgid);
	GetCommitVersionReply versionReply = wait( brokenPromiseToNever(self->master.getCommitVersion.getReply(req, TaskPriority::ProxyMasterVersionReply)) );
	self->mostRecentProcessedRequestNumber = versionReply.requestNum;

	self->stats.txnCommitVersionAssigned += trs.size();
	self->stats.lastCommitVersionAssigned = versionReply.version;

	state Version commitVersion = versionReply.version;
	state Version prevVersion = versionReply.prevVersion;

	for(auto it : versionReply.resolverChanges) {
		auto rs = self->keyResolvers.modify(it.range);
		for(auto r = rs.begin(); r != rs.end(); ++r)
			r->value().emplace_back(versionReply.resolverChangesVersion,it.dest);
	}

	//TraceEvent("ProxyGotVer", self->dbgid).detail("Commit", commitVersion).detail("Prev", prevVersion);

	if (debugID.present())
		g_traceBatch.addEvent("CommitDebug", debugID.get().first(), "MasterProxyServer.commitBatch.GotCommitVersion");

	ResolutionRequestBuilder requests( self, commitVersion, prevVersion, self->version );
	int conflictRangeCount = 0;
	state int64_t maxTransactionBytes = 0;
	for (int t = 0; t<trs.size(); t++) {
		requests.addTransaction(trs[t].transaction, t);
		conflictRangeCount += trs[t].transaction.read_conflict_ranges.size() + trs[t].transaction.write_conflict_ranges.size();
		//TraceEvent("MPTransactionDump", self->dbgid).detail("Snapshot", trs[t].transaction.read_snapshot);
		//for(auto& m : trs[t].transaction.mutations)
		maxTransactionBytes = std::max<int64_t>(maxTransactionBytes, trs[t].transaction.expectedSize());
		//	TraceEvent("MPTransactionsDump", self->dbgid).detail("Mutation", m.toString());
	}
	self->stats.conflictRanges += conflictRangeCount;

	for (int r = 1; r<self->resolvers.size(); r++)
		ASSERT(requests.requests[r].txnStateTransactions.size() == requests.requests[0].txnStateTransactions.size());

	// Sending these requests is the fuzzy border between phase 1 and phase 2; it could conceivably overlap with resolution processing but is still using CPU
	self->stats.txnCommitResolving += trs.size();
	vector< Future<ResolveTransactionBatchReply> > replies;
	for (int r = 0; r<self->resolvers.size(); r++) {
		requests.requests[r].debugID = debugID;
		replies.push_back(brokenPromiseToNever(self->resolvers[r].resolve.getReply(requests.requests[r], TaskPriority::ProxyResolverReply)));
	}

	state vector<vector<int>> transactionResolverMap = std::move( requests.transactionResolverMap );
	state Future<Void> releaseFuture = releaseResolvingAfter(self, releaseDelay, localBatchNumber);

	/////// Phase 2: Resolution (waiting on the network; pipelined)
	state vector<ResolveTransactionBatchReply> resolution = wait( getAll(replies) );

	if (debugID.present())
		g_traceBatch.addEvent("CommitDebug", debugID.get().first(), "MasterProxyServer.commitBatch.AfterResolution");

	////// Phase 3: Post-resolution processing (CPU bound except for very rare situations; ordered; currently atomic but doesn't need to be)
	TEST(self->latestLocalCommitBatchLogging.get() < localBatchNumber - 1); // Queuing post-resolution commit processing
	wait(self->latestLocalCommitBatchLogging.whenAtLeast(localBatchNumber-1));
	wait(yield(TaskPriority::ProxyCommitYield1));

	state double computeStart = g_network->timer();
	state double computeDuration = 0; 
	self->stats.txnCommitResolved += trs.size();

	if (debugID.present())
		g_traceBatch.addEvent("CommitDebug", debugID.get().first(), "MasterProxyServer.commitBatch.ProcessingMutations");

	state Arena arena;
	state bool isMyFirstBatch = !self->version;
	state Optional<Value> oldCoordinators = self->txnStateStore->readValue(coordinatorsKey).get();

	//TraceEvent("ResolutionResult", self->dbgid).detail("Sequence", sequence).detail("Version", commitVersion).detail("StateMutationProxies", resolution[0].stateMutations.size()).detail("WaitForResolution", now()-t1).detail("R0Committed", resolution[0].committed.size())
	//	.detail("Transactions", trs.size());

	for(int r=1; r<resolution.size(); r++) {
		ASSERT( resolution[r].stateMutations.size() == resolution[0].stateMutations.size() );
		for(int s=0; s<resolution[r].stateMutations.size(); s++)
			ASSERT( resolution[r].stateMutations[s].size() == resolution[0].stateMutations[s].size() );
	}

	// Compute and apply "metadata" effects of each other proxy's most recent batch
	bool initialState = isMyFirstBatch;
	state bool firstStateMutations = isMyFirstBatch;
	state vector< std::pair<Future<LogSystemDiskQueueAdapter::CommitMessage>, Future<Void>> > storeCommits;
	for (int versionIndex = 0; versionIndex < resolution[0].stateMutations.size(); versionIndex++) {
		// self->logAdapter->setNextVersion( ??? );  << Ideally we would be telling the log adapter that the pushes in this commit will be in the version at which these state mutations were committed by another proxy, but at present we don't have that information here.  So the disk queue may be unnecessarily conservative about popping.

		for (int transactionIndex = 0; transactionIndex < resolution[0].stateMutations[versionIndex].size() && !forceRecovery; transactionIndex++) {
			bool committed = true;
			for (int resolver = 0; resolver < resolution.size(); resolver++)
				committed = committed && resolution[resolver].stateMutations[versionIndex][transactionIndex].committed;
			if (committed)
				applyMetadataMutations( self->dbgid, arena, resolution[0].stateMutations[versionIndex][transactionIndex].mutations, self->txnStateStore, nullptr, &forceRecovery, self->logSystem, 0, &self->vecBackupKeys, &self->keyInfo, &self->cacheInfo, self->firstProxy ? &self->uid_applyMutationsData : nullptr, self->commit, self->cx, &self->committedVersion, &self->storageCache, &self->tag_popped);

			if( resolution[0].stateMutations[versionIndex][transactionIndex].mutations.size() && firstStateMutations ) {
				ASSERT(committed);
				firstStateMutations = false;
				forceRecovery = false;
			}
			//TraceEvent("MetadataTransaction", self->dbgid).detail("Committed", committed).detail("Mutations", resolution[0].stateMutations[versionIndex][transactionIndex].second.size()).detail("R1Mutations", resolution.back().stateMutations[versionIndex][transactionIndex].second.size());
		}
		//TraceEvent("MetadataBatch", self->dbgid).detail("Transactions", resolution[0].stateMutations[versionIndex].size());

		// These changes to txnStateStore will be committed by the other proxy, so we simply discard the commit message
		auto fcm = self->logAdapter->getCommitMessage();
		storeCommits.emplace_back(fcm, self->txnStateStore->commit());
		//discardCommit( dbgid, fcm, txnStateStore->commit() );

		if (initialState) {
			//TraceEvent("ResyncLog", dbgid);
			initialState = false;
			forceRecovery = false;
			self->txnStateStore->resyncLog();

			for (auto &p : storeCommits) {
				ASSERT(!p.second.isReady());
				p.first.get().acknowledge.send(Void());
				ASSERT(p.second.isReady());
			}
			storeCommits.clear();
		}
	}

	// Determine which transactions actually committed (conservatively) by combining results from the resolvers
	state vector<uint8_t> committed(trs.size());
	ASSERT(transactionResolverMap.size() == committed.size());
	// For each commitTransactionRef, it is only sent to resolvers specified in transactionResolverMap
	// Thus, we use this nextTr to track the correct transaction index on each resolver.
	state vector<int> nextTr(resolution.size());
	for (int t = 0; t<trs.size(); t++) {
		uint8_t commit = ConflictBatch::TransactionCommitted;
		for (int r : transactionResolverMap[t])
		{
			commit = std::min(resolution[r].committed[nextTr[r]++], commit);
		}
		committed[t] = commit;
	}
	for (int r = 0; r<resolution.size(); r++)
		ASSERT(nextTr[r] == resolution[r].committed.size());

	self->logAdapter->setNextVersion(commitVersion);

	state Optional<Key> lockedKey = self->txnStateStore->readValue(databaseLockedKey).get();
	state bool locked = lockedKey.present() && lockedKey.get().size();

	state Optional<Key> mustContainSystemKey = self->txnStateStore->readValue(mustContainSystemMutationsKey).get();
	if(mustContainSystemKey.present() && mustContainSystemKey.get().size()) {
		for (int t = 0; t<trs.size(); t++) {
			if( committed[t] == ConflictBatch::TransactionCommitted ) {
				bool foundSystem = false;
				for(auto& m : trs[t].transaction.mutations) {
					if( ( m.type == MutationRef::ClearRange ? m.param2 : m.param1 ) >= nonMetadataSystemKeys.end) {
						foundSystem = true;
						break;
					}
				}
				if(!foundSystem) {
					committed[t] = ConflictBatch::TransactionConflict;
				}
			}
		}
	}

	if(forceRecovery) {
		wait( Future<Void>(Never()) );
	}

	// This first pass through committed transactions deals with "metadata" effects (modifications of txnStateStore, changes to storage servers' responsibilities)
	int t;
	state int commitCount = 0;
	for (t = 0; t < trs.size() && !forceRecovery; t++)
	{
		if (committed[t] == ConflictBatch::TransactionCommitted && (!locked || trs[t].isLockAware())) {
			commitCount++;
			applyMetadataMutations(self->dbgid, arena, trs[t].transaction.mutations, self->txnStateStore, &toCommit, &forceRecovery, self->logSystem, commitVersion+1, &self->vecBackupKeys, &self->keyInfo, &self->cacheInfo, self->firstProxy ? &self->uid_applyMutationsData : NULL, self->commit, self->cx, &self->committedVersion, &self->storageCache, &self->tag_popped);
		}
		if(firstStateMutations) {
			ASSERT(committed[t] == ConflictBatch::TransactionCommitted);
			firstStateMutations = false;
			forceRecovery = false;
		}
	}
	if (forceRecovery) {
		for (; t<trs.size(); t++)
			committed[t] = ConflictBatch::TransactionConflict;
		TraceEvent(SevWarn, "RestartingTxnSubsystem", self->dbgid).detail("Stage", "AwaitCommit");
	}

	lockedKey = self->txnStateStore->readValue(databaseLockedKey).get();
	state bool lockedAfter = lockedKey.present() && lockedKey.get().size();

	state Optional<Value> metadataVersionAfter = self->txnStateStore->readValue(metadataVersionKey).get();

	auto fcm = self->logAdapter->getCommitMessage();
	storeCommits.emplace_back(fcm, self->txnStateStore->commit());
	self->version = commitVersion;
	if (!self->validState.isSet()) self->validState.send(Void());
	ASSERT(commitVersion);

	if (!isMyFirstBatch && self->txnStateStore->readValue( coordinatorsKey ).get().get() != oldCoordinators.get()) {
		wait( brokenPromiseToNever( self->master.changeCoordinators.getReply( ChangeCoordinatorsRequest( self->txnStateStore->readValue( coordinatorsKey ).get().get() ) ) ) );
		ASSERT(false);   // ChangeCoordinatorsRequest should always throw
	}

	// This second pass through committed transactions assigns the actual mutations to the appropriate storage servers' tags
	state int mutationCount = 0;
	state int mutationBytes = 0;

	state std::map<Key, MutationListRef> logRangeMutations;
	state Arena logRangeMutationsArena;
	state int transactionNum = 0;
	state int yieldBytes = 0;

	for (; transactionNum<trs.size(); transactionNum++) {
		if (committed[transactionNum] == ConflictBatch::TransactionCommitted && (!locked || trs[transactionNum].isLockAware())) {
			state int mutationNum = 0;
			state VectorRef<MutationRef>* pMutations = &trs[transactionNum].transaction.mutations;
			for (; mutationNum < pMutations->size(); mutationNum++) {
				if(yieldBytes > SERVER_KNOBS->DESIRED_TOTAL_BYTES) {
					yieldBytes = 0;
					if(g_network->check_yield(TaskPriority::ProxyCommitYield1)) {
						computeDuration += g_network->timer() - computeStart;
						wait(delay(0, TaskPriority::ProxyCommitYield1));
						computeStart = g_network->timer();
					}
				}

				auto& m = (*pMutations)[mutationNum];
				mutationCount++;
				mutationBytes += m.expectedSize();
				yieldBytes += m.expectedSize();
				// Determine the set of tags (responsible storage servers) for the mutation, splitting it
				// if necessary.  Serialize (splits of) the mutation into the message buffer and add the tags.

				if (isSingleKeyMutation((MutationRef::Type) m.type)) {
					auto& tags = self->tagsForKey(m.param1);

					if(self->singleKeyMutationEvent->enabled) {
						KeyRangeRef shard = self->keyInfo.rangeContaining(m.param1).range();
						self->singleKeyMutationEvent->tag1 = (int64_t)tags[0].id;
						self->singleKeyMutationEvent->tag2 = (int64_t)tags[1].id;
						self->singleKeyMutationEvent->tag3 = (int64_t)tags[2].id;
						self->singleKeyMutationEvent->shardBegin = shard.begin;
						self->singleKeyMutationEvent->shardEnd = shard.end;
						self->singleKeyMutationEvent->log();
					}

					if (debugMutation("ProxyCommit", commitVersion, m))
						TraceEvent("ProxyCommitTo", self->dbgid).detail("To", describe(tags)).detail("Mutation", m.toString()).detail("Version", commitVersion);
					
					toCommit.addTags(tags);
					if(self->cacheInfo[m.param1]) {
						toCommit.addTag(cacheTag);
					}
					toCommit.addTypedMessage(m);
				}
				else if (m.type == MutationRef::ClearRange) {
					KeyRangeRef clearRange(KeyRangeRef(m.param1, m.param2));
					auto ranges = self->keyInfo.intersectingRanges(clearRange);
					auto firstRange = ranges.begin();
					++firstRange;
					if (firstRange == ranges.end()) {
						// Fast path
						if (debugMutation("ProxyCommit", commitVersion, m))
							TraceEvent("ProxyCommitTo", self->dbgid).detail("To", describe(ranges.begin().value().tags)).detail("Mutation", m.toString()).detail("Version", commitVersion);

						ranges.begin().value().populateTags();
						toCommit.addTags(ranges.begin().value().tags);
					}
					else {
						TEST(true); //A clear range extends past a shard boundary
						std::set<Tag> allSources;
						for (auto r : ranges) {
							r.value().populateTags();
							allSources.insert(r.value().tags.begin(), r.value().tags.end());
						}
						if (debugMutation("ProxyCommit", commitVersion, m))
							TraceEvent("ProxyCommitTo", self->dbgid).detail("To", describe(allSources)).detail("Mutation", m.toString()).detail("Version", commitVersion);

						toCommit.addTags(allSources);
					}
					if(self->needsCacheTag(clearRange)) {
						toCommit.addTag(cacheTag);
					}
					toCommit.addTypedMessage(m);
				} else
					UNREACHABLE();


				// Check on backing up key, if backup ranges are defined and a normal key
				if (self->vecBackupKeys.size() > 1 && (normalKeys.contains(m.param1) || m.param1 == metadataVersionKey)) {
					if (m.type != MutationRef::Type::ClearRange) {
						// Add the mutation to the relevant backup tag
						for (auto backupName : self->vecBackupKeys[m.param1]) {
							logRangeMutations[backupName].push_back_deep(logRangeMutationsArena, m);
						}
					}
					else {
						KeyRangeRef mutationRange(m.param1, m.param2);
						KeyRangeRef intersectionRange;

						// Identify and add the intersecting ranges of the mutation to the array of mutations to serialize
						for (auto backupRange : self->vecBackupKeys.intersectingRanges(mutationRange))
						{
							// Get the backup sub range
							const auto&		backupSubrange = backupRange.range();

							// Determine the intersecting range
							intersectionRange = mutationRange & backupSubrange;

							// Create the custom mutation for the specific backup tag
							MutationRef		backupMutation(MutationRef::Type::ClearRange, intersectionRange.begin, intersectionRange.end);

							// Add the mutation to the relevant backup tag
							for (auto backupName : backupRange.value()) {
								logRangeMutations[backupName].push_back_deep(logRangeMutationsArena, backupMutation);
							}
						}
					}
				}
			}
		}
	}

	// Serialize and backup the mutations as a single mutation
	if ((self->vecBackupKeys.size() > 1) && logRangeMutations.size()) {
		wait( addBackupMutations(self, &logRangeMutations, &toCommit, commitVersion, &computeDuration, &computeStart) );
	}

	self->stats.mutations += mutationCount;
	self->stats.mutationBytes += mutationBytes;

	// Storage servers mustn't make durable versions which are not fully committed (because then they are impossible to roll back)
	// We prevent this by limiting the number of versions which are semi-committed but not fully committed to be less than the MVCC window
	if(self->committedVersion.get() < commitVersion - SERVER_KNOBS->MAX_READ_TRANSACTION_LIFE_VERSIONS) {
		computeDuration += g_network->timer() - computeStart;
		while (self->committedVersion.get() < commitVersion - SERVER_KNOBS->MAX_READ_TRANSACTION_LIFE_VERSIONS) {
			// This should be *extremely* rare in the real world, but knob buggification should make it happen in simulation
			TEST(true);  // Semi-committed pipeline limited by MVCC window
			//TraceEvent("ProxyWaitingForCommitted", self->dbgid).detail("CommittedVersion", self->committedVersion.get()).detail("NeedToCommit", commitVersion);
			choose{
				when(wait(self->committedVersion.whenAtLeast(commitVersion - SERVER_KNOBS->MAX_READ_TRANSACTION_LIFE_VERSIONS))) {
					wait(yield());
					break; 
				}
				when(GetReadVersionReply v = wait(self->getConsistentReadVersion.getReply(GetReadVersionRequest(0, GetReadVersionRequest::PRIORITY_SYSTEM_IMMEDIATE | GetReadVersionRequest::FLAG_CAUSAL_READ_RISKY)))) {
					if(v.version > self->committedVersion.get()) {
						self->locked = v.locked;
						self->metadataVersion = v.metadataVersion;
						self->committedVersion.set(v.version);
					}
					
					if (self->committedVersion.get() < commitVersion - SERVER_KNOBS->MAX_READ_TRANSACTION_LIFE_VERSIONS)
						wait(delay(SERVER_KNOBS->PROXY_SPIN_DELAY));
				}
			}
		}
		computeStart = g_network->timer();
	}

	state LogSystemDiskQueueAdapter::CommitMessage msg = storeCommits.back().first.get();

	if (debugID.present())
		g_traceBatch.addEvent("CommitDebug", debugID.get().first(), "MasterProxyServer.commitBatch.AfterStoreCommits");

	// txnState (transaction subsystem state) tag: message extracted from log adapter
	bool firstMessage = true;
	for(auto m : msg.messages) {
		if(firstMessage) {
			toCommit.addTxsTag();
		}
		toCommit.addMessage(StringRef(m.begin(), m.size()), !firstMessage);
		firstMessage = false;
	}

	if ( prevVersion && commitVersion - prevVersion < SERVER_KNOBS->MAX_VERSIONS_IN_FLIGHT/2 )
		debug_advanceMaxCommittedVersion( UID(), commitVersion );  //< Is this valid?

	//TraceEvent("ProxyPush", self->dbgid).detail("PrevVersion", prevVersion).detail("Version", commitVersion)
	//	.detail("TransactionsSubmitted", trs.size()).detail("TransactionsCommitted", commitCount).detail("TxsPopTo", msg.popTo);

	if ( prevVersion && commitVersion - prevVersion < SERVER_KNOBS->MAX_VERSIONS_IN_FLIGHT/2 )
		debug_advanceMaxCommittedVersion(UID(), commitVersion);

	state double commitStartTime = now();
	self->lastStartCommit = commitStartTime;
	Future<Version> loggingComplete = self->logSystem->push( prevVersion, commitVersion, self->committedVersion.get(), self->minKnownCommittedVersion, toCommit, debugID );

	if (!forceRecovery) {
		ASSERT(self->latestLocalCommitBatchLogging.get() == localBatchNumber-1);
		self->latestLocalCommitBatchLogging.set(localBatchNumber);
	}

	computeDuration += g_network->timer() - computeStart;
	if(computeDuration > SERVER_KNOBS->MIN_PROXY_COMPUTE && batchOperations > 0) {
		double computePerOperation = computeDuration/batchOperations;
		if(computePerOperation <= self->commitComputePerOperation[latencyBucket] || self->commitComputePerOperation[latencyBucket] == 0.0) {
			self->commitComputePerOperation[latencyBucket] = computePerOperation;
		} else {
			self->commitComputePerOperation[latencyBucket] = SERVER_KNOBS->PROXY_COMPUTE_GROWTH_RATE*computePerOperation + ((1.0-SERVER_KNOBS->PROXY_COMPUTE_GROWTH_RATE)*self->commitComputePerOperation[latencyBucket]);
		}
	}

	/////// Phase 4: Logging (network bound; pipelined up to MAX_READ_TRANSACTION_LIFE_VERSIONS (limited by loop above))

	try {
		choose {
			when(Version ver = wait(loggingComplete)) {
				self->minKnownCommittedVersion = std::max(self->minKnownCommittedVersion, ver);
			}
			when(wait(self->committedVersion.whenAtLeast( commitVersion+1 ))) {}
		}
	} catch(Error &e) {
		if(e.code() == error_code_broken_promise) {
			throw master_tlog_failed();
		}
		throw;
	}
	self->lastCommitLatency = now()-commitStartTime;
	self->lastCommitTime = std::max(self->lastCommitTime.get(), commitStartTime);
	wait(yield(TaskPriority::ProxyCommitYield2));

	if( self->popRemoteTxs && msg.popTo > ( self->txsPopVersions.size() ? self->txsPopVersions.back().second : self->lastTxsPop ) ) {
		if(self->txsPopVersions.size() >= SERVER_KNOBS->MAX_TXS_POP_VERSION_HISTORY) {
			TraceEvent(SevWarnAlways, "DiscardingTxsPopHistory").suppressFor(1.0);
			self->txsPopVersions.pop_front();
		}

		self->txsPopVersions.emplace_back(commitVersion, msg.popTo);
	}
	self->logSystem->popTxs(msg.popTo);

	/////// Phase 5: Replies (CPU bound; no particular order required, though ordered execution would be best for latency)
	if ( prevVersion && commitVersion - prevVersion < SERVER_KNOBS->MAX_VERSIONS_IN_FLIGHT/2 )
		debug_advanceMinCommittedVersion(UID(), commitVersion);

	//TraceEvent("ProxyPushed", self->dbgid).detail("PrevVersion", prevVersion).detail("Version", commitVersion);
	if (debugID.present())
		g_traceBatch.addEvent("CommitDebug", debugID.get().first(), "MasterProxyServer.commitBatch.AfterLogPush");

	for (auto &p : storeCommits) {
		ASSERT(!p.second.isReady());
		p.first.get().acknowledge.send(Void());
		ASSERT(p.second.isReady());
	}

	TEST(self->committedVersion.get() > commitVersion);   // A later version was reported committed first
	if( commitVersion > self->committedVersion.get() ) {
		self->locked = lockedAfter;
		self->metadataVersion = metadataVersionAfter;
		self->committedVersion.set(commitVersion);
	}

	if (forceRecovery) {
		TraceEvent(SevWarn, "RestartingTxnSubsystem", self->dbgid).detail("Stage", "ProxyShutdown");
		throw worker_removed();
	}

	// Send replies to clients
	double endTime = g_network->timer();
	// Reset all to zero, used to track the correct index of each commitTransacitonRef on each resolver
	std::fill(nextTr.begin(), nextTr.end(), 0);
	for (int t = 0; t < trs.size(); t++) {
		if (committed[t] == ConflictBatch::TransactionCommitted && (!locked || trs[t].isLockAware())) {
			ASSERT_WE_THINK(commitVersion != invalidVersion);
			trs[t].reply.send(CommitID(commitVersion, t, metadataVersionAfter));
		}
		else if (committed[t] == ConflictBatch::TransactionTooOld) {
			trs[t].reply.sendError(transaction_too_old());
		}
		else {
			// If enable the option to report conflicting keys from resolvers, we send back all keyranges' indices
			// through CommitID
			if (trs[t].transaction.report_conflicting_keys) {
				Standalone<VectorRef<int>> conflictingKRIndices;
				for (int resolverInd : transactionResolverMap[t]) {
					auto const& cKRs = resolution[resolverInd].conflictingKeyRangeMap[nextTr[resolverInd]];
					for (auto const& rCRIndex : cKRs)
						conflictingKRIndices.push_back(conflictingKRIndices.arena(), rCRIndex);
				}
				// At least one keyRange index should be returned
				ASSERT(conflictingKRIndices.size());
				trs[t].reply.send(CommitID(invalidVersion, t, Optional<Value>(),
				                           Optional<Standalone<VectorRef<int>>>(conflictingKRIndices)));
			} else {
				trs[t].reply.sendError(not_committed());
			}
		}

		// Update corresponding transaction indices on each resolver
		for (int resolverInd : transactionResolverMap[t]) nextTr[resolverInd]++;

		// TODO: filter if pipelined with large commit
		if(self->latencyBandConfig.present()) {
			bool filter = maxTransactionBytes > self->latencyBandConfig.get().commitConfig.maxCommitBytes.orDefault(std::numeric_limits<int>::max());
			self->stats.commitLatencyBands.addMeasurement(endTime - trs[t].requestTime(), filter);
		}
	}

	++self->stats.commitBatchOut;
	self->stats.txnCommitOut += trs.size();
	self->stats.txnConflicts += trs.size() - commitCount;
	self->stats.txnCommitOutSuccess += commitCount;

	if(now() - self->lastCoalesceTime > SERVER_KNOBS->RESOLVER_COALESCE_TIME) {
		self->lastCoalesceTime = now();
		int lastSize = self->keyResolvers.size();
		auto rs = self->keyResolvers.ranges();
		Version oldestVersion = prevVersion - SERVER_KNOBS->MAX_WRITE_TRANSACTION_LIFE_VERSIONS;
		for(auto r = rs.begin(); r != rs.end(); ++r) {
			while(r->value().size() > 1 && r->value()[1].first < oldestVersion)
				r->value().pop_front();
			if(r->value().size() && r->value().front().first < oldestVersion)
				r->value().front().first = 0;
		}
		self->keyResolvers.coalesce(allKeys);
		if(self->keyResolvers.size() != lastSize)
			TraceEvent("KeyResolverSize", self->dbgid).detail("Size", self->keyResolvers.size());
	}

	// Dynamic batching for commits
	double target_latency = (now() - t1) * SERVER_KNOBS->COMMIT_TRANSACTION_BATCH_INTERVAL_LATENCY_FRACTION;
	self->commitBatchInterval = std::max(
	    SERVER_KNOBS->COMMIT_TRANSACTION_BATCH_INTERVAL_MIN,
	    std::min(SERVER_KNOBS->COMMIT_TRANSACTION_BATCH_INTERVAL_MAX,
	             target_latency * SERVER_KNOBS->COMMIT_TRANSACTION_BATCH_INTERVAL_SMOOTHER_ALPHA +
	                 self->commitBatchInterval * (1 - SERVER_KNOBS->COMMIT_TRANSACTION_BATCH_INTERVAL_SMOOTHER_ALPHA)));

	self->commitBatchesMemBytesCount -= currentBatchMemBytesCount;
	ASSERT_ABORT(self->commitBatchesMemBytesCount >= 0);
	wait(releaseFuture);
	return Void();
}

ACTOR Future<Void> updateLastCommit(ProxyCommitData* self, Optional<UID> debugID = Optional<UID>()) {
	state double confirmStart = now();
	self->lastStartCommit = confirmStart;
	self->updateCommitRequests++;
	wait(self->logSystem->confirmEpochLive(debugID));
	self->updateCommitRequests--;
	self->lastCommitLatency = now()-confirmStart;
	self->lastCommitTime = std::max(self->lastCommitTime.get(), confirmStart);
	return Void();
}

ACTOR Future<GetReadVersionReply> getLiveCommittedVersion(ProxyCommitData* commitData, uint32_t flags, vector<MasterProxyInterface> *otherProxies, Optional<UID> debugID, int transactionCount, int systemTransactionCount, int defaultPriTransactionCount, int batchPriTransactionCount)
{
	// Returns a version which (1) is committed, and (2) is >= the latest version reported committed (by a commit response) when this request was sent
	// (1) The version returned is the committedVersion of some proxy at some point before the request returns, so it is committed.
	// (2) No proxy on our list reported committed a higher version before this request was received, because then its committedVersion would have been higher,
	//     and no other proxy could have already committed anything without first ending the epoch
	++commitData->stats.txnStartBatch;

	state vector<Future<GetReadVersionReply>> proxyVersions;
	for (auto const& p : *otherProxies)
		proxyVersions.push_back(brokenPromiseToNever(p.getRawCommittedVersion.getReply(GetRawCommittedVersionRequest(debugID), TaskPriority::TLogConfirmRunningReply)));

	if (!SERVER_KNOBS->ALWAYS_CAUSAL_READ_RISKY && !(flags&GetReadVersionRequest::FLAG_CAUSAL_READ_RISKY)) {
		wait(updateLastCommit(commitData, debugID));
	} else if (SERVER_KNOBS->REQUIRED_MIN_RECOVERY_DURATION > 0 && now() - SERVER_KNOBS->REQUIRED_MIN_RECOVERY_DURATION > commitData->lastCommitTime.get()) {
		wait(commitData->lastCommitTime.whenAtLeast(now() - SERVER_KNOBS->REQUIRED_MIN_RECOVERY_DURATION));
	}

	if (debugID.present()) {
		g_traceBatch.addEvent("TransactionDebug", debugID.get().first(), "MasterProxyServer.getLiveCommittedVersion.confirmEpochLive");
	}

	vector<GetReadVersionReply> versions = wait(getAll(proxyVersions));
	GetReadVersionReply rep;
	rep.version = commitData->committedVersion.get();
	rep.locked = commitData->locked;
	rep.metadataVersion = commitData->metadataVersion;

	for (auto v : versions) {
		if(v.version > rep.version) {
			rep = v;
		}
	}

	if (debugID.present()) {
		g_traceBatch.addEvent("TransactionDebug", debugID.get().first(), "MasterProxyServer.getLiveCommittedVersion.After");
	}

	commitData->stats.txnStartOut += transactionCount;
	commitData->stats.txnSystemPriorityStartOut += systemTransactionCount;
	commitData->stats.txnDefaultPriorityStartOut += defaultPriTransactionCount;
	commitData->stats.txnBatchPriorityStartOut += batchPriTransactionCount;

	return rep;
}

ACTOR Future<Void> sendGrvReplies(Future<GetReadVersionReply> replyFuture, std::vector<GetReadVersionRequest> requests,
                                  ProxyStats* stats, Version minKnownCommittedVersion) {
	GetReadVersionReply reply = wait(replyFuture);
	double end = g_network->timer();
	for(GetReadVersionRequest const& request : requests) {
		if(request.priority() >= GetReadVersionRequest::PRIORITY_DEFAULT) {
			stats->grvLatencyBands.addMeasurement(end - request.requestTime());
		}
		if (request.flags & GetReadVersionRequest::FLAG_USE_MIN_KNOWN_COMMITTED_VERSION) {
			// Only backup worker may infrequently use this flag.
			GetReadVersionReply minKCVReply = reply;
			minKCVReply.version = minKnownCommittedVersion;
			request.reply.send(minKCVReply);
		} else {
			request.reply.send(reply);
		}
		++stats->txnRequestOut;
	}

	return Void();
}

ACTOR static Future<Void> transactionStarter(
	MasterProxyInterface proxy,
	Reference<AsyncVar<ServerDBInfo>> db,
	PromiseStream<Future<Void>> addActor,
	ProxyCommitData* commitData, GetHealthMetricsReply* healthMetricsReply,
	GetHealthMetricsReply* detailedHealthMetricsReply)
{
	state double lastGRVTime = 0;
	state PromiseStream<Void> GRVTimer;
	state double GRVBatchTime = SERVER_KNOBS->START_TRANSACTION_BATCH_INTERVAL_MIN;

	state int64_t transactionCount = 0;
	state int64_t batchTransactionCount = 0;
	state TransactionRateInfo normalRateInfo(10);
	state TransactionRateInfo batchRateInfo(0);

	state Deque<GetReadVersionRequest> systemQueue;
	state Deque<GetReadVersionRequest> defaultQueue;
	state Deque<GetReadVersionRequest> batchQueue;
	state vector<MasterProxyInterface> otherProxies;

	state PromiseStream<double> replyTimes;
<<<<<<< HEAD
	addActor.send(getRate(proxy.id(), db, &transactionCount, &batchTransactionCount, &normalRateInfo, &batchRateInfo, healthMetricsReply, detailedHealthMetricsReply));
	addActor.send(queueTransactionStartRequests(db, &transactionQueue, proxy.getConsistentReadVersion.getFuture(),
=======
	addActor.send(getRate(proxy.id(), db, &transactionCount, &batchTransactionCount, &normalRateInfo.rate, &batchRateInfo.rate, healthMetricsReply, detailedHealthMetricsReply));
	addActor.send(queueTransactionStartRequests(db, &systemQueue, &defaultQueue, &batchQueue, proxy.getConsistentReadVersion.getFuture(),
>>>>>>> cf01233f
	                                            GRVTimer, &lastGRVTime, &GRVBatchTime, replyTimes.getFuture(),
	                                            &commitData->stats, &batchRateInfo));

	// Get a list of the other proxies that go together with us
	while (std::find(db->get().client.proxies.begin(), db->get().client.proxies.end(), proxy) == db->get().client.proxies.end())
		wait(db->onChange());
	for (MasterProxyInterface mp : db->get().client.proxies) {
		if (mp != proxy)
			otherProxies.push_back(mp);
	}

	ASSERT(db->get().recoveryState >= RecoveryState::ACCEPTING_COMMITS);  // else potentially we could return uncommitted read versions (since self->committedVersion is only a committed version if this recovery succeeds)

	TraceEvent("ProxyReadyForTxnStarts", proxy.id());

	loop{
		waitNext(GRVTimer.getFuture());
		// Select zero or more transactions to start
		double t = now();
		double elapsed = now() - lastGRVTime;
		lastGRVTime = t;

		if(elapsed == 0) elapsed = 1e-15; // resolve a possible indeterminant multiplication with infinite transaction rate

		normalRateInfo.reset();
		batchRateInfo.reset();

		int transactionsStarted[2] = {0,0};
		int systemTransactionsStarted[2] = {0,0};
		int defaultPriTransactionsStarted[2] = { 0, 0 };
		int batchPriTransactionsStarted[2] = { 0, 0 };

		vector<vector<GetReadVersionRequest>> start(2);  // start[0] is transactions starting with !(flags&CAUSAL_READ_RISKY), start[1] is transactions starting with flags&CAUSAL_READ_RISKY
		Optional<UID> debugID;

		int requestsToStart = 0;

		while (requestsToStart < SERVER_KNOBS->START_TRANSACTION_MAX_REQUESTS_TO_START) {
			Deque<GetReadVersionRequest>* transactionQueue;
			if(!systemQueue.empty()) {
				transactionQueue = &systemQueue;
			} else if(!defaultQueue.empty()) {
				transactionQueue = &defaultQueue;
			} else if(!batchQueue.empty()) {
				transactionQueue = &batchQueue;
			} else {
				break;
			}

			auto& req = transactionQueue->front();
			int tc = req.transactionCount;

			if(req.priority() < GetReadVersionRequest::PRIORITY_DEFAULT && !batchRateInfo.canStart(transactionsStarted[0] + transactionsStarted[1], tc)) {
				break;
			}
			else if(req.priority() < GetReadVersionRequest::PRIORITY_SYSTEM_IMMEDIATE && !normalRateInfo.canStart(transactionsStarted[0] + transactionsStarted[1], tc)) {
				break;	
			}

			if (req.debugID.present()) {
				if (!debugID.present()) debugID = nondeterministicRandom()->randomUniqueID();
				g_traceBatch.addAttach("TransactionAttachID", req.debugID.get().first(), debugID.get().first());
			}

			transactionsStarted[req.flags&1] += tc;
			if (req.priority() >= GetReadVersionRequest::PRIORITY_SYSTEM_IMMEDIATE)
				systemTransactionsStarted[req.flags & 1] += tc;
			else if (req.priority() >= GetReadVersionRequest::PRIORITY_DEFAULT)
				defaultPriTransactionsStarted[req.flags & 1] += tc;
			else
				batchPriTransactionsStarted[req.flags & 1] += tc;

			start[req.flags & 1].push_back(std::move(req));  static_assert(GetReadVersionRequest::FLAG_CAUSAL_READ_RISKY == 1, "Implementation dependent on flag value");
			transactionQueue->pop_front();
			requestsToStart++;
		}

		if (!systemQueue.empty() || !defaultQueue.empty() || !batchQueue.empty()) {
			forwardPromise(GRVTimer, delayJittered(SERVER_KNOBS->START_TRANSACTION_BATCH_QUEUE_CHECK_INTERVAL, TaskPriority::ProxyGRVTimer));
		}

		/*TraceEvent("GRVBatch", proxy.id())
		.detail("Elapsed", elapsed)
		.detail("NTransactionToStart", nTransactionsToStart)
		.detail("TransactionRate", transactionRate)
		.detail("TransactionQueueSize", transactionQueue.size())
		.detail("NumTransactionsStarted", transactionsStarted[0] + transactionsStarted[1])
		.detail("NumSystemTransactionsStarted", systemTransactionsStarted[0] + systemTransactionsStarted[1])
		.detail("NumNonSystemTransactionsStarted", transactionsStarted[0] + transactionsStarted[1] -
		systemTransactionsStarted[0] - systemTransactionsStarted[1])
		.detail("TransactionBudget", transactionBudget)
		.detail("BatchTransactionBudget", batchTransactionBudget);*/

		int systemTotalStarted = systemTransactionsStarted[0] + systemTransactionsStarted[1];
		int normalTotalStarted = defaultPriTransactionsStarted[0] + defaultPriTransactionsStarted[1];
		int batchTotalStarted = batchPriTransactionsStarted[0] + batchPriTransactionsStarted[1];

		transactionCount += transactionsStarted[0] + transactionsStarted[1];
		batchTransactionCount += batchTotalStarted;

		normalRateInfo.updateBudget(systemTotalStarted + normalTotalStarted, transactionQueue.empty() || transactionQueue.top().first.priority() < GetReadVersionRequest::PRIORITY_DEFAULT, elapsed);
		batchRateInfo.updateBudget(systemTotalStarted + normalTotalStarted + batchTotalStarted, transactionQueue.empty(), elapsed);

		if (debugID.present()) {
			g_traceBatch.addEvent("TransactionDebug", debugID.get().first(), "MasterProxyServer.masterProxyServerCore.Broadcast");
		}

		for (int i = 0; i < start.size(); i++) {
			if (start[i].size()) {
				Future<GetReadVersionReply> readVersionReply = getLiveCommittedVersion(commitData, i, &otherProxies, debugID, transactionsStarted[i], systemTransactionsStarted[i], defaultPriTransactionsStarted[i], batchPriTransactionsStarted[i]);
				addActor.send(sendGrvReplies(readVersionReply, start[i], &commitData->stats,
				                             commitData->minKnownCommittedVersion));

				// for now, base dynamic batching on the time for normal requests (not read_risky)
				if (i == 0) {
					addActor.send(timeReply(readVersionReply, replyTimes));
				}
			}
		}
	}
}

ACTOR static Future<Void> doKeyServerLocationRequest( GetKeyServerLocationsRequest req, ProxyCommitData* commitData ) {
	// We can't respond to these requests until we have valid txnStateStore
	wait(commitData->validState.getFuture());
	wait(delay(0, TaskPriority::DefaultEndpoint));

	GetKeyServerLocationsReply rep;
	if(!req.end.present()) {
		auto r = req.reverse ? commitData->keyInfo.rangeContainingKeyBefore(req.begin) : commitData->keyInfo.rangeContaining(req.begin);
		vector<StorageServerInterface> ssis;
		ssis.reserve(r.value().src_info.size());
		for(auto& it : r.value().src_info) {
			ssis.push_back(it->interf);
		}
		rep.results.push_back(std::make_pair(r.range(), ssis));
	} else if(!req.reverse) {
		int count = 0;
		for(auto r = commitData->keyInfo.rangeContaining(req.begin); r != commitData->keyInfo.ranges().end() && count < req.limit && r.begin() < req.end.get(); ++r) {
			vector<StorageServerInterface> ssis;
			ssis.reserve(r.value().src_info.size());
			for(auto& it : r.value().src_info) {
				ssis.push_back(it->interf);
			}
			rep.results.push_back(std::make_pair(r.range(), ssis));
			count++;
		}
	} else {
		int count = 0;
		auto r = commitData->keyInfo.rangeContainingKeyBefore(req.end.get());
		while( count < req.limit && req.begin < r.end() ) {
			vector<StorageServerInterface> ssis;
			ssis.reserve(r.value().src_info.size());
			for(auto& it : r.value().src_info) {
				ssis.push_back(it->interf);
			}
			rep.results.push_back(std::make_pair(r.range(), ssis));
			if(r == commitData->keyInfo.ranges().begin()) {
				break;
			}
			count++;
			--r;
		}
	}
	req.reply.send(rep);
	++commitData->stats.keyServerLocationOut;
	return Void();
}

ACTOR static Future<Void> readRequestServer( MasterProxyInterface proxy, PromiseStream<Future<Void>> addActor, ProxyCommitData* commitData ) {
	loop {
		GetKeyServerLocationsRequest req = waitNext(proxy.getKeyServersLocations.getFuture());
		//WARNING: this code is run at a high priority, so it needs to do as little work as possible
		if(req.limit != CLIENT_KNOBS->STORAGE_METRICS_SHARD_LIMIT && //Always do data distribution requests
		   commitData->stats.keyServerLocationIn.getValue() - commitData->stats.keyServerLocationOut.getValue() > SERVER_KNOBS->KEY_LOCATION_MAX_QUEUE_SIZE) {
			++commitData->stats.keyServerLocationErrors;
			req.reply.sendError(proxy_memory_limit_exceeded());
			TraceEvent(SevWarnAlways, "ProxyLocationRequestThresholdExceeded").suppressFor(60);
		} else {
			++commitData->stats.keyServerLocationIn;
			addActor.send(doKeyServerLocationRequest(req, commitData));
		}
	}
}

ACTOR static Future<Void> rejoinServer( MasterProxyInterface proxy, ProxyCommitData* commitData ) {
	// We can't respond to these requests until we have valid txnStateStore
	wait(commitData->validState.getFuture());

	TraceEvent("ProxyReadyForReads", proxy.id());

	loop {
		GetStorageServerRejoinInfoRequest req = waitNext(proxy.getStorageServerRejoinInfo.getFuture());
		if (commitData->txnStateStore->readValue(serverListKeyFor(req.id)).get().present()) {
			GetStorageServerRejoinInfoReply rep;
			rep.version = commitData->version;
			rep.tag = decodeServerTagValue( commitData->txnStateStore->readValue(serverTagKeyFor(req.id)).get().get() );
			Standalone<RangeResultRef> history = commitData->txnStateStore->readRange(serverTagHistoryRangeFor(req.id)).get();
			for(int i = history.size()-1; i >= 0; i-- ) {
				rep.history.push_back(std::make_pair(decodeServerTagHistoryKey(history[i].key), decodeServerTagValue(history[i].value)));
			}
			auto localityKey = commitData->txnStateStore->readValue(tagLocalityListKeyFor(req.dcId)).get();
			if( localityKey.present() ) {
				rep.newLocality = false;
				int8_t locality = decodeTagLocalityListValue(localityKey.get());
				if(locality != rep.tag.locality) {
					uint16_t tagId = 0;
					std::vector<uint16_t> usedTags;
					auto tagKeys = commitData->txnStateStore->readRange(serverTagKeys).get();
					for( auto& kv : tagKeys ) {
						Tag t = decodeServerTagValue( kv.value );
						if(t.locality == locality) {
							usedTags.push_back(t.id);
						}
					}
					auto historyKeys = commitData->txnStateStore->readRange(serverTagHistoryKeys).get();
					for( auto& kv : historyKeys ) {
						Tag t = decodeServerTagValue( kv.value );
						if(t.locality == locality) {
							usedTags.push_back(t.id);
						}
					}
					std::sort(usedTags.begin(), usedTags.end());

					int usedIdx = 0;
					for(; usedTags.size() > 0 && tagId <= usedTags.end()[-1]; tagId++) {
						if(tagId < usedTags[usedIdx]) {
							break;
						} else {
							usedIdx++;
						}
					}
					rep.newTag = Tag(locality, tagId);
				}
			} else {
				rep.newLocality = true;
				int8_t maxTagLocality = -1;
				auto localityKeys = commitData->txnStateStore->readRange(tagLocalityListKeys).get();
				for( auto& kv : localityKeys ) {
					maxTagLocality = std::max(maxTagLocality, decodeTagLocalityListValue( kv.value ));
				}
				rep.newTag = Tag(maxTagLocality+1,0);
			}
			req.reply.send(rep);
		} else {
			req.reply.sendError(worker_removed());
		}
	}
}

ACTOR Future<Void> healthMetricsRequestServer(MasterProxyInterface proxy, GetHealthMetricsReply* healthMetricsReply, GetHealthMetricsReply* detailedHealthMetricsReply)
{
	loop {
		choose {
			when(GetHealthMetricsRequest req =
				 waitNext(proxy.getHealthMetrics.getFuture()))
			{
				if (req.detailed)
					req.reply.send(*detailedHealthMetricsReply);
				else
					req.reply.send(*healthMetricsReply);
			}
		}
	}
}

ACTOR Future<Void> monitorRemoteCommitted(ProxyCommitData* self) {
	loop {
		wait(delay(0)); //allow this actor to be cancelled if we are removed after db changes.
		state Optional<std::vector<OptionalInterface<TLogInterface>>> remoteLogs;
		if(self->db->get().recoveryState >= RecoveryState::ALL_LOGS_RECRUITED) {
			for(auto& logSet : self->db->get().logSystemConfig.tLogs) {
				if(!logSet.isLocal) {
					remoteLogs = logSet.tLogs;
					for(auto& tLog : logSet.tLogs) {
						if(!tLog.present()) {
							remoteLogs = Optional<std::vector<OptionalInterface<TLogInterface>>>();
							break;
						}
					}
					break;
				}
			}
		}

		if(!remoteLogs.present()) {
			wait(self->db->onChange());
			continue;
		}
		self->popRemoteTxs = true;

		state Future<Void> onChange = self->db->onChange();
		loop {
			state std::vector<Future<TLogQueuingMetricsReply>> replies;
			for(auto &it : remoteLogs.get()) {
				replies.push_back(brokenPromiseToNever( it.interf().getQueuingMetrics.getReply( TLogQueuingMetricsRequest() ) ));
			}
			wait( waitForAll(replies) || onChange );

			if(onChange.isReady()) {
				break;
			}

			//FIXME: use the configuration to calculate a more precise minimum recovery version.
			Version minVersion = std::numeric_limits<Version>::max();
			for(auto& it : replies) {
				minVersion = std::min(minVersion, it.get().v);
			}

			while(self->txsPopVersions.size() && self->txsPopVersions.front().first <= minVersion) {
				self->lastTxsPop = self->txsPopVersions.front().second;
				self->logSystem->popTxs(self->txsPopVersions.front().second, tagLocalityRemoteLog);
				self->txsPopVersions.pop_front();
			}

			wait( delay(SERVER_KNOBS->UPDATE_REMOTE_LOG_VERSION_INTERVAL) || onChange );
			if(onChange.isReady()) {
				break;
			}
		}
	}
}

ACTOR Future<Void> lastCommitUpdater(ProxyCommitData* self, PromiseStream<Future<Void>> addActor) {
	loop {
		double interval = std::max(SERVER_KNOBS->MIN_CONFIRM_INTERVAL, (SERVER_KNOBS->REQUIRED_MIN_RECOVERY_DURATION - self->lastCommitLatency)/2.0);
		double elapsed = now()-self->lastStartCommit;
		if(elapsed < interval) {
			wait( delay(interval + 0.0001 - elapsed) );
		} else {
			if(self->updateCommitRequests < SERVER_KNOBS->MAX_COMMIT_UPDATES) {
				addActor.send(updateLastCommit(self));
			} else {
				TraceEvent(g_network->isSimulated() ? SevInfo : SevWarnAlways, "TooManyLastCommitUpdates").suppressFor(1.0);
				self->lastStartCommit = now();
			}
		}
	}
}

ACTOR Future<Void> proxySnapCreate(ProxySnapRequest snapReq, ProxyCommitData* commitData) {
	TraceEvent("SnapMasterProxy_SnapReqEnter")
		.detail("SnapPayload", snapReq.snapPayload)
		.detail("SnapUID", snapReq.snapUID);
	try {
		// whitelist check
		ExecCmdValueString execArg(snapReq.snapPayload);
		StringRef binPath = execArg.getBinaryPath();
		if (!isWhitelisted(commitData->whitelistedBinPathVec, binPath)) {
			TraceEvent("SnapMasterProxy_WhiteListCheckFailed")
				.detail("SnapPayload", snapReq.snapPayload)
				.detail("SnapUID", snapReq.snapUID);
			throw snap_path_not_whitelisted();
		}
		// db fully recovered check
		if (commitData->db->get().recoveryState != RecoveryState::FULLY_RECOVERED)  {
			// Cluster is not fully recovered and needs TLogs
			// from previous generation for full recovery.
			// Currently, snapshot of old tlog generation is not
			// supported and hence failing the snapshot request until
			// cluster is fully_recovered.
			TraceEvent("SnapMasterProxy_ClusterNotFullyRecovered")
				.detail("SnapPayload", snapReq.snapPayload)
				.detail("SnapUID", snapReq.snapUID);
			throw snap_not_fully_recovered_unsupported();
		}

		auto result =
			commitData->txnStateStore->readValue(LiteralStringRef("log_anti_quorum").withPrefix(configKeysPrefix)).get();
		int logAntiQuorum = 0;
		if (result.present()) {
			logAntiQuorum = atoi(result.get().toString().c_str());
		}
		// FIXME: logAntiQuorum not supported, remove it later,
		// In version2, we probably don't need this limtiation, but this needs to be tested.
		if (logAntiQuorum > 0) {
			TraceEvent("SnapMasterProxy_LogAnitQuorumNotSupported")
				.detail("SnapPayload", snapReq.snapPayload)
				.detail("SnapUID", snapReq.snapUID);
			throw snap_log_anti_quorum_unsupported();
		}

		// send a snap request to DD
		if (!commitData->db->get().distributor.present()) {
			TraceEvent(SevWarnAlways, "DataDistributorNotPresent").detail("Operation", "SnapRequest");
			throw operation_failed();
		}
		state Future<ErrorOr<Void>> ddSnapReq =
			commitData->db->get().distributor.get().distributorSnapReq.tryGetReply(DistributorSnapRequest(snapReq.snapPayload, snapReq.snapUID));
		try {
			wait(throwErrorOr(ddSnapReq));
		} catch (Error& e) {
			TraceEvent("SnapMasterProxy_DDSnapResponseError")
				.detail("SnapPayload", snapReq.snapPayload)
				.detail("SnapUID", snapReq.snapUID)
				.error(e, true /*includeCancelled*/ );
			throw e;
		}
		snapReq.reply.send(Void());
	} catch (Error& e) {
		TraceEvent("SnapMasterProxy_SnapReqError")
			.detail("SnapPayload", snapReq.snapPayload)
			.detail("SnapUID", snapReq.snapUID)
			.error(e, true /*includeCancelled*/);
		if (e.code() != error_code_operation_cancelled) {
			snapReq.reply.sendError(e);
		} else {
			throw e;
		}
	}
	TraceEvent("SnapMasterProxy_SnapReqExit")
		.detail("SnapPayload", snapReq.snapPayload)
		.detail("SnapUID", snapReq.snapUID);
	return Void();
}

ACTOR Future<Void> proxyCheckSafeExclusion(Reference<AsyncVar<ServerDBInfo>> db, ExclusionSafetyCheckRequest req) {
	TraceEvent("SafetyCheckMasterProxyBegin");
	state ExclusionSafetyCheckReply reply(false);
	if (!db->get().distributor.present()) {
		TraceEvent(SevWarnAlways, "DataDistributorNotPresent").detail("Operation", "ExclusionSafetyCheck");
		req.reply.send(reply);
		return Void();
	}
	try {
		state Future<ErrorOr<DistributorExclusionSafetyCheckReply>> safeFuture =
		    db->get().distributor.get().distributorExclCheckReq.tryGetReply(
		        DistributorExclusionSafetyCheckRequest(req.exclusions));
		DistributorExclusionSafetyCheckReply _reply = wait(throwErrorOr(safeFuture));
		reply.safe = _reply.safe;
	} catch (Error& e) {
		TraceEvent("SafetyCheckMasterProxyResponseError").error(e);
		if (e.code() != error_code_operation_cancelled) {
			req.reply.sendError(e);
			return Void();
		} else {
			throw e;
		}
	}
	TraceEvent("SafetyCheckMasterProxyFinish");
	req.reply.send(reply);
	return Void();
}

ACTOR Future<Void> masterProxyServerCore(
	MasterProxyInterface proxy,
	MasterInterface master,
	Reference<AsyncVar<ServerDBInfo>> db,
	LogEpoch epoch,
	Version recoveryTransactionVersion,
	bool firstProxy,
	std::string whitelistBinPaths)
{
	state ProxyCommitData commitData(proxy.id(), master, proxy.getConsistentReadVersion, recoveryTransactionVersion, proxy.commit, db, firstProxy);

	state Future<Sequence> sequenceFuture = (Sequence)0;
	state PromiseStream< std::pair<vector<CommitTransactionRequest>, int> > batchedCommits;
	state Future<Void> commitBatcherActor;
	state Future<Void> lastCommitComplete = Void();

	state PromiseStream<Future<Void>> addActor;
	state Future<Void> onError = transformError( actorCollection(addActor.getFuture()), broken_promise(), master_tlog_failed() );
	state double lastCommit = 0;
	state std::set<Sequence> txnSequences;
	state Sequence maxSequence = std::numeric_limits<Sequence>::max();

	state GetHealthMetricsReply healthMetricsReply;
	state GetHealthMetricsReply detailedHealthMetricsReply;

	addActor.send( waitFailureServer(proxy.waitFailure.getFuture()) );

	//TraceEvent("ProxyInit1", proxy.id());

	// Wait until we can load the "real" logsystem, since we don't support switching them currently
	while (!(commitData.db->get().master.id() == master.id() && commitData.db->get().recoveryState >= RecoveryState::RECOVERY_TRANSACTION)) {
		//TraceEvent("ProxyInit2", proxy.id()).detail("LSEpoch", db->get().logSystemConfig.epoch).detail("Need", epoch);
		wait(commitData.db->onChange());
	}
	state Future<Void> dbInfoChange = commitData.db->onChange();
	//TraceEvent("ProxyInit3", proxy.id());

	commitData.resolvers = commitData.db->get().resolvers;
	ASSERT(commitData.resolvers.size() != 0);

	auto rs = commitData.keyResolvers.modify(allKeys);
	for(auto r = rs.begin(); r != rs.end(); ++r)
		r->value().emplace_back(0,0);

	commitData.logSystem = ILogSystem::fromServerDBInfo(proxy.id(), commitData.db->get(), false, addActor);
	commitData.logAdapter = new LogSystemDiskQueueAdapter(commitData.logSystem, Reference<AsyncVar<PeekTxsInfo>>(), 1, false);
	commitData.txnStateStore = keyValueStoreLogSystem(commitData.logAdapter, proxy.id(), 2e9, true, true, true);
	createWhitelistBinPathVec(whitelistBinPaths, commitData.whitelistedBinPathVec);

	commitData.updateLatencyBandConfig(commitData.db->get().latencyBandConfig);

	// ((SERVER_MEM_LIMIT * COMMIT_BATCHES_MEM_FRACTION_OF_TOTAL) / COMMIT_BATCHES_MEM_TO_TOTAL_MEM_SCALE_FACTOR) is only a approximate formula for limiting the memory used.
	// COMMIT_BATCHES_MEM_TO_TOTAL_MEM_SCALE_FACTOR is an estimate based on experiments and not an accurate one.
	state int64_t commitBatchesMemoryLimit = std::min(SERVER_KNOBS->COMMIT_BATCHES_MEM_BYTES_HARD_LIMIT, static_cast<int64_t>((SERVER_KNOBS->SERVER_MEM_LIMIT * SERVER_KNOBS->COMMIT_BATCHES_MEM_FRACTION_OF_TOTAL) / SERVER_KNOBS->COMMIT_BATCHES_MEM_TO_TOTAL_MEM_SCALE_FACTOR));
	TraceEvent(SevInfo, "CommitBatchesMemoryLimit").detail("BytesLimit", commitBatchesMemoryLimit);

	addActor.send(monitorRemoteCommitted(&commitData));
	addActor.send(transactionStarter(proxy, commitData.db, addActor, &commitData, &healthMetricsReply, &detailedHealthMetricsReply));
	addActor.send(readRequestServer(proxy, addActor, &commitData));
	addActor.send(rejoinServer(proxy, &commitData));
	addActor.send(healthMetricsRequestServer(proxy, &healthMetricsReply, &detailedHealthMetricsReply));

	// wait for txnStateStore recovery
	wait(success(commitData.txnStateStore->readValue(StringRef())));

	if(SERVER_KNOBS->REQUIRED_MIN_RECOVERY_DURATION > 0) {
		addActor.send(lastCommitUpdater(&commitData, addActor));
	}

	int commitBatchByteLimit =
	    (int)std::min<double>(SERVER_KNOBS->COMMIT_TRANSACTION_BATCH_BYTES_MAX,
	                          std::max<double>(SERVER_KNOBS->COMMIT_TRANSACTION_BATCH_BYTES_MIN,
	                                           SERVER_KNOBS->COMMIT_TRANSACTION_BATCH_BYTES_SCALE_BASE *
	                                               pow(commitData.db->get().client.proxies.size(),
	                                                   SERVER_KNOBS->COMMIT_TRANSACTION_BATCH_BYTES_SCALE_POWER)));

	commitBatcherActor = commitBatcher(&commitData, batchedCommits, proxy.commit.getFuture(), commitBatchByteLimit, commitBatchesMemoryLimit);
	loop choose{
		when( wait( dbInfoChange ) ) {
			dbInfoChange = commitData.db->onChange();
			if(commitData.db->get().master.id() == master.id() && commitData.db->get().recoveryState >= RecoveryState::RECOVERY_TRANSACTION) {
				commitData.logSystem = ILogSystem::fromServerDBInfo(proxy.id(), commitData.db->get(), false, addActor);
				for(auto it : commitData.tag_popped) {
					commitData.logSystem->pop(it.second, it.first);
				}
				commitData.logSystem->popTxs(commitData.lastTxsPop, tagLocalityRemoteLog);
			}

			commitData.updateLatencyBandConfig(commitData.db->get().latencyBandConfig);
		}
		when(wait(onError)) {}
		when(std::pair<vector<CommitTransactionRequest>, int> batchedRequests = waitNext(batchedCommits.getFuture())) {
			//WARNING: this code is run at a high priority, so it needs to do as little work as possible
			const vector<CommitTransactionRequest> &trs = batchedRequests.first;
			int batchBytes = batchedRequests.second;
			//TraceEvent("MasterProxyCTR", proxy.id()).detail("CommitTransactions", trs.size()).detail("TransactionRate", transactionRate).detail("TransactionQueue", transactionQueue.size()).detail("ReleasedTransactionCount", transactionCount);
			if (trs.size() || (commitData.db->get().recoveryState >= RecoveryState::ACCEPTING_COMMITS && now() - lastCommit >= SERVER_KNOBS->MAX_COMMIT_BATCH_INTERVAL)) {
				lastCommit = now();

				if (trs.size() || lastCommitComplete.isReady()) {
					lastCommitComplete = commitBatch(&commitData, trs, batchBytes);
					addActor.send(lastCommitComplete);
				}
			}
		}
		when(GetRawCommittedVersionRequest req = waitNext(proxy.getRawCommittedVersion.getFuture())) {
			//TraceEvent("ProxyGetRCV", proxy.id());
			if (req.debugID.present())
				g_traceBatch.addEvent("TransactionDebug", req.debugID.get().first(), "MasterProxyServer.masterProxyServerCore.GetRawCommittedVersion");
			GetReadVersionReply rep;
			rep.locked = commitData.locked;
			rep.metadataVersion = commitData.metadataVersion;
			rep.version = commitData.committedVersion.get();
			req.reply.send(rep);
		}
		when(ProxySnapRequest snapReq = waitNext(proxy.proxySnapReq.getFuture())) {
			TraceEvent(SevDebug, "SnapMasterEnqueue");
			addActor.send(proxySnapCreate(snapReq, &commitData));
		}
		when(ExclusionSafetyCheckRequest exclCheckReq = waitNext(proxy.exclusionSafetyCheckReq.getFuture())) {
			addActor.send(proxyCheckSafeExclusion(db, exclCheckReq));
		}
		when(TxnStateRequest req = waitNext(proxy.txnState.getFuture())) {
			state ReplyPromise<Void> reply = req.reply;
			if(req.last) maxSequence = req.sequence + 1;
			if (!txnSequences.count(req.sequence)) {
				txnSequences.insert(req.sequence);

				ASSERT(!commitData.validState.isSet()); // Although we may receive the CommitTransactionRequest for the recovery transaction before all of the TxnStateRequest, we will not get a resolution result from any resolver until the master has submitted its initial (sequence 0) resolution request, which it doesn't do until we have acknowledged all TxnStateRequests

				for(auto& kv : req.data)
					commitData.txnStateStore->set(kv, &req.arena);
				commitData.txnStateStore->commit(true);

				if(txnSequences.size() == maxSequence) {
					state KeyRange txnKeys = allKeys;
					loop {
						wait(yield());
						Standalone<RangeResultRef> UIDtoTagMap = commitData.txnStateStore->readRange( serverTagKeys ).get();
						Standalone<RangeResultRef> data = commitData.txnStateStore->readRange(txnKeys, SERVER_KNOBS->BUGGIFIED_ROW_LIMIT, SERVER_KNOBS->APPLY_MUTATION_BYTES).get();
						if(!data.size()) break;
						((KeyRangeRef&)txnKeys) = KeyRangeRef( keyAfter(data.back().key, txnKeys.arena()), txnKeys.end );

						MutationsVec mutations;
						std::vector<std::pair<MapPair<Key,ServerCacheInfo>,int>> keyInfoData;
						vector<UID> src, dest;
						ServerCacheInfo info;
						for(auto &kv : data) {
							if( kv.key.startsWith(keyServersPrefix) ) {
								KeyRef k = kv.key.removePrefix(keyServersPrefix);
								if(k != allKeys.end) {
									decodeKeyServersValue(UIDtoTagMap, kv.value, src, dest);
									info.tags.clear();
									info.src_info.clear();
									info.dest_info.clear();
									for (const auto& id : src) {
										auto storageInfo = getStorageInfo(id, &commitData.storageCache, commitData.txnStateStore);
										ASSERT(storageInfo->tag != invalidTag);
										info.tags.push_back( storageInfo->tag );
										info.src_info.push_back( storageInfo );
									}
									for (const auto& id : dest) {
										auto storageInfo = getStorageInfo(id, &commitData.storageCache, commitData.txnStateStore);
										ASSERT(storageInfo->tag != invalidTag);
										info.tags.push_back( storageInfo->tag );
										info.dest_info.push_back( storageInfo );
									}
									uniquify(info.tags);
									keyInfoData.emplace_back(MapPair<Key,ServerCacheInfo>(k, info), 1);
								}
							} else {
								mutations.push_back(mutations.arena(), MutationRef(MutationRef::SetValue, kv.key, kv.value));
							}
						}

						//insert keyTag data separately from metadata mutations so that we can do one bulk insert which avoids a lot of map lookups.
						commitData.keyInfo.rawInsert(keyInfoData);

						Arena arena;
						bool confChanges;
						applyMetadataMutations(commitData.dbgid, arena, mutations, commitData.txnStateStore, nullptr, &confChanges, Reference<ILogSystem>(), 0, &commitData.vecBackupKeys, &commitData.keyInfo, &commitData.cacheInfo, commitData.firstProxy ? &commitData.uid_applyMutationsData : nullptr, commitData.commit, commitData.cx, &commitData.committedVersion, &commitData.storageCache, &commitData.tag_popped, true );
					}

					auto lockedKey = commitData.txnStateStore->readValue(databaseLockedKey).get();
					commitData.locked = lockedKey.present() && lockedKey.get().size();
					commitData.metadataVersion = commitData.txnStateStore->readValue(metadataVersionKey).get();

					commitData.txnStateStore->enableSnapshot();
				}
			}
			reply.send(Void());
			wait(yield());
		}
	}
}

ACTOR Future<Void> checkRemoved(Reference<AsyncVar<ServerDBInfo>> db, uint64_t recoveryCount, MasterProxyInterface myInterface) {
	loop{
		if (db->get().recoveryCount >= recoveryCount && !std::count(db->get().client.proxies.begin(), db->get().client.proxies.end(), myInterface)) {
			throw worker_removed();
		}
		wait(db->onChange());
	}
}

ACTOR Future<Void> masterProxyServer(
	MasterProxyInterface proxy,
	InitializeMasterProxyRequest req,
	Reference<AsyncVar<ServerDBInfo>> db,
	std::string whitelistBinPaths)
{
	try {
		state Future<Void> core = masterProxyServerCore(proxy, req.master, db, req.recoveryCount, req.recoveryTransactionVersion, req.firstProxy, whitelistBinPaths);
		wait(core || checkRemoved(db, req.recoveryCount, proxy));
	}
	catch (Error& e) {
		TraceEvent("MasterProxyTerminated", proxy.id()).error(e, true);

		if (e.code() != error_code_worker_removed && e.code() != error_code_tlog_stopped &&
			e.code() != error_code_master_tlog_failed && e.code() != error_code_coordinators_changed &&
			e.code() != error_code_coordinated_state_conflict && e.code() != error_code_new_coordinators_timed_out) {
			throw;
		}
	}
	return Void();
}<|MERGE_RESOLUTION|>--- conflicted
+++ resolved
@@ -1386,13 +1386,8 @@
 	state vector<MasterProxyInterface> otherProxies;
 
 	state PromiseStream<double> replyTimes;
-<<<<<<< HEAD
 	addActor.send(getRate(proxy.id(), db, &transactionCount, &batchTransactionCount, &normalRateInfo, &batchRateInfo, healthMetricsReply, detailedHealthMetricsReply));
-	addActor.send(queueTransactionStartRequests(db, &transactionQueue, proxy.getConsistentReadVersion.getFuture(),
-=======
-	addActor.send(getRate(proxy.id(), db, &transactionCount, &batchTransactionCount, &normalRateInfo.rate, &batchRateInfo.rate, healthMetricsReply, detailedHealthMetricsReply));
 	addActor.send(queueTransactionStartRequests(db, &systemQueue, &defaultQueue, &batchQueue, proxy.getConsistentReadVersion.getFuture(),
->>>>>>> cf01233f
 	                                            GRVTimer, &lastGRVTime, &GRVBatchTime, replyTimes.getFuture(),
 	                                            &commitData->stats, &batchRateInfo));
 
