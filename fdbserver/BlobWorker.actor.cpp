--- conflicted
+++ resolved
@@ -1087,9 +1087,6 @@
 				                                                                 true,
 				                                                                 metadata->originalEpoch,
 				                                                                 metadata->originalSeqno));
-<<<<<<< HEAD
-				return Void();
-=======
 				// if a new manager appears, also tell it about this granule being mergeable
 				state int64_t lastSendEpoch = bwData->currentManagerEpoch;
 				while (lastSendEpoch == bwData->currentManagerEpoch) {
@@ -1097,7 +1094,6 @@
 					wait(delay(0));
 				}
 				TEST(true); // Blob worker re-sending merge candidate to new manager
->>>>>>> 9c20b15f
 			} catch (Error& e) {
 				if (e.code() == error_code_operation_cancelled) {
 					throw e;
