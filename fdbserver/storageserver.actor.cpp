--- conflicted
+++ resolved
@@ -1607,11 +1607,7 @@
 			TEST(latest >= minVersion &&
 			     latest < data->data().latestVersion); // Starting watch loop with latestVersion > data->version
 			GetValueRequest getReq(
-<<<<<<< HEAD
-			    span.context, metadata->key, latest, metadata->tags, metadata->debugID, VersionVector());
-=======
-			    span.context, TenantInfo(), metadata->key, latest, metadata->tags, metadata->debugID);
->>>>>>> 67eba5ec
+			    span.context, TenantInfo(), metadata->key, latest, metadata->tags, metadata->debugID, VersionVector());
 			state Future<Void> getValue = getValueQ(
 			    data, getReq); // we are relying on the delay zero at the top of getValueQ, if removed we need one here
 			GetValueReply reply = wait(getReq.reply.getFuture());
@@ -2277,12 +2273,13 @@
 	if (data->shards[key]->isReadable()) {
 		try {
 			// TODO: Use a lower level API may be better? Or tweak priorities?
-			GetValueRequest req(
-<<<<<<< HEAD
-			    pOriginalReq->spanContext, key, version, pOriginalReq->tags, pOriginalReq->debugID, VersionVector());
-=======
-			    pOriginalReq->spanContext, TenantInfo(), key, version, pOriginalReq->tags, pOriginalReq->debugID);
->>>>>>> 67eba5ec
+			GetValueRequest req(pOriginalReq->spanContext,
+			                    TenantInfo(),
+			                    key,
+			                    version,
+			                    pOriginalReq->tags,
+			                    pOriginalReq->debugID,
+			                    VersionVector());
 			// Note that it does not use readGuard to avoid server being overloaded here. Throttling is enforced at the
 			// original request level, rather than individual underlying lookups. The reason is that throttle any
 			// individual underlying lookup will fail the original request, which is not productive.
@@ -3208,15 +3205,10 @@
 	try {
 		if (req.debugID.present())
 			g_traceBatch.addEvent(
-<<<<<<< HEAD
-			    "TransactionDebug", req.debugID.get().first(), "storageserver.getKeyValuesAndFlatMap.Before");
+			    "TransactionDebug", req.debugID.get().first(), "storageserver.getMappedKeyValues.Before");
 		// VERSION_VECTOR change
 		Version commitVersion = getLatestCommitVersion(req.ssLatestCommitVersions, data->tag);
 		state Version version = wait(waitForVersion(data, commitVersion, req.version, span.context));
-=======
-			    "TransactionDebug", req.debugID.get().first(), "storageserver.getMappedKeyValues.Before");
-		state Version version = wait(waitForVersion(data, req.version, span.context));
->>>>>>> 67eba5ec
 
 		state Optional<TenantMapEntry> tenantEntry = data->getTenantEntry(req.version, req.tenantInfo);
 		state Optional<Key> tenantPrefix = tenantEntry.map<Key>([](TenantMapEntry e) { return e.prefix; });
@@ -7021,12 +7013,13 @@
 			loop {
 				try {
 					state Version latest = self->version.get();
-					GetValueRequest getReq(
-<<<<<<< HEAD
-					    span.context, metadata->key, latest, metadata->tags, metadata->debugID, VersionVector());
-=======
-					    span.context, TenantInfo(), metadata->key, latest, metadata->tags, metadata->debugID);
->>>>>>> 67eba5ec
+					GetValueRequest getReq(span.context,
+					                       TenantInfo(),
+					                       metadata->key,
+					                       latest,
+					                       metadata->tags,
+					                       metadata->debugID,
+					                       VersionVector());
 					state Future<Void> getValue = getValueQ(self, getReq);
 					GetValueReply reply = wait(getReq.reply.getFuture());
 					metadata = self->getWatchMetadata(req.key.contents());
