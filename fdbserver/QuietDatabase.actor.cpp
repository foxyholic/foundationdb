--- conflicted
+++ resolved
@@ -634,15 +634,9 @@
 	// In a simulated environment, wait 5 seconds so that workers can move to their optimal locations
 	if (g_network->isSimulated())
 		wait(delay(5.0));
-	printf("------- 1 -------\n");
 	// The quiet database check (which runs at the end of every test) will always time out due to active data movement.
 	// To get around this, quiet Database will disable the perpetual wiggle in the setup phase.
-<<<<<<< HEAD
-	wait(setPerpetualStorageWiggle(cx, false, LockAware::TRUE));
-	printf("------- 2 -------\n");
-=======
 	wait(setPerpetualStorageWiggle(cx, false, LockAware::True));
->>>>>>> 26d886c6
 
 	// Require 3 consecutive successful quiet database checks spaced 2 second apart
 	state int numSuccesses = 0;
