/*
 * KeyValueStoreRocksDB.actor.cpp
 *
 * This source file is part of the FoundationDB open source project
 *
 * Copyright 2013-2022 Apple Inc. and the FoundationDB project authors
 *
 * Licensed under the Apache License, Version 2.0 (the "License");
 * you may not use this file except in compliance with the License.
 * You may obtain a copy of the License at
 *
 *     http://www.apache.org/licenses/LICENSE-2.0
 *
 * Unless required by applicable law or agreed to in writing, software
 * distributed under the License is distributed on an "AS IS" BASIS,
 * WITHOUT WARRANTIES OR CONDITIONS OF ANY KIND, either express or implied.
 * See the License for the specific language governing permissions and
 * limitations under the License.
 */

#ifdef SSD_ROCKSDB_EXPERIMENTAL

#include <rocksdb/cache.h>
#include <rocksdb/db.h>
#include <rocksdb/filter_policy.h>
#include <rocksdb/listener.h>
#include <rocksdb/options.h>
#include <rocksdb/metadata.h>
#include <rocksdb/slice_transform.h>
#include <rocksdb/sst_file_reader.h>
#include <rocksdb/sst_file_writer.h>
#include <rocksdb/slice.h>
#include <rocksdb/env.h>
#include <rocksdb/options.h>
#include <rocksdb/statistics.h>
#include <rocksdb/table.h>
#include <rocksdb/version.h>
#include <rocksdb/types.h>
#include <rocksdb/utilities/checkpoint.h>
#include <rocksdb/utilities/table_properties_collectors.h>
#include <rocksdb/version.h>

#include <rocksdb/rate_limiter.h>
#include <rocksdb/perf_context.h>
#include <rocksdb/c.h>
#if defined __has_include
#if __has_include(<liburing.h>)
#include <liburing.h>
#endif
#endif
#include "fdbclient/SystemData.h"
#include "fdbserver/CoroFlow.h"
#include "flow/flow.h"
#include "flow/IThreadPool.h"
#include "flow/ThreadHelper.actor.h"
#include "flow/Histogram.h"

#include <memory>
#include <tuple>
#include <vector>

#endif // SSD_ROCKSDB_EXPERIMENTAL

#include "fdbserver/IKeyValueStore.h"
#include "fdbserver/RocksDBCheckpointUtils.actor.h"

#include "flow/actorcompiler.h" // has to be last include

#ifdef SSD_ROCKSDB_EXPERIMENTAL

// Enforcing rocksdb version to be 6.27.3 or greater.
static_assert(ROCKSDB_MAJOR >= 6, "Unsupported rocksdb version. Update the rocksdb to 6.27.3 version");
static_assert(ROCKSDB_MAJOR == 6 ? ROCKSDB_MINOR >= 27 : true,
              "Unsupported rocksdb version. Update the rocksdb to 6.27.3 version");
static_assert((ROCKSDB_MAJOR == 6 && ROCKSDB_MINOR == 27) ? ROCKSDB_PATCH >= 3 : true,
              "Unsupported rocksdb version. Update the rocksdb to 6.27.3 version");

namespace {
using rocksdb::BackgroundErrorReason;

// Returns string representation of RocksDB background error reason.
// Error reason code:
// https://github.com/facebook/rocksdb/blob/12d798ac06bcce36be703b057d5f5f4dab3b270c/include/rocksdb/listener.h#L125
// This function needs to be updated when error code changes.
std::string getErrorReason(BackgroundErrorReason reason) {
	switch (reason) {
	case BackgroundErrorReason::kFlush:
		return format("%d Flush", reason);
	case BackgroundErrorReason::kCompaction:
		return format("%d Compaction", reason);
	case BackgroundErrorReason::kWriteCallback:
		return format("%d WriteCallback", reason);
	case BackgroundErrorReason::kMemTable:
		return format("%d MemTable", reason);
	case BackgroundErrorReason::kManifestWrite:
		return format("%d ManifestWrite", reason);
	case BackgroundErrorReason::kFlushNoWAL:
		return format("%d FlushNoWAL", reason);
	case BackgroundErrorReason::kManifestWriteNoWAL:
		return format("%d ManifestWriteNoWAL", reason);
	default:
		return format("%d Unknown", reason);
	}
}
// Background error handling is tested with Chaos test.
// TODO: Test background error in simulation. RocksDB doesn't use flow IO in simulation, which limits our ability to
// inject IO errors. We could implement rocksdb::FileSystem using flow IO to unblock simulation. Also, trace event is
// not available on background threads because trace event requires setting up special thread locals. Using trace event
// could potentially cause segmentation fault.
class RocksDBErrorListener : public rocksdb::EventListener {
public:
	RocksDBErrorListener(){};
	void OnBackgroundError(rocksdb::BackgroundErrorReason reason, rocksdb::Status* bg_error) override {
		TraceEvent(SevError, "RocksDBBGError")
		    .detail("Reason", getErrorReason(reason))
		    .detail("RocksDBSeverity", bg_error->severity())
		    .detail("Status", bg_error->ToString());
		std::unique_lock<std::mutex> lock(mutex);
		if (!errorPromise.isValid())
			return;
		// RocksDB generates two types of background errors, IO Error and Corruption
		// Error type and severity map could be found at
		// https://github.com/facebook/rocksdb/blob/2e09a54c4fb82e88bcaa3e7cfa8ccbbbbf3635d5/db/error_handler.cc#L138.
		// All background errors will be treated as storage engine failure. Send the error to storage server.
		if (bg_error->IsIOError()) {
			errorPromise.sendError(io_error());
		} else if (bg_error->IsCorruption()) {
			errorPromise.sendError(file_corrupt());
		} else {
			errorPromise.sendError(unknown_error());
		}
	}
	Future<Void> getFuture() {
		std::unique_lock<std::mutex> lock(mutex);
		return errorPromise.getFuture();
	}
	~RocksDBErrorListener() {
		std::unique_lock<std::mutex> lock(mutex);
		if (!errorPromise.isValid())
			return;
		errorPromise.send(Never());
	}

private:
	ThreadReturnPromise<Void> errorPromise;
	std::mutex mutex;
};
using DB = rocksdb::DB*;
using CF = rocksdb::ColumnFamilyHandle*;
std::shared_ptr<rocksdb::Cache> rocksdb_block_cache = nullptr;

#define PERSIST_PREFIX "\xff\xff"
const KeyRef persistVersion = LiteralStringRef(PERSIST_PREFIX "Version");
const StringRef ROCKSDBSTORAGE_HISTOGRAM_GROUP = LiteralStringRef("RocksDBStorage");
const StringRef ROCKSDB_COMMIT_LATENCY_HISTOGRAM = LiteralStringRef("RocksDBCommitLatency");
const StringRef ROCKSDB_COMMIT_ACTION_HISTOGRAM = LiteralStringRef("RocksDBCommitAction");
const StringRef ROCKSDB_COMMIT_QUEUEWAIT_HISTOGRAM = LiteralStringRef("RocksDBCommitQueueWait");
const StringRef ROCKSDB_WRITE_HISTOGRAM = LiteralStringRef("RocksDBWrite");
const StringRef ROCKSDB_DELETE_COMPACTRANGE_HISTOGRAM = LiteralStringRef("RocksDBDeleteCompactRange");
const StringRef ROCKSDB_READRANGE_LATENCY_HISTOGRAM = LiteralStringRef("RocksDBReadRangeLatency");
const StringRef ROCKSDB_READVALUE_LATENCY_HISTOGRAM = LiteralStringRef("RocksDBReadValueLatency");
const StringRef ROCKSDB_READPREFIX_LATENCY_HISTOGRAM = LiteralStringRef("RocksDBReadPrefixLatency");
const StringRef ROCKSDB_READRANGE_ACTION_HISTOGRAM = LiteralStringRef("RocksDBReadRangeAction");
const StringRef ROCKSDB_READVALUE_ACTION_HISTOGRAM = LiteralStringRef("RocksDBReadValueAction");
const StringRef ROCKSDB_READPREFIX_ACTION_HISTOGRAM = LiteralStringRef("RocksDBReadPrefixAction");
const StringRef ROCKSDB_READRANGE_QUEUEWAIT_HISTOGRAM = LiteralStringRef("RocksDBReadRangeQueueWait");
const StringRef ROCKSDB_READVALUE_QUEUEWAIT_HISTOGRAM = LiteralStringRef("RocksDBReadValueQueueWait");
const StringRef ROCKSDB_READPREFIX_QUEUEWAIT_HISTOGRAM = LiteralStringRef("RocksDBReadPrefixQueueWait");
const StringRef ROCKSDB_READRANGE_NEWITERATOR_HISTOGRAM = LiteralStringRef("RocksDBReadRangeNewIterator");
const StringRef ROCKSDB_READVALUE_GET_HISTOGRAM = LiteralStringRef("RocksDBReadValueGet");
const StringRef ROCKSDB_READPREFIX_GET_HISTOGRAM = LiteralStringRef("RocksDBReadPrefixGet");

rocksdb::ExportImportFilesMetaData getMetaData(const CheckpointMetaData& checkpoint) {
	rocksdb::ExportImportFilesMetaData metaData;
	if (checkpoint.getFormat() != RocksDBColumnFamily) {
		return metaData;
	}

	RocksDBColumnFamilyCheckpoint rocksCF = getRocksCF(checkpoint);
	metaData.db_comparator_name = rocksCF.dbComparatorName;

	for (const LiveFileMetaData& fileMetaData : rocksCF.sstFiles) {
		rocksdb::LiveFileMetaData liveFileMetaData;
		liveFileMetaData.size = fileMetaData.size;
		liveFileMetaData.name = fileMetaData.name;
		liveFileMetaData.file_number = fileMetaData.file_number;
		liveFileMetaData.db_path = fileMetaData.db_path;
		liveFileMetaData.smallest_seqno = fileMetaData.smallest_seqno;
		liveFileMetaData.largest_seqno = fileMetaData.largest_seqno;
		liveFileMetaData.smallestkey = fileMetaData.smallestkey;
		liveFileMetaData.largestkey = fileMetaData.largestkey;
		liveFileMetaData.num_reads_sampled = fileMetaData.num_reads_sampled;
		liveFileMetaData.being_compacted = fileMetaData.being_compacted;
		liveFileMetaData.num_entries = fileMetaData.num_entries;
		liveFileMetaData.num_deletions = fileMetaData.num_deletions;
		liveFileMetaData.temperature = static_cast<rocksdb::Temperature>(fileMetaData.temperature);
		liveFileMetaData.oldest_blob_file_number = fileMetaData.oldest_blob_file_number;
		liveFileMetaData.oldest_ancester_time = fileMetaData.oldest_ancester_time;
		liveFileMetaData.file_creation_time = fileMetaData.file_creation_time;
		liveFileMetaData.file_checksum = fileMetaData.file_checksum;
		liveFileMetaData.file_checksum_func_name = fileMetaData.file_checksum_func_name;
		liveFileMetaData.column_family_name = fileMetaData.column_family_name;
		liveFileMetaData.level = fileMetaData.level;
		metaData.files.push_back(liveFileMetaData);
	}

	return metaData;
}

void populateMetaData(CheckpointMetaData* checkpoint, const rocksdb::ExportImportFilesMetaData& metaData) {
	RocksDBColumnFamilyCheckpoint rocksCF;
	rocksCF.dbComparatorName = metaData.db_comparator_name;
	for (const rocksdb::LiveFileMetaData& fileMetaData : metaData.files) {
		LiveFileMetaData liveFileMetaData;
		liveFileMetaData.size = fileMetaData.size;
		liveFileMetaData.name = fileMetaData.name;
		liveFileMetaData.file_number = fileMetaData.file_number;
		liveFileMetaData.db_path = fileMetaData.db_path;
		liveFileMetaData.smallest_seqno = fileMetaData.smallest_seqno;
		liveFileMetaData.largest_seqno = fileMetaData.largest_seqno;
		liveFileMetaData.smallestkey = fileMetaData.smallestkey;
		liveFileMetaData.largestkey = fileMetaData.largestkey;
		liveFileMetaData.num_reads_sampled = fileMetaData.num_reads_sampled;
		liveFileMetaData.being_compacted = fileMetaData.being_compacted;
		liveFileMetaData.num_entries = fileMetaData.num_entries;
		liveFileMetaData.num_deletions = fileMetaData.num_deletions;
		liveFileMetaData.temperature = static_cast<uint8_t>(fileMetaData.temperature);
		liveFileMetaData.oldest_blob_file_number = fileMetaData.oldest_blob_file_number;
		liveFileMetaData.oldest_ancester_time = fileMetaData.oldest_ancester_time;
		liveFileMetaData.file_creation_time = fileMetaData.file_creation_time;
		liveFileMetaData.file_checksum = fileMetaData.file_checksum;
		liveFileMetaData.file_checksum_func_name = fileMetaData.file_checksum_func_name;
		liveFileMetaData.column_family_name = fileMetaData.column_family_name;
		liveFileMetaData.level = fileMetaData.level;
		rocksCF.sstFiles.push_back(liveFileMetaData);
	}
	checkpoint->setFormat(RocksDBColumnFamily);
	checkpoint->serializedCheckpoint = ObjectWriter::toValue(rocksCF, IncludeVersion());
}

rocksdb::Slice toSlice(StringRef s) {
	return rocksdb::Slice(reinterpret_cast<const char*>(s.begin()), s.size());
}

StringRef toStringRef(rocksdb::Slice s) {
	return StringRef(reinterpret_cast<const uint8_t*>(s.data()), s.size());
}

rocksdb::ColumnFamilyOptions getCFOptions() {
	rocksdb::ColumnFamilyOptions options;
	options.level_compaction_dynamic_level_bytes = true;
	options.OptimizeLevelStyleCompaction(SERVER_KNOBS->ROCKSDB_MEMTABLE_BYTES);
	if (SERVER_KNOBS->ROCKSDB_PERIODIC_COMPACTION_SECONDS > 0) {
		options.periodic_compaction_seconds = SERVER_KNOBS->ROCKSDB_PERIODIC_COMPACTION_SECONDS;
	}
	if (SERVER_KNOBS->ROCKSDB_SOFT_PENDING_COMPACT_BYTES_LIMIT > 0) {
		options.soft_pending_compaction_bytes_limit = SERVER_KNOBS->ROCKSDB_SOFT_PENDING_COMPACT_BYTES_LIMIT;
	}
	if (SERVER_KNOBS->ROCKSDB_HARD_PENDING_COMPACT_BYTES_LIMIT > 0) {
		options.hard_pending_compaction_bytes_limit = SERVER_KNOBS->ROCKSDB_HARD_PENDING_COMPACT_BYTES_LIMIT;
	}
	// Compact sstables when there's too much deleted stuff.
	options.table_properties_collector_factories = { rocksdb::NewCompactOnDeletionCollectorFactory(128, 1) };

	rocksdb::BlockBasedTableOptions bbOpts;
	// TODO: Add a knob for the block cache size. (Default is 8 MB)
	if (SERVER_KNOBS->ROCKSDB_PREFIX_LEN > 0) {
		// Prefix blooms are used during Seek.
		options.prefix_extractor.reset(rocksdb::NewFixedPrefixTransform(SERVER_KNOBS->ROCKSDB_PREFIX_LEN));

		// Also turn on bloom filters in the memtable.
		// TODO: Make a knob for this as well.
		options.memtable_prefix_bloom_size_ratio = 0.1;

		// 5 -- Can be read by RocksDB's versions since 6.6.0. Full and partitioned
		// filters use a generally faster and more accurate Bloom filter
		// implementation, with a different schema.
		// https://github.com/facebook/rocksdb/blob/b77569f18bfc77fb1d8a0b3218f6ecf571bc4988/include/rocksdb/table.h#L391
		bbOpts.format_version = 5;

		// Create and apply a bloom filter using the 10 bits
		// which should yield a ~1% false positive rate:
		// https://github.com/facebook/rocksdb/wiki/RocksDB-Bloom-Filter#full-filters-new-format
		bbOpts.filter_policy.reset(rocksdb::NewBloomFilterPolicy(10));

		// The whole key blooms are only used for point lookups.
		// https://github.com/facebook/rocksdb/wiki/RocksDB-Bloom-Filter#prefix-vs-whole-key
		bbOpts.whole_key_filtering = false;
	}

	if (SERVER_KNOBS->ROCKSDB_BLOCK_CACHE_SIZE > 0) {
		if (rocksdb_block_cache == nullptr) {
			rocksdb_block_cache = rocksdb::NewLRUCache(SERVER_KNOBS->ROCKSDB_BLOCK_CACHE_SIZE);
		}
		bbOpts.block_cache = rocksdb_block_cache;
	}
	if (SERVER_KNOBS->ROCKSDB_BLOCK_SIZE > 0) {
		bbOpts.block_size = SERVER_KNOBS->ROCKSDB_BLOCK_SIZE;
	}

	options.table_factory.reset(rocksdb::NewBlockBasedTableFactory(bbOpts));

	return options;
}

rocksdb::Options getOptions() {
	rocksdb::Options options({}, getCFOptions());
	options.avoid_unnecessary_blocking_io = true;
	options.create_if_missing = true;
	if (SERVER_KNOBS->ROCKSDB_BACKGROUND_PARALLELISM > 0) {
		options.IncreaseParallelism(SERVER_KNOBS->ROCKSDB_BACKGROUND_PARALLELISM);
	}
	if (SERVER_KNOBS->ROCKSDB_MAX_SUBCOMPACTIONS > 0) {
		options.max_subcompactions = SERVER_KNOBS->ROCKSDB_MAX_SUBCOMPACTIONS;
	}
	if (SERVER_KNOBS->ROCKSDB_COMPACTION_READAHEAD_SIZE > 0) {
		options.compaction_readahead_size = SERVER_KNOBS->ROCKSDB_COMPACTION_READAHEAD_SIZE;
	}

	options.statistics = rocksdb::CreateDBStatistics();
	options.statistics->set_stats_level(rocksdb::kExceptHistogramOrTimers);

	options.db_log_dir = SERVER_KNOBS->LOG_DIRECTORY;
	return options;
}

// Set some useful defaults desired for all reads.
rocksdb::ReadOptions getReadOptions() {
	rocksdb::ReadOptions options;
	options.background_purge_on_iterator_cleanup = true;
	return options;
}

struct ReadIterator {
	CF& cf;
	uint64_t index; // incrementing counter to uniquely identify read iterator.
	bool inUse;
	std::shared_ptr<rocksdb::Iterator> iter;
	double creationTime;
	ReadIterator(CF& cf, uint64_t index, DB& db, rocksdb::ReadOptions& options)
	  : cf(cf), index(index), inUse(true), creationTime(now()), iter(db->NewIterator(options, cf)) {}
};

/*
ReadIteratorPool: Collection of iterators. Reuses iterators on non-concurrent multiple read operations,
instead of creating and deleting for every read.

Read: IteratorPool provides an unused iterator if exists or creates and gives a new iterator.
Returns back the iterator after the read is done.

Write: Iterators in the pool are deleted, forcing new iterator creation on next reads. The iterators
which are currently used by the reads can continue using the iterator as it is a shared_ptr. Once
the read is processed, shared_ptr goes out of scope and gets deleted. Eventually the iterator object
gets deleted as the ref count becomes 0.
*/
class ReadIteratorPool {
public:
	ReadIteratorPool(DB& db, CF& cf, const std::string& path)
	  : db(db), cf(cf), index(0), iteratorsReuseCount(0), readRangeOptions(getReadOptions()) {
		readRangeOptions.background_purge_on_iterator_cleanup = true;
		readRangeOptions.auto_prefix_mode = (SERVER_KNOBS->ROCKSDB_PREFIX_LEN > 0);
		TraceEvent("ReadIteratorPool")
		    .detail("Path", path)
		    .detail("KnobRocksDBReadRangeReuseIterators", SERVER_KNOBS->ROCKSDB_READ_RANGE_REUSE_ITERATORS)
		    .detail("KnobRocksDBPrefixLen", SERVER_KNOBS->ROCKSDB_PREFIX_LEN);
	}

	// Called on every db commit.
	void update() {
		if (SERVER_KNOBS->ROCKSDB_READ_RANGE_REUSE_ITERATORS) {
			std::lock_guard<std::mutex> lock(mutex);
			iteratorsMap.clear();
		}
	}

	// Called on every read operation.
	ReadIterator getIterator() {
		if (SERVER_KNOBS->ROCKSDB_READ_RANGE_REUSE_ITERATORS) {
			std::lock_guard<std::mutex> lock(mutex);
			for (it = iteratorsMap.begin(); it != iteratorsMap.end(); it++) {
				if (!it->second.inUse) {
					it->second.inUse = true;
					iteratorsReuseCount++;
					return it->second;
				}
			}
			index++;
			ReadIterator iter(cf, index, db, readRangeOptions);
			iteratorsMap.insert({ index, iter });
			return iter;
		} else {
			index++;
			ReadIterator iter(cf, index, db, readRangeOptions);
			return iter;
		}
	}

	// Called on every read operation, after the keys are collected.
	void returnIterator(ReadIterator& iter) {
		if (SERVER_KNOBS->ROCKSDB_READ_RANGE_REUSE_ITERATORS) {
			std::lock_guard<std::mutex> lock(mutex);
			it = iteratorsMap.find(iter.index);
			// iterator found: put the iterator back to the pool(inUse=false).
			// iterator not found: update would have removed the iterator from pool, so nothing to do.
			if (it != iteratorsMap.end()) {
				ASSERT(it->second.inUse);
				it->second.inUse = false;
			}
		}
	}

	// Called for every ROCKSDB_READ_RANGE_ITERATOR_REFRESH_TIME seconds in a loop.
	void refreshIterators() {
		std::lock_guard<std::mutex> lock(mutex);
		it = iteratorsMap.begin();
		while (it != iteratorsMap.end()) {
			if (now() - it->second.creationTime > SERVER_KNOBS->ROCKSDB_READ_RANGE_ITERATOR_REFRESH_TIME) {
				it = iteratorsMap.erase(it);
			} else {
				it++;
			}
		}
	}

	uint64_t numReadIteratorsCreated() { return index; }

	uint64_t numTimesReadIteratorsReused() { return iteratorsReuseCount; }

private:
	std::unordered_map<int, ReadIterator> iteratorsMap;
	std::unordered_map<int, ReadIterator>::iterator it;
	DB& db;
	CF& cf;
	rocksdb::ReadOptions readRangeOptions;
	std::mutex mutex;
	// incrementing counter for every new iterator creation, to uniquely identify the iterator in returnIterator().
	uint64_t index;
	uint64_t iteratorsReuseCount;
};

class PerfContextMetrics {
public:
	PerfContextMetrics();
	void reset();
	void set(int index);
	void log(bool ignoreZeroMetric);

private:
	std::vector<std::tuple<const char*, int, std::vector<uint64_t>>> metrics;
	uint64_t getRocksdbPerfcontextMetric(int metric);
};

PerfContextMetrics::PerfContextMetrics() {
	metrics = {
		{ "UserKeyComparisonCount", rocksdb_user_key_comparison_count, {} },
		{ "BlockCacheHitCount", rocksdb_block_cache_hit_count, {} },
		{ "BlockReadCount", rocksdb_block_read_count, {} },
		{ "BlockReadByte", rocksdb_block_read_byte, {} },
		{ "BlockReadTime", rocksdb_block_read_time, {} },
		{ "BlockChecksumTime", rocksdb_block_checksum_time, {} },
		{ "BlockDecompressTime", rocksdb_block_decompress_time, {} },
		{ "GetReadBytes", rocksdb_get_read_bytes, {} },
		{ "MultigetReadBytes", rocksdb_multiget_read_bytes, {} },
		{ "IterReadBytes", rocksdb_iter_read_bytes, {} },
		{ "InternalKeySkippedCount", rocksdb_internal_key_skipped_count, {} },
		{ "InternalDeleteSkippedCount", rocksdb_internal_delete_skipped_count, {} },
		{ "InternalRecentSkippedCount", rocksdb_internal_recent_skipped_count, {} },
		{ "InternalMergeCount", rocksdb_internal_merge_count, {} },
		{ "GetSnapshotTime", rocksdb_get_snapshot_time, {} },
		{ "GetFromMemtableTime", rocksdb_get_from_memtable_time, {} },
		{ "GetFromMemtableCount", rocksdb_get_from_memtable_count, {} },
		{ "GetPostProcessTime", rocksdb_get_post_process_time, {} },
		{ "GetFromOutputFilesTime", rocksdb_get_from_output_files_time, {} },
		{ "SeekOnMemtableTime", rocksdb_seek_on_memtable_time, {} },
		{ "SeekOnMemtableCount", rocksdb_seek_on_memtable_count, {} },
		{ "NextOnMemtableCount", rocksdb_next_on_memtable_count, {} },
		{ "PrevOnMemtableCount", rocksdb_prev_on_memtable_count, {} },
		{ "SeekChildSeekTime", rocksdb_seek_child_seek_time, {} },
		{ "SeekChildSeekCount", rocksdb_seek_child_seek_count, {} },
		{ "SeekMinHeapTime", rocksdb_seek_min_heap_time, {} },
		{ "SeekMaxHeapTime", rocksdb_seek_max_heap_time, {} },
		{ "SeekInternalSeekTime", rocksdb_seek_internal_seek_time, {} },
		{ "FindNextUserEntryTime", rocksdb_find_next_user_entry_time, {} },
		{ "WriteWalTime", rocksdb_write_wal_time, {} },
		{ "WriteMemtableTime", rocksdb_write_memtable_time, {} },
		{ "WriteDelayTime", rocksdb_write_delay_time, {} },
		{ "WritePreAndPostProcessTime", rocksdb_write_pre_and_post_process_time, {} },
		{ "DbMutexLockNanos", rocksdb_db_mutex_lock_nanos, {} },
		{ "DbConditionWaitNanos", rocksdb_db_condition_wait_nanos, {} },
		{ "MergeOperatorTimeNanos", rocksdb_merge_operator_time_nanos, {} },
		{ "ReadIndexBlockNanos", rocksdb_read_index_block_nanos, {} },
		{ "ReadFilterBlockNanos", rocksdb_read_filter_block_nanos, {} },
		{ "NewTableBlockIterNanos", rocksdb_new_table_block_iter_nanos, {} },
		{ "NewTableIteratorNanos", rocksdb_new_table_iterator_nanos, {} },
		{ "BlockSeekNanos", rocksdb_block_seek_nanos, {} },
		{ "FindTableNanos", rocksdb_find_table_nanos, {} },
		{ "BloomMemtableHitCount", rocksdb_bloom_memtable_hit_count, {} },
		{ "BloomMemtableMissCount", rocksdb_bloom_memtable_miss_count, {} },
		{ "BloomSstHitCount", rocksdb_bloom_sst_hit_count, {} },
		{ "BloomSstMissCount", rocksdb_bloom_sst_miss_count, {} },
		{ "KeyLockWaitTime", rocksdb_key_lock_wait_time, {} },
		{ "KeyLockWaitCount", rocksdb_key_lock_wait_count, {} },
		{ "EnvNewSequentialFileNanos", rocksdb_env_new_sequential_file_nanos, {} },
		{ "EnvNewRandomAccessFileNanos", rocksdb_env_new_random_access_file_nanos, {} },
		{ "EnvNewWritableFileNanos", rocksdb_env_new_writable_file_nanos, {} },
		{ "EnvReuseWritableFileNanos", rocksdb_env_reuse_writable_file_nanos, {} },
		{ "EnvNewRandomRwFileNanos", rocksdb_env_new_random_rw_file_nanos, {} },
		{ "EnvNewDirectoryNanos", rocksdb_env_new_directory_nanos, {} },
		{ "EnvFileExistsNanos", rocksdb_env_file_exists_nanos, {} },
		{ "EnvGetChildrenNanos", rocksdb_env_get_children_nanos, {} },
		{ "EnvGetChildrenFileAttributesNanos", rocksdb_env_get_children_file_attributes_nanos, {} },
		{ "EnvDeleteFileNanos", rocksdb_env_delete_file_nanos, {} },
		{ "EnvCreateDirNanos", rocksdb_env_create_dir_nanos, {} },
		{ "EnvCreateDirIfMissingNanos", rocksdb_env_create_dir_if_missing_nanos, {} },
		{ "EnvDeleteDirNanos", rocksdb_env_delete_dir_nanos, {} },
		{ "EnvGetFileSizeNanos", rocksdb_env_get_file_size_nanos, {} },
		{ "EnvGetFileModificationTimeNanos", rocksdb_env_get_file_modification_time_nanos, {} },
		{ "EnvRenameFileNanos", rocksdb_env_rename_file_nanos, {} },
		{ "EnvLinkFileNanos", rocksdb_env_link_file_nanos, {} },
		{ "EnvLockFileNanos", rocksdb_env_lock_file_nanos, {} },
		{ "EnvUnlockFileNanos", rocksdb_env_unlock_file_nanos, {} },
		{ "EnvNewLoggerNanos", rocksdb_env_new_logger_nanos, {} },
	};
	for (auto& [name, metric, vals] : metrics) { // readers, then writer
		for (int i = 0; i < SERVER_KNOBS->ROCKSDB_READ_PARALLELISM; i++) {
			vals.push_back(0); // add reader
		}
		vals.push_back(0); // add writer
	}
}

void PerfContextMetrics::reset() {
	rocksdb::get_perf_context()->Reset();
}

void PerfContextMetrics::set(int index) {
	for (auto& [name, metric, vals] : metrics) {
		vals[index] = getRocksdbPerfcontextMetric(metric);
	}
}

void PerfContextMetrics::log(bool ignoreZeroMetric) {
	TraceEvent e("RocksDBPerfContextMetrics");
	e.setMaxEventLength(20000);
	for (auto& [name, metric, vals] : metrics) {
		uint64_t s = 0;
		for (auto& v : vals) {
			s = s + v;
		}
		if (ignoreZeroMetric && s == 0)
			continue;
		e.detail("Sum" + (std::string)name, s);
		for (int i = 0; i < SERVER_KNOBS->ROCKSDB_READ_PARALLELISM; i++) {
			if (vals[i] != 0)
				e.detail("RD" + std::to_string(i) + name, vals[i]);
		}
		if (vals[SERVER_KNOBS->ROCKSDB_READ_PARALLELISM] != 0)
			e.detail("WR" + (std::string)name, vals[SERVER_KNOBS->ROCKSDB_READ_PARALLELISM]);
	}
}

uint64_t PerfContextMetrics::getRocksdbPerfcontextMetric(int metric) {
	switch (metric) {
	case rocksdb_user_key_comparison_count:
		return rocksdb::get_perf_context()->user_key_comparison_count;
	case rocksdb_block_cache_hit_count:
		return rocksdb::get_perf_context()->block_cache_hit_count;
	case rocksdb_block_read_count:
		return rocksdb::get_perf_context()->block_read_count;
	case rocksdb_block_read_byte:
		return rocksdb::get_perf_context()->block_read_byte;
	case rocksdb_block_read_time:
		return rocksdb::get_perf_context()->block_read_time;
	case rocksdb_block_checksum_time:
		return rocksdb::get_perf_context()->block_checksum_time;
	case rocksdb_block_decompress_time:
		return rocksdb::get_perf_context()->block_decompress_time;
	case rocksdb_get_read_bytes:
		return rocksdb::get_perf_context()->get_read_bytes;
	case rocksdb_multiget_read_bytes:
		return rocksdb::get_perf_context()->multiget_read_bytes;
	case rocksdb_iter_read_bytes:
		return rocksdb::get_perf_context()->iter_read_bytes;
	case rocksdb_internal_key_skipped_count:
		return rocksdb::get_perf_context()->internal_key_skipped_count;
	case rocksdb_internal_delete_skipped_count:
		return rocksdb::get_perf_context()->internal_delete_skipped_count;
	case rocksdb_internal_recent_skipped_count:
		return rocksdb::get_perf_context()->internal_recent_skipped_count;
	case rocksdb_internal_merge_count:
		return rocksdb::get_perf_context()->internal_merge_count;
	case rocksdb_get_snapshot_time:
		return rocksdb::get_perf_context()->get_snapshot_time;
	case rocksdb_get_from_memtable_time:
		return rocksdb::get_perf_context()->get_from_memtable_time;
	case rocksdb_get_from_memtable_count:
		return rocksdb::get_perf_context()->get_from_memtable_count;
	case rocksdb_get_post_process_time:
		return rocksdb::get_perf_context()->get_post_process_time;
	case rocksdb_get_from_output_files_time:
		return rocksdb::get_perf_context()->get_from_output_files_time;
	case rocksdb_seek_on_memtable_time:
		return rocksdb::get_perf_context()->seek_on_memtable_time;
	case rocksdb_seek_on_memtable_count:
		return rocksdb::get_perf_context()->seek_on_memtable_count;
	case rocksdb_next_on_memtable_count:
		return rocksdb::get_perf_context()->next_on_memtable_count;
	case rocksdb_prev_on_memtable_count:
		return rocksdb::get_perf_context()->prev_on_memtable_count;
	case rocksdb_seek_child_seek_time:
		return rocksdb::get_perf_context()->seek_child_seek_time;
	case rocksdb_seek_child_seek_count:
		return rocksdb::get_perf_context()->seek_child_seek_count;
	case rocksdb_seek_min_heap_time:
		return rocksdb::get_perf_context()->seek_min_heap_time;
	case rocksdb_seek_max_heap_time:
		return rocksdb::get_perf_context()->seek_max_heap_time;
	case rocksdb_seek_internal_seek_time:
		return rocksdb::get_perf_context()->seek_internal_seek_time;
	case rocksdb_find_next_user_entry_time:
		return rocksdb::get_perf_context()->find_next_user_entry_time;
	case rocksdb_write_wal_time:
		return rocksdb::get_perf_context()->write_wal_time;
	case rocksdb_write_memtable_time:
		return rocksdb::get_perf_context()->write_memtable_time;
	case rocksdb_write_delay_time:
		return rocksdb::get_perf_context()->write_delay_time;
	case rocksdb_write_pre_and_post_process_time:
		return rocksdb::get_perf_context()->write_pre_and_post_process_time;
	case rocksdb_db_mutex_lock_nanos:
		return rocksdb::get_perf_context()->db_mutex_lock_nanos;
	case rocksdb_db_condition_wait_nanos:
		return rocksdb::get_perf_context()->db_condition_wait_nanos;
	case rocksdb_merge_operator_time_nanos:
		return rocksdb::get_perf_context()->merge_operator_time_nanos;
	case rocksdb_read_index_block_nanos:
		return rocksdb::get_perf_context()->read_index_block_nanos;
	case rocksdb_read_filter_block_nanos:
		return rocksdb::get_perf_context()->read_filter_block_nanos;
	case rocksdb_new_table_block_iter_nanos:
		return rocksdb::get_perf_context()->new_table_block_iter_nanos;
	case rocksdb_new_table_iterator_nanos:
		return rocksdb::get_perf_context()->new_table_iterator_nanos;
	case rocksdb_block_seek_nanos:
		return rocksdb::get_perf_context()->block_seek_nanos;
	case rocksdb_find_table_nanos:
		return rocksdb::get_perf_context()->find_table_nanos;
	case rocksdb_bloom_memtable_hit_count:
		return rocksdb::get_perf_context()->bloom_memtable_hit_count;
	case rocksdb_bloom_memtable_miss_count:
		return rocksdb::get_perf_context()->bloom_memtable_miss_count;
	case rocksdb_bloom_sst_hit_count:
		return rocksdb::get_perf_context()->bloom_sst_hit_count;
	case rocksdb_bloom_sst_miss_count:
		return rocksdb::get_perf_context()->bloom_sst_miss_count;
	case rocksdb_key_lock_wait_time:
		return rocksdb::get_perf_context()->key_lock_wait_time;
	case rocksdb_key_lock_wait_count:
		return rocksdb::get_perf_context()->key_lock_wait_count;
	case rocksdb_env_new_sequential_file_nanos:
		return rocksdb::get_perf_context()->env_new_sequential_file_nanos;
	case rocksdb_env_new_random_access_file_nanos:
		return rocksdb::get_perf_context()->env_new_random_access_file_nanos;
	case rocksdb_env_new_writable_file_nanos:
		return rocksdb::get_perf_context()->env_new_writable_file_nanos;
	case rocksdb_env_reuse_writable_file_nanos:
		return rocksdb::get_perf_context()->env_reuse_writable_file_nanos;
	case rocksdb_env_new_random_rw_file_nanos:
		return rocksdb::get_perf_context()->env_new_random_rw_file_nanos;
	case rocksdb_env_new_directory_nanos:
		return rocksdb::get_perf_context()->env_new_directory_nanos;
	case rocksdb_env_file_exists_nanos:
		return rocksdb::get_perf_context()->env_file_exists_nanos;
	case rocksdb_env_get_children_nanos:
		return rocksdb::get_perf_context()->env_get_children_nanos;
	case rocksdb_env_get_children_file_attributes_nanos:
		return rocksdb::get_perf_context()->env_get_children_file_attributes_nanos;
	case rocksdb_env_delete_file_nanos:
		return rocksdb::get_perf_context()->env_delete_file_nanos;
	case rocksdb_env_create_dir_nanos:
		return rocksdb::get_perf_context()->env_create_dir_nanos;
	case rocksdb_env_create_dir_if_missing_nanos:
		return rocksdb::get_perf_context()->env_create_dir_if_missing_nanos;
	case rocksdb_env_delete_dir_nanos:
		return rocksdb::get_perf_context()->env_delete_dir_nanos;
	case rocksdb_env_get_file_size_nanos:
		return rocksdb::get_perf_context()->env_get_file_size_nanos;
	case rocksdb_env_get_file_modification_time_nanos:
		return rocksdb::get_perf_context()->env_get_file_modification_time_nanos;
	case rocksdb_env_rename_file_nanos:
		return rocksdb::get_perf_context()->env_rename_file_nanos;
	case rocksdb_env_link_file_nanos:
		return rocksdb::get_perf_context()->env_link_file_nanos;
	case rocksdb_env_lock_file_nanos:
		return rocksdb::get_perf_context()->env_lock_file_nanos;
	case rocksdb_env_unlock_file_nanos:
		return rocksdb::get_perf_context()->env_unlock_file_nanos;
	case rocksdb_env_new_logger_nanos:
		return rocksdb::get_perf_context()->env_new_logger_nanos;
	default:
		break;
	}
	return 0;
}

ACTOR Future<Void> refreshReadIteratorPool(std::shared_ptr<ReadIteratorPool> readIterPool) {
	if (SERVER_KNOBS->ROCKSDB_READ_RANGE_REUSE_ITERATORS) {
		loop {
			wait(delay(SERVER_KNOBS->ROCKSDB_READ_RANGE_ITERATOR_REFRESH_TIME));
			readIterPool->refreshIterators();
		}
	}
	return Void();
}

ACTOR Future<Void> flowLockLogger(const FlowLock* readLock, const FlowLock* fetchLock) {
	loop {
		wait(delay(SERVER_KNOBS->ROCKSDB_METRICS_DELAY));
		TraceEvent e("RocksDBFlowLock");
		e.detail("ReadAvailable", readLock->available());
		e.detail("ReadActivePermits", readLock->activePermits());
		e.detail("ReadWaiters", readLock->waiters());
		e.detail("FetchAvailable", fetchLock->available());
		e.detail("FetchActivePermits", fetchLock->activePermits());
		e.detail("FetchWaiters", fetchLock->waiters());
	}
}

ACTOR Future<Void> rocksDBMetricLogger(std::shared_ptr<rocksdb::Statistics> statistics,
                                       std::shared_ptr<PerfContextMetrics> perfContextMetrics,
                                       rocksdb::DB* db,
                                       std::shared_ptr<ReadIteratorPool> readIterPool) {
	state std::vector<std::tuple<const char*, uint32_t, uint64_t>> tickerStats = {
		{ "StallMicros", rocksdb::STALL_MICROS, 0 },
		{ "BytesRead", rocksdb::BYTES_READ, 0 },
		{ "IterBytesRead", rocksdb::ITER_BYTES_READ, 0 },
		{ "BytesWritten", rocksdb::BYTES_WRITTEN, 0 },
		{ "BlockCacheMisses", rocksdb::BLOCK_CACHE_MISS, 0 },
		{ "BlockCacheHits", rocksdb::BLOCK_CACHE_HIT, 0 },
		{ "BloomFilterUseful", rocksdb::BLOOM_FILTER_USEFUL, 0 },
		{ "BloomFilterFullPositive", rocksdb::BLOOM_FILTER_FULL_POSITIVE, 0 },
		{ "BloomFilterTruePositive", rocksdb::BLOOM_FILTER_FULL_TRUE_POSITIVE, 0 },
		{ "BloomFilterMicros", rocksdb::BLOOM_FILTER_MICROS, 0 },
		{ "MemtableHit", rocksdb::MEMTABLE_HIT, 0 },
		{ "MemtableMiss", rocksdb::MEMTABLE_MISS, 0 },
		{ "GetHitL0", rocksdb::GET_HIT_L0, 0 },
		{ "GetHitL1", rocksdb::GET_HIT_L1, 0 },
		{ "GetHitL2AndUp", rocksdb::GET_HIT_L2_AND_UP, 0 },
		{ "CountKeysWritten", rocksdb::NUMBER_KEYS_WRITTEN, 0 },
		{ "CountKeysRead", rocksdb::NUMBER_KEYS_READ, 0 },
		{ "CountDBSeek", rocksdb::NUMBER_DB_SEEK, 0 },
		{ "CountDBNext", rocksdb::NUMBER_DB_NEXT, 0 },
		{ "CountDBPrev", rocksdb::NUMBER_DB_PREV, 0 },
		{ "BloomFilterPrefixChecked", rocksdb::BLOOM_FILTER_PREFIX_CHECKED, 0 },
		{ "BloomFilterPrefixUseful", rocksdb::BLOOM_FILTER_PREFIX_USEFUL, 0 },
		{ "BlockCacheCompressedMiss", rocksdb::BLOCK_CACHE_COMPRESSED_MISS, 0 },
		{ "BlockCacheCompressedHit", rocksdb::BLOCK_CACHE_COMPRESSED_HIT, 0 },
		{ "CountWalFileSyncs", rocksdb::WAL_FILE_SYNCED, 0 },
		{ "CountWalFileBytes", rocksdb::WAL_FILE_BYTES, 0 },
		{ "CompactReadBytes", rocksdb::COMPACT_READ_BYTES, 0 },
		{ "CompactWriteBytes", rocksdb::COMPACT_WRITE_BYTES, 0 },
		{ "FlushWriteBytes", rocksdb::FLUSH_WRITE_BYTES, 0 },
		{ "CountBlocksCompressed", rocksdb::NUMBER_BLOCK_COMPRESSED, 0 },
		{ "CountBlocksDecompressed", rocksdb::NUMBER_BLOCK_DECOMPRESSED, 0 },
		{ "RowCacheHit", rocksdb::ROW_CACHE_HIT, 0 },
		{ "RowCacheMiss", rocksdb::ROW_CACHE_MISS, 0 },
		{ "CountIterSkippedKeys", rocksdb::NUMBER_ITER_SKIP, 0 },

	};
	state std::vector<std::pair<const char*, std::string>> propertyStats = {
		{ "NumCompactionsRunning", rocksdb::DB::Properties::kNumRunningCompactions },
		{ "NumImmutableMemtables", rocksdb::DB::Properties::kNumImmutableMemTable },
		{ "NumImmutableMemtablesFlushed", rocksdb::DB::Properties::kNumImmutableMemTableFlushed },
		{ "IsMemtableFlushPending", rocksdb::DB::Properties::kMemTableFlushPending },
		{ "NumRunningFlushes", rocksdb::DB::Properties::kNumRunningFlushes },
		{ "IsCompactionPending", rocksdb::DB::Properties::kCompactionPending },
		{ "NumRunningCompactions", rocksdb::DB::Properties::kNumRunningCompactions },
		{ "CumulativeBackgroundErrors", rocksdb::DB::Properties::kBackgroundErrors },
		{ "CurrentSizeActiveMemtable", rocksdb::DB::Properties::kCurSizeActiveMemTable },
		{ "AllMemtablesBytes", rocksdb::DB::Properties::kCurSizeAllMemTables },
		{ "ActiveMemtableBytes", rocksdb::DB::Properties::kSizeAllMemTables },
		{ "CountEntriesActiveMemtable", rocksdb::DB::Properties::kNumEntriesActiveMemTable },
		{ "CountEntriesImmutMemtables", rocksdb::DB::Properties::kNumEntriesImmMemTables },
		{ "CountDeletesActiveMemtable", rocksdb::DB::Properties::kNumDeletesActiveMemTable },
		{ "CountDeletesImmutMemtables", rocksdb::DB::Properties::kNumDeletesImmMemTables },
		{ "EstimatedCountKeys", rocksdb::DB::Properties::kEstimateNumKeys },
		{ "EstimateSstReaderBytes", rocksdb::DB::Properties::kEstimateTableReadersMem },
		{ "CountActiveSnapshots", rocksdb::DB::Properties::kNumSnapshots },
		{ "OldestSnapshotTime", rocksdb::DB::Properties::kOldestSnapshotTime },
		{ "CountLiveVersions", rocksdb::DB::Properties::kNumLiveVersions },
		{ "EstimateLiveDataSize", rocksdb::DB::Properties::kEstimateLiveDataSize },
		{ "BaseLevel", rocksdb::DB::Properties::kBaseLevel },
		{ "EstPendCompactBytes", rocksdb::DB::Properties::kEstimatePendingCompactionBytes },
		{ "BlockCacheUsage", rocksdb::DB::Properties::kBlockCacheUsage },
		{ "BlockCachePinnedUsage", rocksdb::DB::Properties::kBlockCachePinnedUsage },
		{ "LiveSstFilesSize", rocksdb::DB::Properties::kLiveSstFilesSize },
	};

	state std::unordered_map<std::string, uint64_t> readIteratorPoolStats = {
		{ "NumReadIteratorsCreated", 0 },
		{ "NumTimesReadIteratorsReused", 0 },
	};

	loop {
		wait(delay(SERVER_KNOBS->ROCKSDB_METRICS_DELAY));
		TraceEvent e("RocksDBMetrics");
		uint64_t stat;
		for (auto& t : tickerStats) {
			auto& [name, ticker, cum] = t;
			stat = statistics->getTickerCount(ticker);
			e.detail(name, stat - cum);
			cum = stat;
		}

		for (auto& p : propertyStats) {
			auto& [name, property] = p;
			stat = 0;
			// GetAggregatedIntProperty gets the aggregated int property from all column families.
			ASSERT(db->GetAggregatedIntProperty(property, &stat));
			e.detail(name, stat);
		}

		stat = readIterPool->numReadIteratorsCreated();
		e.detail("NumReadIteratorsCreated", stat - readIteratorPoolStats["NumReadIteratorsCreated"]);
		readIteratorPoolStats["NumReadIteratorsCreated"] = stat;

		stat = readIterPool->numTimesReadIteratorsReused();
		e.detail("NumTimesReadIteratorsReused", stat - readIteratorPoolStats["NumTimesReadIteratorsReused"]);
		readIteratorPoolStats["NumTimesReadIteratorsReused"] = stat;

		if (SERVER_KNOBS->ROCKSDB_PERFCONTEXT_ENABLE) {
			perfContextMetrics->log(true);
		}
	}
}

void logRocksDBError(const rocksdb::Status& status, const std::string& method) {
	auto level = status.IsTimedOut() ? SevWarn : SevError;
	TraceEvent e(level, "RocksDBError");
	e.detail("Error", status.ToString()).detail("Method", method).detail("RocksDBSeverity", status.severity());
	if (status.IsIOError()) {
		e.detail("SubCode", status.subcode());
	}
}

Error statusToError(const rocksdb::Status& s) {
	if (s.IsIOError()) {
		return io_error();
	} else if (s.IsTimedOut()) {
		return transaction_too_old();
	} else {
		return unknown_error();
	}
}

struct RocksDBKeyValueStore : IKeyValueStore {
	struct Writer : IThreadPoolReceiver {
		DB& db;
		CF& cf;

		UID id;
		std::shared_ptr<rocksdb::RateLimiter> rateLimiter;
		std::shared_ptr<ReadIteratorPool> readIterPool;
		std::shared_ptr<PerfContextMetrics> perfContextMetrics;
		int threadIndex;
		ThreadReturnPromiseStream<std::tuple<int, std::string, double>> metricPromiseStream;

		explicit Writer(DB& db,
		                CF& cf,
		                UID id,
		                std::shared_ptr<ReadIteratorPool> readIterPool,
		                std::shared_ptr<PerfContextMetrics> perfContextMetrics,
		                int threadIndex)
		  : db(db), cf(cf), id(id), readIterPool(readIterPool), perfContextMetrics(perfContextMetrics),
		    threadIndex(threadIndex),
		    rateLimiter(SERVER_KNOBS->ROCKSDB_WRITE_RATE_LIMITER_BYTES_PER_SEC > 0
		                    ? rocksdb::NewGenericRateLimiter(
		                          SERVER_KNOBS->ROCKSDB_WRITE_RATE_LIMITER_BYTES_PER_SEC, // rate_bytes_per_sec
		                          100 * 1000, // refill_period_us
		                          10, // fairness
		                          rocksdb::RateLimiter::Mode::kWritesOnly,
		                          SERVER_KNOBS->ROCKSDB_WRITE_RATE_LIMITER_AUTO_TUNE)
		                    : nullptr) {
			if (SERVER_KNOBS->ROCKSDB_PERFCONTEXT_ENABLE) {
				// Enable perf context on the same thread with the db thread
				rocksdb::SetPerfLevel(rocksdb::PerfLevel::kEnableTimeExceptForMutex);
				perfContextMetrics->reset();
			}
		}

		~Writer() override {
			if (db) {
				delete db;
			}
		}

		void init() override {}

		struct OpenAction : TypedAction<Writer, OpenAction> {
			std::string path;
			ThreadReturnPromise<Void> done;
			Optional<Future<Void>>& metrics;
			const FlowLock* readLock;
			const FlowLock* fetchLock;
			std::shared_ptr<RocksDBErrorListener> errorListener;
			OpenAction(std::string path,
			           Optional<Future<Void>>& metrics,
			           const FlowLock* readLock,
			           const FlowLock* fetchLock,
			           std::shared_ptr<RocksDBErrorListener> errorListener)
			  : path(std::move(path)), metrics(metrics), readLock(readLock), fetchLock(fetchLock),
			    errorListener(errorListener) {}

			double getTimeEstimate() const override { return SERVER_KNOBS->COMMIT_TIME_ESTIMATE; }
		};
		void action(OpenAction& a) {
			ASSERT(cf == nullptr);

			std::vector<std::string> columnFamilies;
			rocksdb::Options options = getOptions();
			rocksdb::Status status = rocksdb::DB::ListColumnFamilies(options, a.path, &columnFamilies);
			if (std::find(columnFamilies.begin(), columnFamilies.end(), "default") == columnFamilies.end()) {
				columnFamilies.push_back("default");
			}

			rocksdb::ColumnFamilyOptions cfOptions = getCFOptions();
			std::vector<rocksdb::ColumnFamilyDescriptor> descriptors;
			for (const std::string& name : columnFamilies) {
				descriptors.push_back(rocksdb::ColumnFamilyDescriptor{ name, cfOptions });
			}

			options.listeners.push_back(a.errorListener);
			if (SERVER_KNOBS->ROCKSDB_WRITE_RATE_LIMITER_BYTES_PER_SEC > 0) {
				options.rate_limiter = rateLimiter;
			}

			std::vector<rocksdb::ColumnFamilyHandle*> handles;
			status = rocksdb::DB::Open(options, a.path, descriptors, &handles, &db);

			if (!status.ok()) {
				logRocksDBError(status, "Open");
				a.done.sendError(statusToError(status));
				return;
			}

			for (rocksdb::ColumnFamilyHandle* handle : handles) {
				if (handle->GetName() == SERVER_KNOBS->DEFAULT_FDB_ROCKSDB_COLUMN_FAMILY) {
					cf = handle;
					break;
				}
			}

			if (cf == nullptr) {
				status = db->CreateColumnFamily(cfOptions, SERVER_KNOBS->DEFAULT_FDB_ROCKSDB_COLUMN_FAMILY, &cf);
				if (!status.ok()) {
					logRocksDBError(status, "Open");
					a.done.sendError(statusToError(status));
				}
			}

			TraceEvent(SevInfo, "RocksDB")
			    .detail("Path", a.path)
			    .detail("Method", "Open")
			    .detail("KnobRocksDBWriteRateLimiterBytesPerSec",
			            SERVER_KNOBS->ROCKSDB_WRITE_RATE_LIMITER_BYTES_PER_SEC)
			    .detail("KnobRocksDBWriteRateLimiterAutoTune", SERVER_KNOBS->ROCKSDB_WRITE_RATE_LIMITER_AUTO_TUNE)
			    .detail("ColumnFamily", cf->GetName());
			if (g_network->isSimulated()) {
				// The current thread and main thread are same when the code runs in simulation.
				// blockUntilReady() is getting the thread into deadlock state, so directly calling
				// the metricsLogger.
				a.metrics = rocksDBMetricLogger(options.statistics, perfContextMetrics, db, readIterPool) &&
				            flowLockLogger(a.readLock, a.fetchLock) && refreshReadIteratorPool(readIterPool);
			} else {
				onMainThread([&] {
					a.metrics = rocksDBMetricLogger(options.statistics, perfContextMetrics, db, readIterPool) &&
					            flowLockLogger(a.readLock, a.fetchLock) && refreshReadIteratorPool(readIterPool);
					return Future<bool>(true);
				}).blockUntilReady();
			}
			a.done.send(Void());
		}

		struct DeleteVisitor : public rocksdb::WriteBatch::Handler {
			VectorRef<KeyRangeRef>& deletes;
			Arena& arena;

			DeleteVisitor(VectorRef<KeyRangeRef>& deletes, Arena& arena) : deletes(deletes), arena(arena) {}

			rocksdb::Status DeleteRangeCF(uint32_t /*column_family_id*/,
			                              const rocksdb::Slice& begin,
			                              const rocksdb::Slice& end) override {
				KeyRangeRef kr(toStringRef(begin), toStringRef(end));
				deletes.push_back_deep(arena, kr);
				return rocksdb::Status::OK();
			}

			rocksdb::Status PutCF(uint32_t column_family_id,
			                      const rocksdb::Slice& key,
			                      const rocksdb::Slice& value) override {
				return rocksdb::Status::OK();
			}

			rocksdb::Status DeleteCF(uint32_t column_family_id, const rocksdb::Slice& key) override {
				return rocksdb::Status::OK();
			}

			rocksdb::Status SingleDeleteCF(uint32_t column_family_id, const rocksdb::Slice& key) override {
				return rocksdb::Status::OK();
			}

			rocksdb::Status MergeCF(uint32_t column_family_id,
			                        const rocksdb::Slice& key,
			                        const rocksdb::Slice& value) override {
				return rocksdb::Status::OK();
			}
		};

		struct CommitAction : TypedAction<Writer, CommitAction> {
			std::unique_ptr<rocksdb::WriteBatch> batchToCommit;
			ThreadReturnPromise<Void> done;
			double startTime;
			bool getHistograms;
			double getTimeEstimate() const override { return SERVER_KNOBS->COMMIT_TIME_ESTIMATE; }
			CommitAction() {
				if (deterministicRandom()->random01() < SERVER_KNOBS->ROCKSDB_HISTOGRAMS_SAMPLE_RATE) {
					getHistograms = true;
					startTime = timer_monotonic();
				} else {
					getHistograms = false;
				}
			}
		};
		void action(CommitAction& a) {
			bool doPerfContextMetrics =
			    SERVER_KNOBS->ROCKSDB_PERFCONTEXT_ENABLE &&
			    (deterministicRandom()->random01() < SERVER_KNOBS->ROCKSDB_PERFCONTEXT_SAMPLE_RATE);
			if (doPerfContextMetrics) {
				perfContextMetrics->reset();
			}
			double commitBeginTime;
			if (a.getHistograms) {
				commitBeginTime = timer_monotonic();
				metricPromiseStream.send(std::make_tuple(
				    threadIndex, ROCKSDB_COMMIT_QUEUEWAIT_HISTOGRAM.toString(), commitBeginTime - a.startTime));
			}
			Standalone<VectorRef<KeyRangeRef>> deletes;
			DeleteVisitor dv(deletes, deletes.arena());
			rocksdb::Status s = a.batchToCommit->Iterate(&dv);
			if (!s.ok()) {
				logRocksDBError(s, "CommitDeleteVisitor");
				a.done.sendError(statusToError(s));
				return;
			}
			// If there are any range deletes, we should have added them to be deleted.
			ASSERT(!deletes.empty() || !a.batchToCommit->HasDeleteRange());
			rocksdb::WriteOptions options;
			options.sync = !SERVER_KNOBS->ROCKSDB_UNSAFE_AUTO_FSYNC;

			double writeBeginTime = a.getHistograms ? timer_monotonic() : 0;
			if (rateLimiter) {
				// Controls the total write rate of compaction and flush in bytes per second.
				// Request for batchToCommit bytes. If this request cannot be satisfied, the call is blocked.
				rateLimiter->Request(a.batchToCommit->GetDataSize() /* bytes */, rocksdb::Env::IO_HIGH);
			}
			s = db->Write(options, a.batchToCommit.get());
			readIterPool->update();
			if (a.getHistograms) {
				metricPromiseStream.send(std::make_tuple(
				    threadIndex, ROCKSDB_WRITE_HISTOGRAM.toString(), timer_monotonic() - writeBeginTime));
			}

			if (!s.ok()) {
				logRocksDBError(s, "Commit");
				a.done.sendError(statusToError(s));
			} else {
				a.done.send(Void());

				double compactRangeBeginTime = a.getHistograms ? timer_monotonic() : 0;
				for (const auto& keyRange : deletes) {
					auto begin = toSlice(keyRange.begin);
					auto end = toSlice(keyRange.end);
					ASSERT(db->SuggestCompactRange(cf, &begin, &end).ok());
				}
				if (a.getHistograms) {
					metricPromiseStream.send(std::make_tuple(threadIndex,
					                                         ROCKSDB_DELETE_COMPACTRANGE_HISTOGRAM.toString(),
					                                         timer_monotonic() - compactRangeBeginTime));
				}
			}
			if (a.getHistograms) {
				double currTime = timer_monotonic();
				metricPromiseStream.send(std::make_tuple(
				    threadIndex, ROCKSDB_COMMIT_ACTION_HISTOGRAM.toString(), currTime - commitBeginTime));
				metricPromiseStream.send(
				    std::make_tuple(threadIndex, ROCKSDB_COMMIT_LATENCY_HISTOGRAM.toString(), currTime - a.startTime));
			}
			if (doPerfContextMetrics) {
				perfContextMetrics->set(threadIndex);
			}
		}

		struct CloseAction : TypedAction<Writer, CloseAction> {
			ThreadReturnPromise<Void> done;
			std::string path;
			bool deleteOnClose;
			CloseAction(std::string path, bool deleteOnClose) : path(path), deleteOnClose(deleteOnClose) {}
			double getTimeEstimate() const override { return SERVER_KNOBS->COMMIT_TIME_ESTIMATE; }
		};
		void action(CloseAction& a) {
			readIterPool.reset();
			if (db == nullptr) {
				a.done.send(Void());
				return;
			}
			auto s = db->Close();
			if (!s.ok()) {
				logRocksDBError(s, "Close");
			}
			if (a.deleteOnClose) {
				std::set<std::string> columnFamilies{ "default" };
				columnFamilies.insert(SERVER_KNOBS->DEFAULT_FDB_ROCKSDB_COLUMN_FAMILY);
				std::vector<rocksdb::ColumnFamilyDescriptor> descriptors;
				for (const std::string name : columnFamilies) {
					descriptors.push_back(rocksdb::ColumnFamilyDescriptor{ name, getCFOptions() });
				}
				s = rocksdb::DestroyDB(a.path, getOptions(), descriptors);
				if (!s.ok()) {
					logRocksDBError(s, "Destroy");
				} else {
					TraceEvent("RocksDB").detail("Path", a.path).detail("Method", "Destroy");
				}
			}
			TraceEvent("RocksDB").detail("Path", a.path).detail("Method", "Close");
			a.done.send(Void());
		}

		struct CheckpointAction : TypedAction<Writer, CheckpointAction> {
			CheckpointAction(const CheckpointRequest& request) : request(request) {}

			double getTimeEstimate() const override { return SERVER_KNOBS->COMMIT_TIME_ESTIMATE; }

			const CheckpointRequest request;
			ThreadReturnPromise<CheckpointMetaData> reply;
		};

		void action(CheckpointAction& a) {
			TraceEvent("RocksDBServeCheckpointBegin", id)
			    .detail("MinVersion", a.request.version)
			    .detail("Range", a.request.range.toString())
			    .detail("Format", static_cast<int>(a.request.format))
			    .detail("CheckpointDir", a.request.checkpointDir);

			rocksdb::Checkpoint* checkpoint;
			rocksdb::Status s = rocksdb::Checkpoint::Create(db, &checkpoint);
			if (!s.ok()) {
				logRocksDBError(s, "Checkpoint");
				a.reply.sendError(statusToError(s));
				return;
			}

			rocksdb::PinnableSlice value;
			rocksdb::ReadOptions readOptions = getReadOptions();
			s = db->Get(readOptions, cf, toSlice(persistVersion), &value);

			if (!s.ok() && !s.IsNotFound()) {
				logRocksDBError(s, "Checkpoint");
				a.reply.sendError(statusToError(s));
				return;
			}

			const Version version = s.IsNotFound()
			                            ? latestVersion
			                            : BinaryReader::fromStringRef<Version>(toStringRef(value), Unversioned());

			TraceEvent("RocksDBServeCheckpointVersion", id)
			    .detail("CheckpointVersion", a.request.version)
			    .detail("PersistVersion", version);

			// TODO: set the range as the actual shard range.
			CheckpointMetaData res(version, a.request.range, a.request.format, a.request.checkpointID);
			const std::string& checkpointDir = a.request.checkpointDir;

			if (a.request.format == RocksDBColumnFamily) {
				rocksdb::ExportImportFilesMetaData* pMetadata;
				platform::eraseDirectoryRecursive(checkpointDir);
				const std::string cwd = platform::getWorkingDirectory() + "/";
				s = checkpoint->ExportColumnFamily(cf, checkpointDir, &pMetadata);

				if (!s.ok()) {
					logRocksDBError(s, "Checkpoint");
					a.reply.sendError(statusToError(s));
					return;
				}

				populateMetaData(&res, *pMetadata);
				delete pMetadata;
				TraceEvent("RocksDBServeCheckpointSuccess", id)
				    .detail("CheckpointMetaData", res.toString())
				    .detail("RocksDBCF", getRocksCF(res).toString());
			} else {
				throw not_implemented();
			}

			res.setState(CheckpointMetaData::Complete);
			a.reply.send(res);
		}

		struct RestoreAction : TypedAction<Writer, RestoreAction> {
			RestoreAction(const std::string& path, const std::vector<CheckpointMetaData>& checkpoints)
			  : path(path), checkpoints(checkpoints) {}

			double getTimeEstimate() const override { return SERVER_KNOBS->COMMIT_TIME_ESTIMATE; }

			const std::string path;
			const std::vector<CheckpointMetaData> checkpoints;
			ThreadReturnPromise<Void> done;
		};

		void action(RestoreAction& a) {
			TraceEvent("RocksDBServeRestoreBegin", id).detail("Path", a.path);

			// TODO: Fail gracefully.
			ASSERT(!a.checkpoints.empty());

			if (a.checkpoints[0].format == RocksDBColumnFamily) {
				ASSERT_EQ(a.checkpoints.size(), 1);
				TraceEvent("RocksDBServeRestoreCF", id)
				    .detail("Path", a.path)
				    .detail("Checkpoint", a.checkpoints[0].toString())
				    .detail("RocksDBCF", getRocksCF(a.checkpoints[0]).toString());

				auto options = getOptions();
				rocksdb::Status status = rocksdb::DB::Open(options, a.path, &db);

				if (!status.ok()) {
					logRocksDBError(status, "Restore");
					a.done.sendError(statusToError(status));
					return;
				}

				rocksdb::ExportImportFilesMetaData metaData = getMetaData(a.checkpoints[0]);
				rocksdb::ImportColumnFamilyOptions importOptions;
				importOptions.move_files = true;
				status = db->CreateColumnFamilyWithImport(
				    getCFOptions(), SERVER_KNOBS->DEFAULT_FDB_ROCKSDB_COLUMN_FAMILY, importOptions, metaData, &cf);

				if (!status.ok()) {
					logRocksDBError(status, "Restore");
					a.done.sendError(statusToError(status));
				} else {
					TraceEvent(SevInfo, "RocksDB").detail("Path", a.path).detail("Method", "Restore");
					a.done.send(Void());
				}
			} else {
				throw not_implemented();
			}
		}
	};

	struct Reader : IThreadPoolReceiver {
		DB& db;
		CF& cf;
		double readValueTimeout;
		double readValuePrefixTimeout;
		double readRangeTimeout;
		std::shared_ptr<ReadIteratorPool> readIterPool;
		std::shared_ptr<PerfContextMetrics> perfContextMetrics;
		int threadIndex;
		ThreadReturnPromiseStream<std::tuple<int, std::string, double>> metricPromiseStream;

		explicit Reader(DB& db,
		                CF& cf,
		                std::shared_ptr<ReadIteratorPool> readIterPool,
		                std::shared_ptr<PerfContextMetrics> perfContextMetrics,
		                int threadIndex)
		  : db(db), cf(cf), readIterPool(readIterPool), perfContextMetrics(perfContextMetrics),
		    threadIndex(threadIndex) {
			if (g_network->isSimulated()) {
				// In simulation, increasing the read operation timeouts to 5 minutes, as some of the tests have
				// very high load and single read thread cannot process all the load within the timeouts.
				readValueTimeout = 5 * 60;
				readValuePrefixTimeout = 5 * 60;
				readRangeTimeout = 5 * 60;
			} else {
				readValueTimeout = SERVER_KNOBS->ROCKSDB_READ_VALUE_TIMEOUT;
				readValuePrefixTimeout = SERVER_KNOBS->ROCKSDB_READ_VALUE_PREFIX_TIMEOUT;
				readRangeTimeout = SERVER_KNOBS->ROCKSDB_READ_RANGE_TIMEOUT;
			}
			if (SERVER_KNOBS->ROCKSDB_PERFCONTEXT_ENABLE) {
				// Enable perf context on the same thread with the db thread
				rocksdb::SetPerfLevel(rocksdb::PerfLevel::kEnableTimeExceptForMutex);
				perfContextMetrics->reset();
			}
		}

		void init() override {}

		struct ReadValueAction : TypedAction<Reader, ReadValueAction> {
			Key key;
			Optional<UID> debugID;
			double startTime;
			bool getHistograms;
			ThreadReturnPromise<Optional<Value>> result;
			ReadValueAction(KeyRef key, Optional<UID> debugID)
			  : key(key), debugID(debugID), startTime(timer_monotonic()),
			    getHistograms(
			        (deterministicRandom()->random01() < SERVER_KNOBS->ROCKSDB_HISTOGRAMS_SAMPLE_RATE) ? true : false) {
			}
			double getTimeEstimate() const override { return SERVER_KNOBS->READ_VALUE_TIME_ESTIMATE; }
		};
		void action(ReadValueAction& a) {
			ASSERT(cf != nullptr);
			bool doPerfContextMetrics =
			    SERVER_KNOBS->ROCKSDB_PERFCONTEXT_ENABLE &&
			    (deterministicRandom()->random01() < SERVER_KNOBS->ROCKSDB_PERFCONTEXT_SAMPLE_RATE);
			if (doPerfContextMetrics) {
				perfContextMetrics->reset();
			}
			double readBeginTime = timer_monotonic();
			if (a.getHistograms) {
				metricPromiseStream.send(std::make_tuple(
				    threadIndex, ROCKSDB_READVALUE_QUEUEWAIT_HISTOGRAM.toString(), readBeginTime - a.startTime));
			}
			Optional<TraceBatch> traceBatch;
			if (a.debugID.present()) {
				traceBatch = { TraceBatch{} };
				traceBatch.get().addEvent("GetValueDebug", a.debugID.get().first(), "Reader.Before");
			}
			if (readBeginTime - a.startTime > readValueTimeout) {
				TraceEvent(SevWarn, "KVSTimeout")
				    .detail("Error", "Read value request timedout")
				    .detail("Method", "ReadValueAction")
				    .detail("Timeout value", readValueTimeout);
				a.result.sendError(transaction_too_old());
				return;
			}

			rocksdb::PinnableSlice value;
			auto options = getReadOptions();
			uint64_t deadlineMircos =
			    db->GetEnv()->NowMicros() + (readValueTimeout - (readBeginTime - a.startTime)) * 1000000;
			std::chrono::seconds deadlineSeconds(deadlineMircos / 1000000);
			options.deadline = std::chrono::duration_cast<std::chrono::microseconds>(deadlineSeconds);

			double dbGetBeginTime = a.getHistograms ? timer_monotonic() : 0;
			auto s = db->Get(options, cf, toSlice(a.key), &value);
			if (!s.ok() && !s.IsNotFound()) {
				logRocksDBError(s, "ReadValue");
				a.result.sendError(statusToError(s));
				return;
			}

			if (a.getHistograms) {
				metricPromiseStream.send(std::make_tuple(
				    threadIndex, ROCKSDB_READVALUE_GET_HISTOGRAM.toString(), timer_monotonic() - dbGetBeginTime));
			}

			if (a.debugID.present()) {
				traceBatch.get().addEvent("GetValueDebug", a.debugID.get().first(), "Reader.After");
				traceBatch.get().dump();
			}
			if (s.ok()) {
				a.result.send(Value(toStringRef(value)));
			} else if (s.IsNotFound()) {
				a.result.send(Optional<Value>());
			} else {
				logRocksDBError(s, "ReadValue");
				a.result.sendError(statusToError(s));
			}

			if (a.getHistograms) {
				double currTime = timer_monotonic();
				metricPromiseStream.send(std::make_tuple(
				    threadIndex, ROCKSDB_READVALUE_ACTION_HISTOGRAM.toString(), currTime - readBeginTime));
				metricPromiseStream.send(std::make_tuple(
				    threadIndex, ROCKSDB_READVALUE_LATENCY_HISTOGRAM.toString(), currTime - a.startTime));
			}
			if (doPerfContextMetrics) {
				perfContextMetrics->set(threadIndex);
			}
		}

		struct ReadValuePrefixAction : TypedAction<Reader, ReadValuePrefixAction> {
			Key key;
			int maxLength;
			Optional<UID> debugID;
			double startTime;
			bool getHistograms;
			ThreadReturnPromise<Optional<Value>> result;
			ReadValuePrefixAction(Key key, int maxLength, Optional<UID> debugID)
			  : key(key), maxLength(maxLength), debugID(debugID), startTime(timer_monotonic()),
			    getHistograms(
			        (deterministicRandom()->random01() < SERVER_KNOBS->ROCKSDB_HISTOGRAMS_SAMPLE_RATE) ? true : false) {
			}
			double getTimeEstimate() const override { return SERVER_KNOBS->READ_VALUE_TIME_ESTIMATE; }
		};
		void action(ReadValuePrefixAction& a) {
			bool doPerfContextMetrics =
			    SERVER_KNOBS->ROCKSDB_PERFCONTEXT_ENABLE &&
			    (deterministicRandom()->random01() < SERVER_KNOBS->ROCKSDB_PERFCONTEXT_SAMPLE_RATE);
			if (doPerfContextMetrics) {
				perfContextMetrics->reset();
			}
			double readBeginTime = timer_monotonic();
			if (a.getHistograms) {
				metricPromiseStream.send(std::make_tuple(
				    threadIndex, ROCKSDB_READPREFIX_QUEUEWAIT_HISTOGRAM.toString(), readBeginTime - a.startTime));
			}
			Optional<TraceBatch> traceBatch;
			if (a.debugID.present()) {
				traceBatch = { TraceBatch{} };
				traceBatch.get().addEvent("GetValuePrefixDebug",
				                          a.debugID.get().first(),
				                          "Reader.Before"); //.detail("TaskID", g_network->getCurrentTask());
			}
			if (readBeginTime - a.startTime > readValuePrefixTimeout) {
				TraceEvent(SevWarn, "KVSTimeout")
				    .detail("Error", "Read value prefix request timedout")
				    .detail("Method", "ReadValuePrefixAction")
				    .detail("Timeout value", readValuePrefixTimeout);
				a.result.sendError(transaction_too_old());
				return;
			}

			rocksdb::PinnableSlice value;
			auto options = getReadOptions();
			uint64_t deadlineMircos =
			    db->GetEnv()->NowMicros() + (readValuePrefixTimeout - (readBeginTime - a.startTime)) * 1000000;
			std::chrono::seconds deadlineSeconds(deadlineMircos / 1000000);
			options.deadline = std::chrono::duration_cast<std::chrono::microseconds>(deadlineSeconds);

			double dbGetBeginTime = a.getHistograms ? timer_monotonic() : 0;
			auto s = db->Get(options, cf, toSlice(a.key), &value);
			if (a.getHistograms) {
				metricPromiseStream.send(std::make_tuple(
				    threadIndex, ROCKSDB_READPREFIX_GET_HISTOGRAM.toString(), timer_monotonic() - dbGetBeginTime));
			}

			if (a.debugID.present()) {
				traceBatch.get().addEvent("GetValuePrefixDebug",
				                          a.debugID.get().first(),
				                          "Reader.After"); //.detail("TaskID", g_network->getCurrentTask());
				traceBatch.get().dump();
			}
			if (s.ok()) {
				a.result.send(Value(StringRef(reinterpret_cast<const uint8_t*>(value.data()),
				                              std::min(value.size(), size_t(a.maxLength)))));
			} else if (s.IsNotFound()) {
				a.result.send(Optional<Value>());
			} else {
				logRocksDBError(s, "ReadValuePrefix");
				a.result.sendError(statusToError(s));
			}
			if (a.getHistograms) {
				double currTime = timer_monotonic();
				metricPromiseStream.send(std::make_tuple(
				    threadIndex, ROCKSDB_READPREFIX_ACTION_HISTOGRAM.toString(), currTime - readBeginTime));
				metricPromiseStream.send(std::make_tuple(
				    threadIndex, ROCKSDB_READPREFIX_LATENCY_HISTOGRAM.toString(), currTime - a.startTime));
			}
			if (doPerfContextMetrics) {
				perfContextMetrics->set(threadIndex);
			}
		}

		struct ReadRangeAction : TypedAction<Reader, ReadRangeAction>, FastAllocated<ReadRangeAction> {
			KeyRange keys;
			int rowLimit, byteLimit;
<<<<<<< HEAD
			double startTime;
			bool getHistograms;
=======
>>>>>>> eefe2338
			ThreadReturnPromise<RangeResult> result;
			ReadRangeAction(KeyRange keys, int rowLimit, int byteLimit)
			  : keys(keys), rowLimit(rowLimit), byteLimit(byteLimit), startTime(timer_monotonic()),
			    getHistograms(
			        (deterministicRandom()->random01() < SERVER_KNOBS->ROCKSDB_HISTOGRAMS_SAMPLE_RATE) ? true : false) {
			}
			double getTimeEstimate() const override { return SERVER_KNOBS->READ_RANGE_TIME_ESTIMATE; }
		};
		void action(ReadRangeAction& a) {
<<<<<<< HEAD
			bool doPerfContextMetrics =
			    SERVER_KNOBS->ROCKSDB_PERFCONTEXT_ENABLE &&
			    (deterministicRandom()->random01() < SERVER_KNOBS->ROCKSDB_PERFCONTEXT_SAMPLE_RATE);
			if (doPerfContextMetrics) {
				perfContextMetrics->reset();
			}
			double readBeginTime = timer_monotonic();
			if (a.getHistograms) {
				metricPromiseStream.send(std::make_tuple(
				    threadIndex, ROCKSDB_READRANGE_QUEUEWAIT_HISTOGRAM.toString(), readBeginTime - a.startTime));
			}
			if (readBeginTime - a.startTime > readRangeTimeout) {
				TraceEvent(SevWarn, "KVSTimeout")
				    .detail("Error", "Read range request timedout")
				    .detail("Method", "ReadRangeAction")
				    .detail("Timeout value", readRangeTimeout);
				a.result.sendError(transaction_too_old());
				return;
			}

=======
>>>>>>> eefe2338
			RangeResult result;
			if (a.rowLimit == 0 || a.byteLimit == 0) {
				a.result.send(result);
			}
			int accumulatedBytes = 0;
			rocksdb::Status s;
			if (a.rowLimit >= 0) {
				double iterCreationBeginTime = a.getHistograms ? timer_monotonic() : 0;
				ReadIterator readIter = readIterPool->getIterator();
				if (a.getHistograms) {
					metricPromiseStream.send(std::make_tuple(threadIndex,
					                                         ROCKSDB_READRANGE_NEWITERATOR_HISTOGRAM.toString(),
					                                         timer_monotonic() - iterCreationBeginTime));
				}
				auto cursor = readIter.iter;
				cursor->Seek(toSlice(a.keys.begin));
				while (cursor->Valid() && toStringRef(cursor->key()) < a.keys.end) {
					KeyValueRef kv(toStringRef(cursor->key()), toStringRef(cursor->value()));
					accumulatedBytes += sizeof(KeyValueRef) + kv.expectedSize();
					result.push_back_deep(result.arena(), kv);
					// Calling `cursor->Next()` is potentially expensive, so short-circut here just in case.
					if (result.size() >= a.rowLimit || accumulatedBytes >= a.byteLimit) {
						break;
					}
					if (timer_monotonic() - a.startTime > readRangeTimeout) {
						TraceEvent(SevWarn, "KVSTimeout")
						    .detail("Error", "Read range request timedout")
						    .detail("Method", "ReadRangeAction")
						    .detail("Timeout value", readRangeTimeout);
						a.result.sendError(transaction_too_old());
						return;
					}
					cursor->Next();
				}
				s = cursor->status();
				readIterPool->returnIterator(readIter);
			} else {
				double iterCreationBeginTime = a.getHistograms ? timer_monotonic() : 0;
				ReadIterator readIter = readIterPool->getIterator();
				if (a.getHistograms) {
					metricPromiseStream.send(std::make_tuple(threadIndex,
					                                         ROCKSDB_READRANGE_NEWITERATOR_HISTOGRAM.toString(),
					                                         timer_monotonic() - iterCreationBeginTime));
				}
				auto cursor = readIter.iter;
				cursor->SeekForPrev(toSlice(a.keys.end));
				if (cursor->Valid() && toStringRef(cursor->key()) == a.keys.end) {
					cursor->Prev();
				}
				while (cursor->Valid() && toStringRef(cursor->key()) >= a.keys.begin) {
					KeyValueRef kv(toStringRef(cursor->key()), toStringRef(cursor->value()));
					accumulatedBytes += sizeof(KeyValueRef) + kv.expectedSize();
					result.push_back_deep(result.arena(), kv);
					// Calling `cursor->Prev()` is potentially expensive, so short-circut here just in case.
					if (result.size() >= -a.rowLimit || accumulatedBytes >= a.byteLimit) {
						break;
					}
					if (timer_monotonic() - a.startTime > readRangeTimeout) {
						TraceEvent(SevWarn, "KVSTimeout")
						    .detail("Error", "Read range request timedout")
						    .detail("Method", "ReadRangeAction")
						    .detail("Timeout value", readRangeTimeout);
						a.result.sendError(transaction_too_old());
						return;
					}
					cursor->Prev();
				}
				s = cursor->status();
				readIterPool->returnIterator(readIter);
			}

			if (!s.ok()) {
				logRocksDBError(s, "ReadRange");
				a.result.sendError(statusToError(s));
				return;
			}
			result.more =
			    (result.size() == a.rowLimit) || (result.size() == -a.rowLimit) || (accumulatedBytes >= a.byteLimit);
			if (result.more) {
				result.readThrough = result[result.size() - 1].key;
			}
			a.result.send(result);
			if (a.getHistograms) {
				double currTime = timer_monotonic();
				metricPromiseStream.send(std::make_tuple(
				    threadIndex, ROCKSDB_READRANGE_ACTION_HISTOGRAM.toString(), currTime - readBeginTime));
				metricPromiseStream.send(std::make_tuple(
				    threadIndex, ROCKSDB_READRANGE_LATENCY_HISTOGRAM.toString(), currTime - a.startTime));
			}
			if (doPerfContextMetrics) {
				perfContextMetrics->set(threadIndex);
			}
		}
	};

	DB db = nullptr;
	std::shared_ptr<PerfContextMetrics> perfContextMetrics;
	std::string path;
	rocksdb::ColumnFamilyHandle* defaultFdbCF = nullptr;
	UID id;
	Reference<IThreadPool> writeThread;
	Reference<IThreadPool> readThreads;
	std::shared_ptr<RocksDBErrorListener> errorListener;
	Future<Void> errorFuture;
	Promise<Void> closePromise;
	Future<Void> openFuture;
	std::unique_ptr<rocksdb::WriteBatch> writeBatch;
	Optional<Future<Void>> metrics;
	FlowLock readSemaphore;
	int numReadWaiters;
	FlowLock fetchSemaphore;
	int numFetchWaiters;
	std::shared_ptr<ReadIteratorPool> readIterPool;
	std::vector<Future<Void>> actors;

	struct Counters {
		CounterCollection cc;
		Counter immediateThrottle;
		Counter failedToAcquire;

		Counters()
		  : cc("RocksDBThrottle"), immediateThrottle("ImmediateThrottle", cc), failedToAcquire("failedToAcquire", cc) {}
	};

	Counters counters;

	explicit RocksDBKeyValueStore(const std::string& path, UID id)
	  : path(path), id(id), perfContextMetrics(new PerfContextMetrics()),
	    readIterPool(new ReadIteratorPool(db, defaultFdbCF, path)),
	    readSemaphore(SERVER_KNOBS->ROCKSDB_READ_QUEUE_SOFT_MAX),
	    fetchSemaphore(SERVER_KNOBS->ROCKSDB_FETCH_QUEUE_SOFT_MAX),
	    numReadWaiters(SERVER_KNOBS->ROCKSDB_READ_QUEUE_HARD_MAX - SERVER_KNOBS->ROCKSDB_READ_QUEUE_SOFT_MAX),
	    numFetchWaiters(SERVER_KNOBS->ROCKSDB_FETCH_QUEUE_HARD_MAX - SERVER_KNOBS->ROCKSDB_FETCH_QUEUE_SOFT_MAX),
	    errorListener(std::make_shared<RocksDBErrorListener>()), errorFuture(errorListener->getFuture()) {
		// In simluation, run the reader/writer threads as Coro threads (i.e. in the network thread. The storage engine
		// is still multi-threaded as background compaction threads are still present. Reads/writes to disk will also
		// block the network thread in a way that would be unacceptable in production but is a necessary evil here. When
		// performing the reads in background threads in simulation, the event loop thinks there is no work to do and
		// advances time faster than 1 sec/sec. By the time the blocking read actually finishes, simulation has advanced
		// time by more than 5 seconds, so every read fails with a transaction_too_old error. Doing blocking IO on the
		// main thread solves this issue. There are almost certainly better fixes, but my goal was to get a less
		// invasive change merged first and work on a more realistic version if/when we think that would provide
		// substantially more confidence in the correctness.
		// TODO: Adapt the simulation framework to not advance time quickly when background reads/writes are occurring.
		if (g_network->isSimulated()) {
			writeThread = CoroThreadPool::createThreadPool();
			readThreads = CoroThreadPool::createThreadPool();
		} else {
			writeThread = createGenericThreadPool();
			readThreads = createGenericThreadPool();
		}
		struct Writer* writer =
		    new Writer(db, defaultFdbCF, id, readIterPool, perfContextMetrics, SERVER_KNOBS->ROCKSDB_READ_PARALLELISM);
		if (SERVER_KNOBS->ROCKSDB_HISTOGRAMS_SAMPLE_RATE > 0) {
			actors.push_back(updateHistogram(writer->metricPromiseStream.getFuture()));
		}
		writeThread->addThread(writer, "fdb-rocksdb-wr");
		TraceEvent("RocksDBReadThreads").detail("KnobRocksDBReadParallelism", SERVER_KNOBS->ROCKSDB_READ_PARALLELISM);
		for (unsigned i = 0; i < SERVER_KNOBS->ROCKSDB_READ_PARALLELISM; ++i) {
			struct Reader* reader = new Reader(db, defaultFdbCF, readIterPool, perfContextMetrics, i);
			if (SERVER_KNOBS->ROCKSDB_HISTOGRAMS_SAMPLE_RATE > 0) {
				actors.push_back(updateHistogram(reader->metricPromiseStream.getFuture()));
			}
			readThreads->addThread(reader, "fdb-rocksdb-re");
		}
	}

	ACTOR Future<Void> updateHistogram(FutureStream<std::tuple<int, std::string, double>> metricFutureStream) {
		state Reference<Histogram> commitLatencyHistogram = Histogram::getHistogram(
		    ROCKSDBSTORAGE_HISTOGRAM_GROUP, ROCKSDB_COMMIT_LATENCY_HISTOGRAM, Histogram::Unit::microseconds);
		state Reference<Histogram> commitActionHistogram = Histogram::getHistogram(
		    ROCKSDBSTORAGE_HISTOGRAM_GROUP, ROCKSDB_COMMIT_ACTION_HISTOGRAM, Histogram::Unit::microseconds);
		state Reference<Histogram> commitQueueWaitHistogram = Histogram::getHistogram(
		    ROCKSDBSTORAGE_HISTOGRAM_GROUP, ROCKSDB_COMMIT_QUEUEWAIT_HISTOGRAM, Histogram::Unit::microseconds);
		state Reference<Histogram> writeHistogram = Histogram::getHistogram(
		    ROCKSDBSTORAGE_HISTOGRAM_GROUP, ROCKSDB_WRITE_HISTOGRAM, Histogram::Unit::microseconds);
		state Reference<Histogram> deleteCompactRangeHistogram = Histogram::getHistogram(
		    ROCKSDBSTORAGE_HISTOGRAM_GROUP, ROCKSDB_DELETE_COMPACTRANGE_HISTOGRAM, Histogram::Unit::microseconds);
		state Reference<Histogram> readRangeLatencyHistogram = Histogram::getHistogram(
		    ROCKSDBSTORAGE_HISTOGRAM_GROUP, ROCKSDB_READRANGE_LATENCY_HISTOGRAM, Histogram::Unit::microseconds);
		state Reference<Histogram> readValueLatencyHistogram = Histogram::getHistogram(
		    ROCKSDBSTORAGE_HISTOGRAM_GROUP, ROCKSDB_READVALUE_LATENCY_HISTOGRAM, Histogram::Unit::microseconds);
		state Reference<Histogram> readPrefixLatencyHistogram = Histogram::getHistogram(
		    ROCKSDBSTORAGE_HISTOGRAM_GROUP, ROCKSDB_READPREFIX_LATENCY_HISTOGRAM, Histogram::Unit::microseconds);
		state Reference<Histogram> readRangeActionHistogram = Histogram::getHistogram(
		    ROCKSDBSTORAGE_HISTOGRAM_GROUP, ROCKSDB_READRANGE_ACTION_HISTOGRAM, Histogram::Unit::microseconds);
		state Reference<Histogram> readValueActionHistogram = Histogram::getHistogram(
		    ROCKSDBSTORAGE_HISTOGRAM_GROUP, ROCKSDB_READVALUE_ACTION_HISTOGRAM, Histogram::Unit::microseconds);
		state Reference<Histogram> readPrefixActionHistogram = Histogram::getHistogram(
		    ROCKSDBSTORAGE_HISTOGRAM_GROUP, ROCKSDB_READPREFIX_ACTION_HISTOGRAM, Histogram::Unit::microseconds);
		state Reference<Histogram> readRangeQueueWaitHistogram = Histogram::getHistogram(
		    ROCKSDBSTORAGE_HISTOGRAM_GROUP, ROCKSDB_READRANGE_QUEUEWAIT_HISTOGRAM, Histogram::Unit::microseconds);
		state Reference<Histogram> readValueQueueWaitHistogram = Histogram::getHistogram(
		    ROCKSDBSTORAGE_HISTOGRAM_GROUP, ROCKSDB_READVALUE_QUEUEWAIT_HISTOGRAM, Histogram::Unit::microseconds);
		state Reference<Histogram> readPrefixQueueWaitHistogram = Histogram::getHistogram(
		    ROCKSDBSTORAGE_HISTOGRAM_GROUP, ROCKSDB_READPREFIX_QUEUEWAIT_HISTOGRAM, Histogram::Unit::microseconds);
		state Reference<Histogram> readRangeNewIteratorHistogram = Histogram::getHistogram(
		    ROCKSDBSTORAGE_HISTOGRAM_GROUP, ROCKSDB_READRANGE_NEWITERATOR_HISTOGRAM, Histogram::Unit::microseconds);
		state Reference<Histogram> readValueGetHistogram = Histogram::getHistogram(
		    ROCKSDBSTORAGE_HISTOGRAM_GROUP, ROCKSDB_READVALUE_GET_HISTOGRAM, Histogram::Unit::microseconds);
		state Reference<Histogram> readPrefixGetHistogram = Histogram::getHistogram(
		    ROCKSDBSTORAGE_HISTOGRAM_GROUP, ROCKSDB_READPREFIX_GET_HISTOGRAM, Histogram::Unit::microseconds);
		loop {
			choose {
				when(std::tuple<int, std::string, double> measure = waitNext(metricFutureStream)) {
					std::string metricName = std::get<1>(measure);
					double latency = std::get<2>(measure);
					if (metricName == ROCKSDB_COMMIT_LATENCY_HISTOGRAM.toString()) {
						commitLatencyHistogram->sampleSeconds(latency);
					} else if (metricName == ROCKSDB_COMMIT_ACTION_HISTOGRAM.toString()) {
						commitActionHistogram->sampleSeconds(latency);
					} else if (metricName == ROCKSDB_COMMIT_QUEUEWAIT_HISTOGRAM.toString()) {
						commitQueueWaitHistogram->sampleSeconds(latency);
					} else if (metricName == ROCKSDB_WRITE_HISTOGRAM.toString()) {
						writeHistogram->sampleSeconds(latency);
					} else if (metricName == ROCKSDB_DELETE_COMPACTRANGE_HISTOGRAM.toString()) {
						deleteCompactRangeHistogram->sampleSeconds(latency);
					} else if (metricName == ROCKSDB_READRANGE_LATENCY_HISTOGRAM.toString()) {
						readRangeLatencyHistogram->sampleSeconds(latency);
					} else if (metricName == ROCKSDB_READVALUE_LATENCY_HISTOGRAM.toString()) {
						readValueLatencyHistogram->sampleSeconds(latency);
					} else if (metricName == ROCKSDB_READPREFIX_LATENCY_HISTOGRAM.toString()) {
						readPrefixLatencyHistogram->sampleSeconds(latency);
					} else if (metricName == ROCKSDB_READRANGE_ACTION_HISTOGRAM.toString()) {
						readRangeActionHistogram->sampleSeconds(latency);
					} else if (metricName == ROCKSDB_READVALUE_ACTION_HISTOGRAM.toString()) {
						readValueActionHistogram->sampleSeconds(latency);
					} else if (metricName == ROCKSDB_READPREFIX_ACTION_HISTOGRAM.toString()) {
						readPrefixActionHistogram->sampleSeconds(latency);
					} else if (metricName == ROCKSDB_READRANGE_QUEUEWAIT_HISTOGRAM.toString()) {
						readRangeQueueWaitHistogram->sampleSeconds(latency);
					} else if (metricName == ROCKSDB_READVALUE_QUEUEWAIT_HISTOGRAM.toString()) {
						readValueQueueWaitHistogram->sampleSeconds(latency);
					} else if (metricName == ROCKSDB_READPREFIX_QUEUEWAIT_HISTOGRAM.toString()) {
						readPrefixQueueWaitHistogram->sampleSeconds(latency);
					} else if (metricName == ROCKSDB_READRANGE_NEWITERATOR_HISTOGRAM.toString()) {
						readRangeNewIteratorHistogram->sampleSeconds(latency);
					} else if (metricName == ROCKSDB_READVALUE_GET_HISTOGRAM.toString()) {
						readValueGetHistogram->sampleSeconds(latency);
					} else if (metricName == ROCKSDB_READPREFIX_GET_HISTOGRAM.toString()) {
						readPrefixGetHistogram->sampleSeconds(latency);
					}
				}
			}
		}
	}

	Future<Void> getError() const override { return errorFuture; }

	ACTOR static void doClose(RocksDBKeyValueStore* self, bool deleteOnClose) {
		// The metrics future retains a reference to the DB, so stop it before we delete it.
		self->metrics.reset();

		wait(self->readThreads->stop());
		self->readIterPool.reset();
		auto a = new Writer::CloseAction(self->path, deleteOnClose);
		auto f = a->done.getFuture();
		self->writeThread->post(a);
		wait(f);
		wait(self->writeThread->stop());
		if (self->closePromise.canBeSet())
			self->closePromise.send(Void());
		delete self;
	}

	Future<Void> onClosed() const override { return closePromise.getFuture(); }

	void dispose() override { doClose(this, true); }

	void close() override { doClose(this, false); }

	KeyValueStoreType getType() const override { return KeyValueStoreType(KeyValueStoreType::SSD_ROCKSDB_V1); }

	Future<Void> init() override {
		if (openFuture.isValid()) {
			return openFuture;
		}
		auto a = std::make_unique<Writer::OpenAction>(path, metrics, &readSemaphore, &fetchSemaphore, errorListener);
		openFuture = a->done.getFuture();
		writeThread->post(a.release());
		return openFuture;
	}

	void set(KeyValueRef kv, const Arena*) override {
		if (writeBatch == nullptr) {
			writeBatch.reset(new rocksdb::WriteBatch());
		}
		ASSERT(defaultFdbCF != nullptr);
		writeBatch->Put(defaultFdbCF, toSlice(kv.key), toSlice(kv.value));
	}

	void clear(KeyRangeRef keyRange, const Arena*) override {
		if (writeBatch == nullptr) {
			writeBatch.reset(new rocksdb::WriteBatch());
		}

		ASSERT(defaultFdbCF != nullptr);

		if (keyRange.singleKeyRange()) {
			writeBatch->Delete(defaultFdbCF, toSlice(keyRange.begin));
		} else {
			writeBatch->DeleteRange(defaultFdbCF, toSlice(keyRange.begin), toSlice(keyRange.end));
		}
	}

	// Checks and waits for few seconds if rocskdb is overloaded.
	ACTOR Future<Void> checkRocksdbState(RocksDBKeyValueStore* self) {
		state uint64_t estPendCompactBytes;
		state int count = SERVER_KNOBS->ROCKSDB_CAN_COMMIT_DELAY_TIMES_ON_OVERLOAD;
		self->db->GetIntProperty(rocksdb::DB::Properties::kEstimatePendingCompactionBytes, &estPendCompactBytes);
		while (count && estPendCompactBytes > SERVER_KNOBS->ROCKSDB_CAN_COMMIT_COMPACT_BYTES_LIMIT) {
			wait(delay(SERVER_KNOBS->ROCKSDB_CAN_COMMIT_DELAY_ON_OVERLOAD));
			count--;
			self->db->GetIntProperty(rocksdb::DB::Properties::kEstimatePendingCompactionBytes, &estPendCompactBytes);
		}

		return Void();
	}

	Future<Void> canCommit() override { return checkRocksdbState(this); }

	Future<Void> commit(bool) override {
		// If there is nothing to write, don't write.
		if (writeBatch == nullptr) {
			return Void();
		}
		auto a = new Writer::CommitAction();
		a->batchToCommit = std::move(writeBatch);
		auto res = a->done.getFuture();
		writeThread->post(a);
		return res;
	}

	void checkWaiters(const FlowLock& semaphore, int maxWaiters) {
		if (semaphore.waiters() > maxWaiters) {
			++counters.immediateThrottle;
			throw server_overloaded();
		}
	}

	// We don't throttle eager reads and reads to the FF keyspace because FDB struggles when those reads fail.
	// Thus far, they have been low enough volume to not cause an issue.
	static bool shouldThrottle(IKeyValueStore::ReadType type, KeyRef key) {
		return type != IKeyValueStore::ReadType::EAGER && !(key.startsWith(systemKeys.begin));
	}

<<<<<<< HEAD
	ACTOR template <class Action>
	static Future<Optional<Value>> read(Action* action, FlowLock* semaphore, IThreadPool* pool, Counter* counter) {
		state std::unique_ptr<Action> a(action);
		state Optional<Void> slot = wait(timeout(semaphore->take(), SERVER_KNOBS->ROCKSDB_READ_QUEUE_WAIT));
		if (!slot.present()) {
			++(*counter);
			throw server_overloaded();
		}

		state FlowLock::Releaser release(*semaphore);

		auto fut = a->result.getFuture();
		pool->post(a.release());
		Optional<Value> result = wait(fut);

		return result;
	}

	Future<Optional<Value>> readValue(KeyRef key, IKeyValueStore::ReadType type, Optional<UID> debugID) override {
		if (!shouldThrottle(type, key)) {
			auto a = new Reader::ReadValueAction(key, debugID);
			auto res = a->result.getFuture();
			readThreads->post(a);
			return res;
		}

		auto& semaphore = (type == IKeyValueStore::ReadType::FETCH) ? fetchSemaphore : readSemaphore;
		int maxWaiters = (type == IKeyValueStore::ReadType::FETCH) ? numFetchWaiters : numReadWaiters;

		checkWaiters(semaphore, maxWaiters);
		auto a = std::make_unique<Reader::ReadValueAction>(key, debugID);
		return read(a.release(), &semaphore, readThreads.getPtr(), &counters.failedToAcquire);
	}

	Future<Optional<Value>> readValuePrefix(KeyRef key,
	                                        int maxLength,
	                                        IKeyValueStore::ReadType type,
	                                        Optional<UID> debugID) override {
		if (!shouldThrottle(type, key)) {
			auto a = new Reader::ReadValuePrefixAction(key, maxLength, debugID);
			auto res = a->result.getFuture();
			readThreads->post(a);
			return res;
		}

		auto& semaphore = (type == IKeyValueStore::ReadType::FETCH) ? fetchSemaphore : readSemaphore;
		int maxWaiters = (type == IKeyValueStore::ReadType::FETCH) ? numFetchWaiters : numReadWaiters;

		checkWaiters(semaphore, maxWaiters);
		auto a = std::make_unique<Reader::ReadValuePrefixAction>(key, maxLength, debugID);
		return read(a.release(), &semaphore, readThreads.getPtr(), &counters.failedToAcquire);
	}

	ACTOR static Future<Standalone<RangeResultRef>> read(Reader::ReadRangeAction* action,
	                                                     FlowLock* semaphore,
	                                                     IThreadPool* pool,
	                                                     Counter* counter) {
		state std::unique_ptr<Reader::ReadRangeAction> a(action);
		state Optional<Void> slot = wait(timeout(semaphore->take(), SERVER_KNOBS->ROCKSDB_READ_QUEUE_WAIT));
		if (!slot.present()) {
			++(*counter);
			throw server_overloaded();
		}

		state FlowLock::Releaser release(*semaphore);

		auto fut = a->result.getFuture();
		pool->post(a.release());
		Standalone<RangeResultRef> result = wait(fut);

		return result;
	}

	Future<RangeResult> readRange(KeyRangeRef keys,
	                              int rowLimit,
	                              int byteLimit,
	                              IKeyValueStore::ReadType type) override {
		if (!shouldThrottle(type, keys.begin)) {
			auto a = new Reader::ReadRangeAction(keys, rowLimit, byteLimit);
			auto res = a->result.getFuture();
			readThreads->post(a);
			return res;
		}

		auto& semaphore = (type == IKeyValueStore::ReadType::FETCH) ? fetchSemaphore : readSemaphore;
		int maxWaiters = (type == IKeyValueStore::ReadType::FETCH) ? numFetchWaiters : numReadWaiters;

		checkWaiters(semaphore, maxWaiters);
		auto a = std::make_unique<Reader::ReadRangeAction>(keys, rowLimit, byteLimit);
		return read(a.release(), &semaphore, readThreads.getPtr(), &counters.failedToAcquire);
=======
	Future<RangeResult> readRange(KeyRangeRef keys, int rowLimit, int byteLimit) override {
		auto a = new Reader::ReadRangeAction(keys, rowLimit, byteLimit);
		auto res = a->result.getFuture();
		readThreads->post(a);
		return res;
>>>>>>> eefe2338
	}

	StorageBytes getStorageBytes() const override {
		uint64_t live = 0;
<<<<<<< HEAD
		ASSERT(db->GetAggregatedIntProperty(rocksdb::DB::Properties::kLiveSstFilesSize, &live));
=======
		ASSERT(db->GetIntProperty(rocksdb::DB::Properties::kLiveSstFilesSize, &live));
>>>>>>> eefe2338

		int64_t free;
		int64_t total;
		g_network->getDiskBytes(path, free, total);

		return StorageBytes(free, total, live, free);
	}

	Future<CheckpointMetaData> checkpoint(const CheckpointRequest& request) override {
		auto a = new Writer::CheckpointAction(request);

		auto res = a->reply.getFuture();
		writeThread->post(a);
		return res;
	}

	Future<Void> restore(const std::vector<CheckpointMetaData>& checkpoints) override {
		auto a = new Writer::RestoreAction(path, checkpoints);
		auto res = a->done.getFuture();
		writeThread->post(a);
		return res;
	}

	// Delete a checkpoint.
	Future<Void> deleteCheckpoint(const CheckpointMetaData& checkpoint) override {
		if (checkpoint.format == RocksDBColumnFamily) {
			RocksDBColumnFamilyCheckpoint rocksCF;
			ObjectReader reader(checkpoint.serializedCheckpoint.begin(), IncludeVersion());
			reader.deserialize(rocksCF);

			std::unordered_set<std::string> dirs;
			for (const LiveFileMetaData& file : rocksCF.sstFiles) {
				dirs.insert(file.db_path);
			}
			for (const std::string dir : dirs) {
				platform::eraseDirectoryRecursive(dir);
				TraceEvent("DeleteCheckpointRemovedDir", id)
				    .detail("CheckpointID", checkpoint.checkpointID)
				    .detail("Dir", dir);
			}
		} else if (checkpoint.format == RocksDB) {
			throw not_implemented();
		} else {
			throw internal_error();
		}
		return Void();
	}
};

} // namespace

#endif // SSD_ROCKSDB_EXPERIMENTAL

IKeyValueStore* keyValueStoreRocksDB(std::string const& path,
                                     UID logID,
                                     KeyValueStoreType storeType,
                                     bool checkChecksums,
                                     bool checkIntegrity) {
#ifdef SSD_ROCKSDB_EXPERIMENTAL
	return new RocksDBKeyValueStore(path, logID);
#else
	TraceEvent(SevError, "RocksDBEngineInitFailure").detail("Reason", "Built without RocksDB");
	ASSERT(false);
	return nullptr;
#endif // SSD_ROCKSDB_EXPERIMENTAL
}

#ifdef SSD_ROCKSDB_EXPERIMENTAL
#include "flow/UnitTest.h"

namespace {

TEST_CASE("noSim/fdbserver/KeyValueStoreRocksDB/RocksDBBasic") {
	state const std::string rocksDBTestDir = "rocksdb-kvstore-basic-test-db";
	platform::eraseDirectoryRecursive(rocksDBTestDir);

	state IKeyValueStore* kvStore = new RocksDBKeyValueStore(rocksDBTestDir, deterministicRandom()->randomUniqueID());
	wait(kvStore->init());

	state StringRef foo = "foo"_sr;
	state StringRef bar = "ibar"_sr;
	kvStore->set({ foo, foo });
	kvStore->set({ keyAfter(foo), keyAfter(foo) });
	kvStore->set({ bar, bar });
	kvStore->set({ keyAfter(bar), keyAfter(bar) });
	wait(kvStore->commit(false));

	{
		Optional<Value> val = wait(kvStore->readValue(foo));
		ASSERT(foo == val.get());
	}

	// Test single key deletion.
	kvStore->clear(singleKeyRange(foo));
	wait(kvStore->commit(false));

	{
		Optional<Value> val = wait(kvStore->readValue(foo));
		ASSERT(!val.present());
	}

	{
		Optional<Value> val = wait(kvStore->readValue(keyAfter(foo)));
		ASSERT(keyAfter(foo) == val.get());
	}

	// Test range deletion.
	kvStore->clear(KeyRangeRef(keyAfter(foo), keyAfter(bar)));
	wait(kvStore->commit(false));

	{
		Optional<Value> val = wait(kvStore->readValue(bar));
		ASSERT(!val.present());
	}

	{
		Optional<Value> val = wait(kvStore->readValue(keyAfter(bar)));
		ASSERT(keyAfter(bar) == val.get());
	}

	Future<Void> closed = kvStore->onClosed();
	kvStore->close();
	wait(closed);

	platform::eraseDirectoryRecursive(rocksDBTestDir);
	return Void();
}

TEST_CASE("noSim/fdbserver/KeyValueStoreRocksDB/RocksDBReopen") {
	state const std::string rocksDBTestDir = "rocksdb-kvstore-reopen-test-db";
	platform::eraseDirectoryRecursive(rocksDBTestDir);

	state IKeyValueStore* kvStore = new RocksDBKeyValueStore(rocksDBTestDir, deterministicRandom()->randomUniqueID());
	wait(kvStore->init());

	kvStore->set({ LiteralStringRef("foo"), LiteralStringRef("bar") });
	wait(kvStore->commit(false));

	Optional<Value> val = wait(kvStore->readValue(LiteralStringRef("foo")));
	ASSERT(Optional<Value>(LiteralStringRef("bar")) == val);

	Future<Void> closed = kvStore->onClosed();
	kvStore->close();
	wait(closed);

	kvStore = new RocksDBKeyValueStore(rocksDBTestDir, deterministicRandom()->randomUniqueID());
	wait(kvStore->init());
	// Confirm that `init()` is idempotent.
	wait(kvStore->init());

	Optional<Value> val = wait(kvStore->readValue(LiteralStringRef("foo")));
	ASSERT(Optional<Value>(LiteralStringRef("bar")) == val);

	Future<Void> closed = kvStore->onClosed();
	kvStore->close();
	wait(closed);

	platform::eraseDirectoryRecursive(rocksDBTestDir);
	return Void();
}

TEST_CASE("noSim/fdbserver/KeyValueStoreRocksDB/CheckpointRestore") {
	state std::string cwd = platform::getWorkingDirectory() + "/";
	state std::string rocksDBTestDir = "rocksdb-kvstore-br-test-db";
	platform::eraseDirectoryRecursive(rocksDBTestDir);

	state IKeyValueStore* kvStore = new RocksDBKeyValueStore(rocksDBTestDir, deterministicRandom()->randomUniqueID());
	wait(kvStore->init());

	kvStore->set({ LiteralStringRef("foo"), LiteralStringRef("bar") });
	wait(kvStore->commit(false));

	Optional<Value> val = wait(kvStore->readValue(LiteralStringRef("foo")));
	ASSERT(Optional<Value>(LiteralStringRef("bar")) == val);

	platform::eraseDirectoryRecursive("checkpoint");
	state std::string checkpointDir = cwd + "checkpoint";

	CheckpointRequest request(
	    latestVersion, allKeys, RocksDBColumnFamily, deterministicRandom()->randomUniqueID(), checkpointDir);
	CheckpointMetaData metaData = wait(kvStore->checkpoint(request));

	state std::string rocksDBRestoreDir = "rocksdb-kvstore-br-restore-db";
	platform::eraseDirectoryRecursive(rocksDBRestoreDir);

	state IKeyValueStore* kvStoreCopy =
	    new RocksDBKeyValueStore(rocksDBRestoreDir, deterministicRandom()->randomUniqueID());

	std::vector<CheckpointMetaData> checkpoints;
	checkpoints.push_back(metaData);
	wait(kvStoreCopy->restore(checkpoints));

	Optional<Value> val = wait(kvStoreCopy->readValue(LiteralStringRef("foo")));
	ASSERT(Optional<Value>(LiteralStringRef("bar")) == val);

	std::vector<Future<Void>> closes;
	closes.push_back(kvStore->onClosed());
	closes.push_back(kvStoreCopy->onClosed());
	kvStore->close();
	kvStoreCopy->close();
	wait(waitForAll(closes));

	platform::eraseDirectoryRecursive(rocksDBTestDir);
	platform::eraseDirectoryRecursive(rocksDBRestoreDir);

	return Void();
}

TEST_CASE("noSim/fdbserver/KeyValueStoreRocksDB/RocksDBTypes") {
	// If the following assertion fails, update SstFileMetaData and LiveFileMetaData in RocksDBCheckpointUtils.actor.h
	// to be the same as rocksdb::SstFileMetaData and rocksdb::LiveFileMetaData.
	ASSERT_EQ(sizeof(rocksdb::LiveFileMetaData), 184);
	ASSERT_EQ(sizeof(rocksdb::ExportImportFilesMetaData), 32);
	return Void();
}

} // namespace

#endif // SSD_ROCKSDB_EXPERIMENTAL<|MERGE_RESOLUTION|>--- conflicted
+++ resolved
@@ -39,6 +39,7 @@
 #include <rocksdb/utilities/checkpoint.h>
 #include <rocksdb/utilities/table_properties_collectors.h>
 #include <rocksdb/version.h>
+#include "rocksdb/types.h"
 
 #include <rocksdb/rate_limiter.h>
 #include <rocksdb/perf_context.h>
@@ -224,7 +225,7 @@
 		liveFileMetaData.being_compacted = fileMetaData.being_compacted;
 		liveFileMetaData.num_entries = fileMetaData.num_entries;
 		liveFileMetaData.num_deletions = fileMetaData.num_deletions;
-		liveFileMetaData.temperature = static_cast<uint8_t>(fileMetaData.temperature);
+		liveFileMetaData.temperature = static_cast<rocksdb::Temperature>(fileMetaData.temperature);
 		liveFileMetaData.oldest_blob_file_number = fileMetaData.oldest_blob_file_number;
 		liveFileMetaData.oldest_ancester_time = fileMetaData.oldest_ancester_time;
 		liveFileMetaData.file_creation_time = fileMetaData.file_creation_time;
@@ -1467,11 +1468,8 @@
 		struct ReadRangeAction : TypedAction<Reader, ReadRangeAction>, FastAllocated<ReadRangeAction> {
 			KeyRange keys;
 			int rowLimit, byteLimit;
-<<<<<<< HEAD
 			double startTime;
 			bool getHistograms;
-=======
->>>>>>> eefe2338
 			ThreadReturnPromise<RangeResult> result;
 			ReadRangeAction(KeyRange keys, int rowLimit, int byteLimit)
 			  : keys(keys), rowLimit(rowLimit), byteLimit(byteLimit), startTime(timer_monotonic()),
@@ -1481,7 +1479,6 @@
 			double getTimeEstimate() const override { return SERVER_KNOBS->READ_RANGE_TIME_ESTIMATE; }
 		};
 		void action(ReadRangeAction& a) {
-<<<<<<< HEAD
 			bool doPerfContextMetrics =
 			    SERVER_KNOBS->ROCKSDB_PERFCONTEXT_ENABLE &&
 			    (deterministicRandom()->random01() < SERVER_KNOBS->ROCKSDB_PERFCONTEXT_SAMPLE_RATE);
@@ -1502,8 +1499,6 @@
 				return;
 			}
 
-=======
->>>>>>> eefe2338
 			RangeResult result;
 			if (a.rowLimit == 0 || a.byteLimit == 0) {
 				a.result.send(result);
@@ -1850,7 +1845,6 @@
 		return type != IKeyValueStore::ReadType::EAGER && !(key.startsWith(systemKeys.begin));
 	}
 
-<<<<<<< HEAD
 	ACTOR template <class Action>
 	static Future<Optional<Value>> read(Action* action, FlowLock* semaphore, IThreadPool* pool, Counter* counter) {
 		state std::unique_ptr<Action> a(action);
@@ -1941,22 +1935,11 @@
 		checkWaiters(semaphore, maxWaiters);
 		auto a = std::make_unique<Reader::ReadRangeAction>(keys, rowLimit, byteLimit);
 		return read(a.release(), &semaphore, readThreads.getPtr(), &counters.failedToAcquire);
-=======
-	Future<RangeResult> readRange(KeyRangeRef keys, int rowLimit, int byteLimit) override {
-		auto a = new Reader::ReadRangeAction(keys, rowLimit, byteLimit);
-		auto res = a->result.getFuture();
-		readThreads->post(a);
-		return res;
->>>>>>> eefe2338
 	}
 
 	StorageBytes getStorageBytes() const override {
 		uint64_t live = 0;
-<<<<<<< HEAD
 		ASSERT(db->GetAggregatedIntProperty(rocksdb::DB::Properties::kLiveSstFilesSize, &live));
-=======
-		ASSERT(db->GetIntProperty(rocksdb::DB::Properties::kLiveSstFilesSize, &live));
->>>>>>> eefe2338
 
 		int64_t free;
 		int64_t total;
@@ -2166,10 +2149,12 @@
 }
 
 TEST_CASE("noSim/fdbserver/KeyValueStoreRocksDB/RocksDBTypes") {
-	// If the following assertion fails, update SstFileMetaData and LiveFileMetaData in RocksDBCheckpointUtils.actor.h
-	// to be the same as rocksdb::SstFileMetaData and rocksdb::LiveFileMetaData.
-	ASSERT_EQ(sizeof(rocksdb::LiveFileMetaData), 184);
-	ASSERT_EQ(sizeof(rocksdb::ExportImportFilesMetaData), 32);
+	// If the following assertion fails, update FileStorageInfo, SstFileMetaData and LiveFileMetaData in
+	// RocksDBCheckpointUtils.actor.h to be the same as rocksdb::FileStorageInfo, rocksdb::SstFileMetaData
+	// and rocksdb::LiveFileMetaData.
+	ASSERT_EQ(sizeof(rocksdb::FileStorageInfo), 160);
+	ASSERT_EQ(sizeof(rocksdb::LiveFileMetaData), 400);
+	ASSERT_EQ(sizeof(rocksdb::ExportImportFilesMetaData), 56);
 	return Void();
 }
 
