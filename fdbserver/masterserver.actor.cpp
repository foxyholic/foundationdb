/*
 * masterserver.actor.cpp
 *
 * This source file is part of the FoundationDB open source project
 *
 * Copyright 2013-2018 Apple Inc. and the FoundationDB project authors
 *
 * Licensed under the Apache License, Version 2.0 (the "License");
 * you may not use this file except in compliance with the License.
 * You may obtain a copy of the License at
 *
 *     http://www.apache.org/licenses/LICENSE-2.0
 *
 * Unless required by applicable law or agreed to in writing, software
 * distributed under the License is distributed on an "AS IS" BASIS,
 * WITHOUT WARRANTIES OR CONDITIONS OF ANY KIND, either express or implied.
 * See the License for the specific language governing permissions and
 * limitations under the License.
 */

#include "flow/ActorCollection.h"
#include "fdbrpc/PerfMetric.h"
#include "flow/Trace.h"
#include "fdbrpc/FailureMonitor.h"
#include "fdbclient/NativeAPI.actor.h"
#include "fdbclient/Notified.h"
#include "fdbclient/SystemData.h"
#include "fdbserver/ConflictSet.h"
#include "fdbserver/DataDistribution.actor.h"
#include "fdbserver/Knobs.h"
#include <iterator>
#include "fdbserver/WaitFailure.h"
#include "fdbserver/WorkerInterface.actor.h"
#include "fdbserver/ClusterRecruitmentInterface.h"
#include "fdbserver/ServerDBInfo.h"
#include "fdbserver/CoordinatedState.h"
#include "fdbserver/CoordinationInterface.h" // copy constructors for ServerCoordinators class
#include "fdbrpc/sim_validation.h"
#include "fdbserver/DBCoreState.h"
#include "fdbserver/LogSystem.h"
#include "fdbserver/LogSystemDiskQueueAdapter.h"
#include "fdbserver/IKeyValueStore.h"
#include "fdbserver/ApplyMetadataMutation.h"
#include "fdbserver/RecoveryState.h"
#include "flow/actorcompiler.h" // This must be the last #include.

using std::max;
using std::min;
using std::vector;

struct ProxyVersionReplies {
	std::map<uint64_t, GetCommitVersionReply> replies;
	NotifiedVersion latestRequestNum;

	ProxyVersionReplies(ProxyVersionReplies&& r) BOOST_NOEXCEPT : replies(std::move(r.replies)),
	                                                              latestRequestNum(std::move(r.latestRequestNum)) {}
	void operator=(ProxyVersionReplies&& r) BOOST_NOEXCEPT {
		replies = std::move(r.replies);
		latestRequestNum = std::move(r.latestRequestNum);
	}

	ProxyVersionReplies() : latestRequestNum(0) {}
};

ACTOR Future<Void> masterTerminateOnConflict(UID dbgid,
                                             Promise<Void> fullyRecovered,
                                             Future<Void> onConflict,
                                             Future<Void> switchedState) {
	choose {
		when(wait(onConflict)) {
			if (!fullyRecovered.isSet()) {
				TraceEvent("MasterTerminated", dbgid).detail("Reason", "Conflict");
				TEST(true); // Coordinated state conflict, master dying
				throw worker_removed();
			}
			return Void();
		}
		when(wait(switchedState)) { return Void(); }
	}
}

class ReusableCoordinatedState : NonCopyable {
public:
	Promise<Void> fullyRecovered;
	DBCoreState prevDBState;
	DBCoreState myDBState;
	bool finalWriteStarted;
	Future<Void> previousWrite;

	ReusableCoordinatedState(ServerCoordinators const& coordinators,
	                         PromiseStream<Future<Void>> const& addActor,
	                         UID const& dbgid)
	  : coordinators(coordinators), cstate(coordinators), addActor(addActor), dbgid(dbgid), finalWriteStarted(false),
	    previousWrite(Void()) {}

	Future<Void> read() { return _read(this); }

	Future<Void> write(DBCoreState newState, bool finalWrite = false) {
		previousWrite = _write(this, newState, finalWrite);
		return previousWrite;
	}

	Future<Void> move(ClusterConnectionString const& nc) { return cstate.move(nc); }

private:
	MovableCoordinatedState cstate;
	ServerCoordinators coordinators;
	PromiseStream<Future<Void>> addActor;
	Promise<Void> switchedState;
	UID dbgid;

	ACTOR Future<Void> _read(ReusableCoordinatedState* self) {
		Value prevDBStateRaw = wait(self->cstate.read());
		Future<Void> onConflict = masterTerminateOnConflict(
		    self->dbgid, self->fullyRecovered, self->cstate.onConflict(), self->switchedState.getFuture());
		if (onConflict.isReady() && onConflict.isError()) {
			throw onConflict.getError();
		}
		self->addActor.send(onConflict);

<<<<<<< HEAD
		if( prevDBStateRaw.size() ) {
			self->prevDBState = BinaryReader::fromStringRef<DBCoreState>(prevDBStateRaw, IncludeVersion(supportDowngradeProtocolVersion));
=======
		if (prevDBStateRaw.size()) {
			self->prevDBState = BinaryReader::fromStringRef<DBCoreState>(prevDBStateRaw, IncludeVersion());
>>>>>>> bfec5772
			self->myDBState = self->prevDBState;
		}

		return Void();
	}

	ACTOR Future<Void> _write(ReusableCoordinatedState* self, DBCoreState newState, bool finalWrite) {
		if (self->finalWriteStarted) {
			wait(Future<Void>(Never()));
		}

		if (finalWrite) {
			self->finalWriteStarted = true;
		}

		try {
			wait(self->cstate.setExclusive(BinaryWriter::toValue(newState, IncludeVersion())));
		} catch (Error& e) {
			TEST(true); // Master displaced during writeMasterState
			throw;
		}

		self->myDBState = newState;

		if (!finalWrite) {
			self->switchedState.send(Void());
			self->cstate = MovableCoordinatedState(self->coordinators);
			Value rereadDBStateRaw = wait(self->cstate.read());
			DBCoreState readState;
<<<<<<< HEAD
			if( rereadDBStateRaw.size() )
				readState = BinaryReader::fromStringRef<DBCoreState>(rereadDBStateRaw, IncludeVersion(supportDowngradeProtocolVersion));
=======
			if (rereadDBStateRaw.size())
				readState = BinaryReader::fromStringRef<DBCoreState>(rereadDBStateRaw, IncludeVersion());
>>>>>>> bfec5772

			if (readState != newState) {
				TraceEvent("MasterTerminated", self->dbgid).detail("Reason", "CStateChanged");
				TEST(true); // Coordinated state changed between writing and reading, master dying
				throw worker_removed();
			}
			self->switchedState = Promise<Void>();
			self->addActor.send(masterTerminateOnConflict(
			    self->dbgid, self->fullyRecovered, self->cstate.onConflict(), self->switchedState.getFuture()));
		} else {
			self->fullyRecovered.send(Void());
		}

		return Void();
	}
};

struct MasterData : NonCopyable, ReferenceCounted<MasterData> {
	UID dbgid;

	AsyncTrigger registrationTrigger;
	Version lastEpochEnd, // The last version in the old epoch not (to be) rolled back in this recovery
	    recoveryTransactionVersion; // The first version in this epoch
	double lastCommitTime;

	DatabaseConfiguration originalConfiguration;
	DatabaseConfiguration configuration;
	std::vector<Optional<Key>> primaryDcId;
	std::vector<Optional<Key>> remoteDcIds;
	bool hasConfiguration;

	ServerCoordinators coordinators;

	Reference<ILogSystem> logSystem;
	Version version; // The last version assigned to a proxy by getVersion()
	double lastVersionTime;
	LogSystemDiskQueueAdapter* txnStateLogAdapter;
	IKeyValueStore* txnStateStore;
	int64_t memoryLimit;
	std::map<Optional<Value>, int8_t> dcId_locality;
	std::vector<Tag> allTags;

	int8_t getNextLocality() {
		int8_t maxLocality = -1;
		for (auto it : dcId_locality) {
			maxLocality = std::max(maxLocality, it.second);
		}
		return maxLocality + 1;
	}

	vector<MasterProxyInterface> proxies;
	vector<MasterProxyInterface> provisionalProxies;
	vector<ResolverInterface> resolvers;

	std::map<UID, ProxyVersionReplies> lastProxyVersionReplies;

	Standalone<StringRef> dbId;

	MasterInterface myInterface;
	ClusterControllerFullInterface
	    clusterController; // If the cluster controller changes, this master will die, so this is immutable.

	ReusableCoordinatedState cstate;
	Promise<Void> cstateUpdated;
	Reference<AsyncVar<ServerDBInfo>> dbInfo;
	int64_t registrationCount; // Number of different MasterRegistrationRequests sent to clusterController

	RecoveryState recoveryState;

	AsyncVar<Standalone<VectorRef<ResolverMoveRef>>> resolverChanges;
	Version resolverChangesVersion;
	std::set<UID> resolverNeedingChanges;

	PromiseStream<Future<Void>> addActor;
	Reference<AsyncVar<bool>> recruitmentStalled;
	bool forceRecovery;
	int8_t safeLocality;
	int8_t primaryLocality;
	bool neverCreated;

	MasterData(Reference<AsyncVar<ServerDBInfo>> const& dbInfo,
	           MasterInterface const& myInterface,
	           ServerCoordinators const& coordinators,
	           ClusterControllerFullInterface const& clusterController,
	           Standalone<StringRef> const& dbId,
	           PromiseStream<Future<Void>> const& addActor,
	           bool forceRecovery)
	  : dbgid(myInterface.id()), myInterface(myInterface), dbInfo(dbInfo), cstate(coordinators, addActor, dbgid),
	    coordinators(coordinators), clusterController(clusterController), dbId(dbId), forceRecovery(forceRecovery),
	    safeLocality(tagLocalityInvalid), primaryLocality(tagLocalityInvalid), neverCreated(false),
	    lastEpochEnd(invalidVersion), recoveryTransactionVersion(invalidVersion), lastCommitTime(0),
	    registrationCount(0), version(invalidVersion), lastVersionTime(0), txnStateStore(0), memoryLimit(2e9),
	    addActor(addActor), hasConfiguration(false),
	    recruitmentStalled(Reference<AsyncVar<bool>>(new AsyncVar<bool>())) {
		if (forceRecovery && !myInterface.locality.dcId().present()) {
			TraceEvent(SevError, "ForcedRecoveryRequiresDcID");
			forceRecovery = false;
		}
	}
	~MasterData() {
		if (txnStateStore)
			txnStateStore->close();
	}
};

ACTOR Future<Void> newProxies(Reference<MasterData> self, RecruitFromConfigurationReply recr) {
	vector<Future<MasterProxyInterface>> initializationReplies;
	for (int i = 0; i < recr.proxies.size(); i++) {
		InitializeMasterProxyRequest req;
		req.master = self->myInterface;
		req.recoveryCount = self->cstate.myDBState.recoveryCount + 1;
		req.recoveryTransactionVersion = self->recoveryTransactionVersion;
		req.firstProxy = i == 0;
		TraceEvent("ProxyReplies", self->dbgid).detail("WorkerID", recr.proxies[i].id());
		initializationReplies.push_back(
		    transformErrors(throwErrorOr(recr.proxies[i].masterProxy.getReplyUnlessFailedFor(
		                        req, SERVER_KNOBS->TLOG_TIMEOUT, SERVER_KNOBS->MASTER_FAILURE_SLOPE_DURING_RECOVERY)),
		                    master_recovery_failed()));
	}

	vector<MasterProxyInterface> newRecruits = wait(getAll(initializationReplies));
	// It is required for the correctness of COMMIT_ON_FIRST_PROXY that self->proxies[0] is the firstProxy.
	self->proxies = newRecruits;

	return Void();
}

ACTOR Future<Void> newResolvers(Reference<MasterData> self, RecruitFromConfigurationReply recr) {
	vector<Future<ResolverInterface>> initializationReplies;
	for (int i = 0; i < recr.resolvers.size(); i++) {
		InitializeResolverRequest req;
		req.recoveryCount = self->cstate.myDBState.recoveryCount + 1;
		req.proxyCount = recr.proxies.size();
		req.resolverCount = recr.resolvers.size();
		TraceEvent("ResolverReplies", self->dbgid).detail("WorkerID", recr.resolvers[i].id());
		initializationReplies.push_back(
		    transformErrors(throwErrorOr(recr.resolvers[i].resolver.getReplyUnlessFailedFor(
		                        req, SERVER_KNOBS->TLOG_TIMEOUT, SERVER_KNOBS->MASTER_FAILURE_SLOPE_DURING_RECOVERY)),
		                    master_recovery_failed()));
	}

	vector<ResolverInterface> newRecruits = wait(getAll(initializationReplies));
	self->resolvers = newRecruits;

	return Void();
}

ACTOR Future<Void> newTLogServers(Reference<MasterData> self,
                                  RecruitFromConfigurationReply recr,
                                  Reference<ILogSystem> oldLogSystem,
                                  vector<Standalone<CommitTransactionRef>>* initialConfChanges) {
	if (self->configuration.usableRegions > 1) {
		state Optional<Key> remoteDcId = self->remoteDcIds.size() ? self->remoteDcIds[0] : Optional<Key>();
		if (!self->dcId_locality.count(recr.dcId)) {
			int8_t loc = self->getNextLocality();
			Standalone<CommitTransactionRef> tr;
			tr.set(tr.arena(), tagLocalityListKeyFor(recr.dcId), tagLocalityListValue(loc));
			initialConfChanges->push_back(tr);
			self->dcId_locality[recr.dcId] = loc;
			TraceEvent(SevWarn, "UnknownPrimaryDCID", self->dbgid).detail("PrimaryId", recr.dcId).detail("Loc", loc);
		}

		if (!self->dcId_locality.count(remoteDcId)) {
			int8_t loc = self->getNextLocality();
			Standalone<CommitTransactionRef> tr;
			tr.set(tr.arena(), tagLocalityListKeyFor(remoteDcId), tagLocalityListValue(loc));
			initialConfChanges->push_back(tr);
			self->dcId_locality[remoteDcId] = loc;
			TraceEvent(SevWarn, "UnknownRemoteDCID", self->dbgid).detail("RemoteId", remoteDcId).detail("Loc", loc);
		}

		std::vector<UID> exclusionWorkerIds;
		std::transform(recr.tLogs.begin(),
		               recr.tLogs.end(),
		               std::back_inserter(exclusionWorkerIds),
		               [](const WorkerInterface& in) { return in.id(); });
		std::transform(recr.satelliteTLogs.begin(),
		               recr.satelliteTLogs.end(),
		               std::back_inserter(exclusionWorkerIds),
		               [](const WorkerInterface& in) { return in.id(); });
		Future<RecruitRemoteFromConfigurationReply> fRemoteWorkers = brokenPromiseToNever(
		    self->clusterController.recruitRemoteFromConfiguration.getReply(RecruitRemoteFromConfigurationRequest(
		        self->configuration,
		        remoteDcId,
		        recr.tLogs.size() *
		            std::max<int>(1, self->configuration.desiredLogRouterCount / std::max<int>(1, recr.tLogs.size())),
		        exclusionWorkerIds)));

		self->primaryLocality = self->dcId_locality[recr.dcId];
		self->logSystem = Reference<ILogSystem>(); // Cancels the actors in the previous log system.
		Reference<ILogSystem> newLogSystem = wait(oldLogSystem->newEpoch(recr,
		                                                                 fRemoteWorkers,
		                                                                 self->configuration,
		                                                                 self->cstate.myDBState.recoveryCount + 1,
		                                                                 self->primaryLocality,
		                                                                 self->dcId_locality[remoteDcId],
		                                                                 self->allTags,
		                                                                 self->recruitmentStalled));
		self->logSystem = newLogSystem;
	} else {
		self->primaryLocality = tagLocalitySpecial;
		self->logSystem = Reference<ILogSystem>(); // Cancels the actors in the previous log system.
		Reference<ILogSystem> newLogSystem = wait(oldLogSystem->newEpoch(recr,
		                                                                 Never(),
		                                                                 self->configuration,
		                                                                 self->cstate.myDBState.recoveryCount + 1,
		                                                                 self->primaryLocality,
		                                                                 tagLocalitySpecial,
		                                                                 self->allTags,
		                                                                 self->recruitmentStalled));
		self->logSystem = newLogSystem;
	}
	return Void();
}

ACTOR Future<Void> newSeedServers(Reference<MasterData> self,
                                  RecruitFromConfigurationReply recruits,
                                  vector<StorageServerInterface>* servers) {
	// This is only necessary if the database is at version 0
	servers->clear();
	if (self->lastEpochEnd)
		return Void();

	state int idx = 0;
	state std::map<Optional<Value>, Tag> dcId_tags;
	state int8_t nextLocality = 0;
	while (idx < recruits.storageServers.size()) {
		TraceEvent("MasterRecruitingInitialStorageServer", self->dbgid)
		    .detail("CandidateWorker", recruits.storageServers[idx].locality.toString());

		InitializeStorageRequest isr;
		isr.seedTag = dcId_tags.count(recruits.storageServers[idx].locality.dcId())
		                  ? dcId_tags[recruits.storageServers[idx].locality.dcId()]
		                  : Tag(nextLocality, 0);
		isr.storeType = self->configuration.storageServerStoreType;
		isr.reqId = deterministicRandom()->randomUniqueID();
		isr.interfaceId = deterministicRandom()->randomUniqueID();

		ErrorOr<InitializeStorageReply> newServer = wait(recruits.storageServers[idx].storage.tryGetReply(isr));

		if (newServer.isError()) {
			if (!newServer.isError(error_code_recruitment_failed) &&
			    !newServer.isError(error_code_request_maybe_delivered))
				throw newServer.getError();

			TEST(true); // masterserver initial storage recuitment loop failed to get new server
			wait(delay(SERVER_KNOBS->STORAGE_RECRUITMENT_DELAY));
		} else {
			if (!dcId_tags.count(recruits.storageServers[idx].locality.dcId())) {
				dcId_tags[recruits.storageServers[idx].locality.dcId()] = Tag(nextLocality, 0);
				nextLocality++;
			}

			Tag& tag = dcId_tags[recruits.storageServers[idx].locality.dcId()];
			tag.id++;
			idx++;

			servers->push_back(newServer.get().interf);
		}
	}

	self->dcId_locality.clear();
	for (auto& it : dcId_tags) {
		self->dcId_locality[it.first] = it.second.locality;
	}

	TraceEvent("MasterRecruitedInitialStorageServers", self->dbgid)
	    .detail("TargetCount", self->configuration.storageTeamSize)
	    .detail("Servers", describe(*servers));

	return Void();
}

Future<Void> waitProxyFailure(vector<MasterProxyInterface> const& proxies) {
	vector<Future<Void>> failed;
	for (int i = 0; i < proxies.size(); i++)
		failed.push_back(
		    waitFailureClient(proxies[i].waitFailure,
		                      SERVER_KNOBS->TLOG_TIMEOUT,
		                      -SERVER_KNOBS->TLOG_TIMEOUT / SERVER_KNOBS->SECONDS_BEFORE_NO_FAILURE_DELAY));
	ASSERT(failed.size() >= 1);
	return tagError<Void>(quorum(failed, 1), master_proxy_failed());
}

Future<Void> waitResolverFailure(vector<ResolverInterface> const& resolvers) {
	vector<Future<Void>> failed;
	for (int i = 0; i < resolvers.size(); i++)
		failed.push_back(
		    waitFailureClient(resolvers[i].waitFailure,
		                      SERVER_KNOBS->TLOG_TIMEOUT,
		                      -SERVER_KNOBS->TLOG_TIMEOUT / SERVER_KNOBS->SECONDS_BEFORE_NO_FAILURE_DELAY));
	ASSERT(failed.size() >= 1);
	return tagError<Void>(quorum(failed, 1), master_resolver_failed());
}

ACTOR Future<Void> updateLogsValue(Reference<MasterData> self, Database cx) {
	state Transaction tr(cx);
	loop {
		try {
			Optional<Standalone<StringRef>> value = wait(tr.get(logsKey));
			ASSERT(value.present());
			auto logs = decodeLogsValue(value.get());

			std::set<UID> logIds;
			for (auto& log : logs.first) {
				logIds.insert(log.first);
			}

			bool found = false;
			for (auto& logSet : self->logSystem->getLogSystemConfig().tLogs) {
				for (auto& log : logSet.tLogs) {
					if (logIds.count(log.id())) {
						found = true;
						break;
					}
				}
				if (found) {
					break;
				}
			}

			if (!found) {
				TEST(true); // old master attempted to change logsKey
				return Void();
			}

			tr.set(logsKey, self->logSystem->getLogsValue());
			wait(tr.commit());
			return Void();
		} catch (Error& e) {
			wait(tr.onError(e));
		}
	}
}

Future<Void> sendMasterRegistration(MasterData* self,
                                    LogSystemConfig const& logSystemConfig,
                                    vector<MasterProxyInterface> proxies,
                                    vector<ResolverInterface> resolvers,
                                    DBRecoveryCount recoveryCount,
                                    vector<UID> priorCommittedLogServers) {
	RegisterMasterRequest masterReq;
	masterReq.id = self->myInterface.id();
	masterReq.mi = self->myInterface.locality;
	masterReq.logSystemConfig = logSystemConfig;
	masterReq.proxies = proxies;
	masterReq.resolvers = resolvers;
	masterReq.recoveryCount = recoveryCount;
	if (self->hasConfiguration)
		masterReq.configuration = self->configuration;
	masterReq.registrationCount = ++self->registrationCount;
	masterReq.priorCommittedLogServers = priorCommittedLogServers;
	masterReq.recoveryState = self->recoveryState;
	masterReq.recoveryStalled = self->recruitmentStalled->get();
	return brokenPromiseToNever(self->clusterController.registerMaster.getReply(masterReq));
}

ACTOR Future<Void> updateRegistration(Reference<MasterData> self, Reference<ILogSystem> logSystem) {
	state Database cx = openDBOnServer(self->dbInfo, TaskPriority::DefaultEndpoint, true, true);
	state Future<Void> trigger = self->registrationTrigger.onTrigger();
	state Future<Void> updateLogsKey;

	loop {
		wait(trigger);
		wait(delay(.001)); // Coalesce multiple changes

		trigger = self->registrationTrigger.onTrigger();

		TraceEvent("MasterUpdateRegistration", self->dbgid)
		    .detail("RecoveryCount", self->cstate.myDBState.recoveryCount)
		    .detail("Logs", describe(logSystem->getLogSystemConfig().tLogs));

		if (!self->cstateUpdated.isSet()) {
			wait(sendMasterRegistration(self.getPtr(),
			                            logSystem->getLogSystemConfig(),
			                            self->provisionalProxies,
			                            self->resolvers,
			                            self->cstate.myDBState.recoveryCount,
			                            self->cstate.prevDBState.getPriorCommittedLogServers()));
		} else {
			updateLogsKey = updateLogsValue(self, cx);
			wait(sendMasterRegistration(self.getPtr(),
			                            logSystem->getLogSystemConfig(),
			                            self->proxies,
			                            self->resolvers,
			                            self->cstate.myDBState.recoveryCount,
			                            vector<UID>()));
		}
	}
}

ACTOR Future<Standalone<CommitTransactionRef>> provisionalMaster(Reference<MasterData> parent, Future<Void> activate) {
	wait(activate);

	// Register a fake master proxy (to be provided right here) to make ourselves available to clients
	parent->provisionalProxies = vector<MasterProxyInterface>(1);
	parent->provisionalProxies[0].provisional = true;
	parent->provisionalProxies[0].locality = parent->myInterface.locality;
	parent->provisionalProxies[0].initEndpoints();
	state Future<Void> waitFailure = waitFailureServer(parent->provisionalProxies[0].waitFailure.getFuture());
	parent->registrationTrigger.trigger();

	auto lockedKey = parent->txnStateStore->readValue(databaseLockedKey).get();
	state bool locked = lockedKey.present() && lockedKey.get().size();

	state Optional<Value> metadataVersion = parent->txnStateStore->readValue(metadataVersionKey).get();

	// We respond to a minimal subset of the master proxy protocol.  Our sole purpose is to receive a single write-only
	// transaction which might repair our configuration, and return it.
	loop choose {
		when(GetReadVersionRequest req = waitNext(parent->provisionalProxies[0].getConsistentReadVersion.getFuture())) {
			if (req.flags & GetReadVersionRequest::FLAG_CAUSAL_READ_RISKY && parent->lastEpochEnd) {
				GetReadVersionReply rep;
				rep.version = parent->lastEpochEnd;
				rep.locked = locked;
				rep.metadataVersion = metadataVersion;
				req.reply.send(rep);
			} else
				req.reply.send(Never()); // We can't perform causally consistent reads without recovering
		}
		when(CommitTransactionRequest req = waitNext(parent->provisionalProxies[0].commit.getFuture())) {
			req.reply.send(Never()); // don't reply (clients always get commit_unknown_result)
			auto t = &req.transaction;
			if (t->read_snapshot == parent->lastEpochEnd && //< So no transactions can fall between the read snapshot
			                                                // and the recovery transaction this (might) be merged with
			                                                // vvv and also the changes we will make in the recovery
			                                                // transaction (most notably to lastEpochEndKey) BEFORE we
			                                                // merge initialConfChanges won't conflict
			    !std::any_of(t->read_conflict_ranges.begin(), t->read_conflict_ranges.end(), [](KeyRangeRef const& r) {
				    return r.contains(lastEpochEndKey);
			    })) {
				for (auto m = t->mutations.begin(); m != t->mutations.end(); ++m) {
					TraceEvent("PM_CTM", parent->dbgid)
					    .detail("MType", m->type)
					    .detail("Param1", m->param1)
					    .detail("Param2", m->param2);
					if (isMetadataMutation(*m)) {
						// We keep the mutations and write conflict ranges from this transaction, but not its read
						// conflict ranges
						Standalone<CommitTransactionRef> out;
						out.read_snapshot = invalidVersion;
						out.mutations.append_deep(out.arena(), t->mutations.begin(), t->mutations.size());
						out.write_conflict_ranges.append_deep(
						    out.arena(), t->write_conflict_ranges.begin(), t->write_conflict_ranges.size());
						return out;
					}
				}
			}
		}
		when(GetKeyServerLocationsRequest req =
		         waitNext(parent->provisionalProxies[0].getKeyServersLocations.getFuture())) {
			req.reply.send(Never());
		}
		when(wait(waitFailure)) { throw worker_removed(); }
	}
}

ACTOR Future<vector<Standalone<CommitTransactionRef>>> recruitEverything(Reference<MasterData> self,
                                                                         vector<StorageServerInterface>* seedServers,
                                                                         Reference<ILogSystem> oldLogSystem) {
	if (!self->configuration.isValid()) {
		RecoveryStatus::RecoveryStatus status;
		if (self->configuration.initialized) {
			TraceEvent(SevWarn, "MasterRecoveryInvalidConfiguration", self->dbgid)
			    .setMaxEventLength(11000)
			    .setMaxFieldLength(10000)
			    .detail("Conf", self->configuration.toString());
			status = RecoveryStatus::configuration_invalid;
		} else if (!self->cstate.prevDBState.tLogs.size()) {
			status = RecoveryStatus::configuration_never_created;
			self->neverCreated = true;
		} else {
			status = RecoveryStatus::configuration_missing;
		}
		TraceEvent("MasterRecoveryState", self->dbgid)
		    .detail("StatusCode", status)
		    .detail("Status", RecoveryStatus::names[status])
		    .trackLatest("MasterRecoveryState");
		return Never();
	} else
		TraceEvent("MasterRecoveryState", self->dbgid)
		    .detail("StatusCode", RecoveryStatus::recruiting_transaction_servers)
		    .detail("Status", RecoveryStatus::names[RecoveryStatus::recruiting_transaction_servers])
		    .detail("RequiredTLogs", self->configuration.tLogReplicationFactor)
		    .detail("DesiredTLogs", self->configuration.getDesiredLogs())
		    .detail("RequiredProxies", 1)
		    .detail("DesiredProxies", self->configuration.getDesiredProxies())
		    .detail("RequiredResolvers", 1)
		    .detail("DesiredResolvers", self->configuration.getDesiredResolvers())
		    .detail("StoreType", self->configuration.storageServerStoreType)
		    .trackLatest("MasterRecoveryState");

	// FIXME: we only need log routers for the same locality as the master
	int maxLogRouters = self->cstate.prevDBState.logRouterTags;
	for (auto& old : self->cstate.prevDBState.oldTLogData) {
		maxLogRouters = std::max(maxLogRouters, old.logRouterTags);
	}

	state RecruitFromConfigurationReply recruits =
	    wait(brokenPromiseToNever(self->clusterController.recruitFromConfiguration.getReply(
	        RecruitFromConfigurationRequest(self->configuration, self->lastEpochEnd == 0, maxLogRouters))));

	self->primaryDcId.clear();
	self->remoteDcIds.clear();
	if (recruits.dcId.present()) {
		self->primaryDcId.push_back(recruits.dcId);
		if (self->configuration.regions.size() > 1) {
			self->remoteDcIds.push_back(recruits.dcId.get() == self->configuration.regions[0].dcId
			                                ? self->configuration.regions[1].dcId
			                                : self->configuration.regions[0].dcId);
		}
	}

	TraceEvent("MasterRecoveryState", self->dbgid)
	    .detail("StatusCode", RecoveryStatus::initializing_transaction_servers)
	    .detail("Status", RecoveryStatus::names[RecoveryStatus::initializing_transaction_servers])
	    .detail("Proxies", recruits.proxies.size())
	    .detail("TLogs", recruits.tLogs.size())
	    .detail("Resolvers", recruits.resolvers.size())
	    .trackLatest("MasterRecoveryState");

	// Actually, newSeedServers does both the recruiting and initialization of the seed servers; so if this is a brand
	// new database we are sort of lying that we are past the recruitment phase.  In a perfect world we would split that
	// up so that the recruitment part happens above (in parallel with recruiting the transaction servers?).
	wait(newSeedServers(self, recruits, seedServers));
	state vector<Standalone<CommitTransactionRef>> confChanges;
	wait(newProxies(self, recruits) && newResolvers(self, recruits) &&
	     newTLogServers(self, recruits, oldLogSystem, &confChanges));
	return confChanges;
}

ACTOR Future<Void> updateLocalityForDcId(Optional<Key> dcId,
                                         Reference<ILogSystem> oldLogSystem,
                                         Reference<AsyncVar<PeekTxsInfo>> locality) {
	loop {
		std::pair<int8_t, int8_t> loc = oldLogSystem->getLogSystemConfig().getLocalityForDcId(dcId);
		Version ver = locality->get().knownCommittedVersion;
		if (ver == invalidVersion) {
			ver = oldLogSystem->getKnownCommittedVersion();
		}
		locality->set(PeekTxsInfo(loc.first, loc.second, ver));
		TraceEvent("UpdatedLocalityForDcId")
		    .detail("DcId", dcId)
		    .detail("Locality0", loc.first)
		    .detail("Locality1", loc.second)
		    .detail("Version", ver);
		wait(oldLogSystem->onLogSystemConfigChange() || oldLogSystem->onKnownCommittedVersionChange());
	}
}

ACTOR Future<Void> readTransactionSystemState(Reference<MasterData> self,
                                              Reference<ILogSystem> oldLogSystem,
                                              Version txsPoppedVersion) {
	state Reference<AsyncVar<PeekTxsInfo>> myLocality = Reference<AsyncVar<PeekTxsInfo>>(
	    new AsyncVar<PeekTxsInfo>(PeekTxsInfo(tagLocalityInvalid, tagLocalityInvalid, invalidVersion)));
	state Future<Void> localityUpdater =
	    updateLocalityForDcId(self->myInterface.locality.dcId(), oldLogSystem, myLocality);
	// Peek the txnStateTag in oldLogSystem and recover self->txnStateStore

	// For now, we also obtain the recovery metadata that the log system obtained during the end_epoch process for
	// comparison

	// Sets self->lastEpochEnd and self->recoveryTransactionVersion
	// Sets self->configuration to the configuration (FF/conf/ keys) at self->lastEpochEnd

	// Recover transaction state store
	if (self->txnStateStore)
		self->txnStateStore->close();
	self->txnStateLogAdapter = openDiskQueueAdapter(oldLogSystem, myLocality, txsPoppedVersion);
	self->txnStateStore =
	    keyValueStoreLogSystem(self->txnStateLogAdapter, self->dbgid, self->memoryLimit, false, false, true);

	// Versionstamped operations (particularly those applied from DR) define a minimum commit version
	// that we may recover to, as they embed the version in user-readable data and require that no
	// transactions will be committed at a lower version.
	Optional<Standalone<StringRef>> requiredCommitVersion =
	    wait(self->txnStateStore->readValue(minRequiredCommitVersionKey));
	Version minRequiredCommitVersion = -1;
	if (requiredCommitVersion.present()) {
		minRequiredCommitVersion = BinaryReader::fromStringRef<Version>(requiredCommitVersion.get(), Unversioned());
	}

	// Recover version info
	self->lastEpochEnd = oldLogSystem->getEnd() - 1;
	if (self->lastEpochEnd == 0) {
		self->recoveryTransactionVersion = 1;
	} else {
		if (self->forceRecovery) {
			self->recoveryTransactionVersion = self->lastEpochEnd + SERVER_KNOBS->MAX_VERSIONS_IN_FLIGHT_FORCED;
		} else {
			self->recoveryTransactionVersion = self->lastEpochEnd + SERVER_KNOBS->MAX_VERSIONS_IN_FLIGHT;
		}

		if (BUGGIFY) {
			self->recoveryTransactionVersion +=
			    deterministicRandom()->randomInt64(0, SERVER_KNOBS->MAX_VERSIONS_IN_FLIGHT);
		}
		if (self->recoveryTransactionVersion < minRequiredCommitVersion)
			self->recoveryTransactionVersion = minRequiredCommitVersion;
	}

	TraceEvent("MasterRecovering", self->dbgid)
	    .detail("LastEpochEnd", self->lastEpochEnd)
	    .detail("RecoveryTransactionVersion", self->recoveryTransactionVersion);

	Standalone<RangeResultRef> rawConf = wait(self->txnStateStore->readRange(configKeys));
	self->configuration.fromKeyValues(rawConf.castTo<VectorRef<KeyValueRef>>());
	self->originalConfiguration = self->configuration;
	self->hasConfiguration = true;

	TraceEvent("MasterRecoveredConfig", self->dbgid)
	    .setMaxEventLength(11000)
	    .setMaxFieldLength(10000)
	    .detail("Conf", self->configuration.toString())
	    .trackLatest("RecoveredConfig");

	Standalone<RangeResultRef> rawLocalities = wait(self->txnStateStore->readRange(tagLocalityListKeys));
	self->dcId_locality.clear();
	for (auto& kv : rawLocalities) {
		self->dcId_locality[decodeTagLocalityListKey(kv.key)] = decodeTagLocalityListValue(kv.value);
	}

	Standalone<RangeResultRef> rawTags = wait(self->txnStateStore->readRange(serverTagKeys));
	self->allTags.clear();

	if (self->forceRecovery) {
		self->safeLocality = oldLogSystem->getLogSystemConfig().tLogs[0].locality;
		for (auto& kv : rawTags) {
			Tag tag = decodeServerTagValue(kv.value);
			if (tag.locality == self->safeLocality) {
				self->allTags.push_back(tag);
			}
		}
	} else {
		for (auto& kv : rawTags) {
			self->allTags.push_back(decodeServerTagValue(kv.value));
		}
	}

	Standalone<RangeResultRef> rawHistoryTags = wait(self->txnStateStore->readRange(serverTagHistoryKeys));
	for (auto& kv : rawHistoryTags) {
		self->allTags.push_back(decodeServerTagValue(kv.value));
	}

	uniquify(self->allTags);

	// auto kvs = self->txnStateStore->readRange( systemKeys );
	// for( auto & kv : kvs.get() )
	//	TraceEvent("MasterRecoveredTXS", self->dbgid).detail("K", kv.key).detail("V", kv.value);

	self->txnStateLogAdapter->setNextVersion(
	    oldLogSystem->getEnd()); //< FIXME: (1) the log adapter should do this automatically after recovery; (2) if we
	                             // make KeyValueStoreMemory guarantee immediate reads, we should be able to get rid of
	                             // the discardCommit() below and not need a writable log adapter

	TraceEvent("RTSSComplete", self->dbgid);

	return Void();
}

ACTOR Future<Void> sendInitialCommitToResolvers(Reference<MasterData> self) {
	state KeyRange txnKeys = allKeys;
	state Sequence txnSequence = 0;
	ASSERT(self->recoveryTransactionVersion);

	state Standalone<RangeResultRef> data =
	    self->txnStateStore
	        ->readRange(txnKeys, BUGGIFY ? 3 : SERVER_KNOBS->DESIRED_TOTAL_BYTES, SERVER_KNOBS->DESIRED_TOTAL_BYTES)
	        .get();
	state vector<Future<Void>> txnReplies;
	state int64_t dataOutstanding = 0;
	loop {
		if (!data.size())
			break;
		((KeyRangeRef&)txnKeys) = KeyRangeRef(keyAfter(data.back().key, txnKeys.arena()), txnKeys.end);
		Standalone<RangeResultRef> nextData =
		    self->txnStateStore
		        ->readRange(txnKeys, BUGGIFY ? 3 : SERVER_KNOBS->DESIRED_TOTAL_BYTES, SERVER_KNOBS->DESIRED_TOTAL_BYTES)
		        .get();

		for (auto& r : self->proxies) {
			TxnStateRequest req;
			req.arena = data.arena();
			req.data = data;
			req.sequence = txnSequence;
			req.last = !nextData.size();
			txnReplies.push_back(brokenPromiseToNever(r.txnState.getReply(req)));
			dataOutstanding += data.arena().getSize();
		}
		data = nextData;
		txnSequence++;

		if (dataOutstanding > SERVER_KNOBS->MAX_TXS_SEND_MEMORY) {
			wait(waitForAll(txnReplies));
			txnReplies = vector<Future<Void>>();
			dataOutstanding = 0;
		}

		wait(yield());
	}
	wait(waitForAll(txnReplies));

	vector<Future<ResolveTransactionBatchReply>> replies;
	for (auto& r : self->resolvers) {
		ResolveTransactionBatchRequest req;
		req.prevVersion = -1;
		req.version = self->lastEpochEnd;
		req.lastReceivedVersion = -1;

		replies.push_back(brokenPromiseToNever(r.resolve.getReply(req)));
	}

	wait(waitForAll(replies));
	return Void();
}

ACTOR Future<Void> triggerUpdates(Reference<MasterData> self, Reference<ILogSystem> oldLogSystem) {
	loop {
		wait(oldLogSystem->onLogSystemConfigChange() || self->cstate.fullyRecovered.getFuture() ||
		     self->recruitmentStalled->onChange());
		if (self->cstate.fullyRecovered.isSet())
			return Void();

		self->registrationTrigger.trigger();
	}
}

ACTOR Future<Void> discardCommit(IKeyValueStore* store, LogSystemDiskQueueAdapter* adapter) {
	state Future<LogSystemDiskQueueAdapter::CommitMessage> fcm = adapter->getCommitMessage();
	state Future<Void> committed = store->commit();
	LogSystemDiskQueueAdapter::CommitMessage cm = wait(fcm);
	ASSERT(!committed.isReady());
	cm.acknowledge.send(Void());
	ASSERT(committed.isReady());
	return Void();
}

void updateConfigForForcedRecovery(Reference<MasterData> self,
                                   vector<Standalone<CommitTransactionRef>>* initialConfChanges) {
	bool regionsChanged = false;
	for (auto& it : self->configuration.regions) {
		if (it.dcId == self->myInterface.locality.dcId().get() && it.priority < 0) {
			it.priority = 1;
			regionsChanged = true;
		} else if (it.dcId != self->myInterface.locality.dcId().get() && it.priority >= 0) {
			it.priority = -1;
			regionsChanged = true;
		}
	}
	Standalone<CommitTransactionRef> regionCommit;
	regionCommit.mutations.push_back_deep(
	    regionCommit.arena(),
	    MutationRef(MutationRef::SetValue, configKeysPrefix.toString() + "usable_regions", LiteralStringRef("1")));
	self->configuration.applyMutation(regionCommit.mutations.back());
	if (regionsChanged) {
		std::sort(
		    self->configuration.regions.begin(), self->configuration.regions.end(), RegionInfo::sort_by_priority());
		StatusObject regionJSON;
		regionJSON["regions"] = self->configuration.getRegionJSON();
		regionCommit.mutations.push_back_deep(
		    regionCommit.arena(),
		    MutationRef(MutationRef::SetValue,
		                configKeysPrefix.toString() + "regions",
		                BinaryWriter::toValue(regionJSON, IncludeVersion()).toString()));
		self->configuration.applyMutation(
		    regionCommit.mutations.back()); // modifying the configuration directly does not change the configuration
		                                    // when it is re-serialized unless we call applyMutation
		TraceEvent("ForcedRecoveryConfigChange", self->dbgid)
		    .setMaxEventLength(11000)
		    .setMaxFieldLength(10000)
		    .detail("Conf", self->configuration.toString());
	}
	initialConfChanges->push_back(regionCommit);
}

ACTOR Future<Void> recoverFrom(Reference<MasterData> self,
                               Reference<ILogSystem> oldLogSystem,
                               vector<StorageServerInterface>* seedServers,
                               vector<Standalone<CommitTransactionRef>>* initialConfChanges,
                               Future<Version> poppedTxsVersion) {
	TraceEvent("MasterRecoveryState", self->dbgid)
	    .detail("StatusCode", RecoveryStatus::reading_transaction_system_state)
	    .detail("Status", RecoveryStatus::names[RecoveryStatus::reading_transaction_system_state])
	    .trackLatest("MasterRecoveryState");
	self->hasConfiguration = false;

	if (BUGGIFY)
		wait(delay(10.0));

	Version txsPoppedVersion = wait(poppedTxsVersion);
	wait(readTransactionSystemState(self, oldLogSystem, txsPoppedVersion));
	for (auto& itr : *initialConfChanges) {
		for (auto& m : itr.mutations) {
			self->configuration.applyMutation(m);
		}
	}

	if (self->forceRecovery) {
		updateConfigForForcedRecovery(self, initialConfChanges);
	}

	debug_checkMaxRestoredVersion(UID(), self->lastEpochEnd, "DBRecovery");

	// Ordinarily we pass through this loop once and recover.  We go around the loop if recovery stalls for more than a
	// second, a provisional master is initialized, and an "emergency transaction" is submitted that might change the
	// configuration so that we can finish recovery.

	state std::map<Optional<Value>, int8_t> originalLocalityMap = self->dcId_locality;
	state Future<vector<Standalone<CommitTransactionRef>>> recruitments =
	    recruitEverything(self, seedServers, oldLogSystem);
	state double provisionalDelay = SERVER_KNOBS->PROVISIONAL_START_DELAY;
	loop {
		state Future<Standalone<CommitTransactionRef>> provisional = provisionalMaster(self, delay(provisionalDelay));
		provisionalDelay =
		    std::min(SERVER_KNOBS->PROVISIONAL_MAX_DELAY, provisionalDelay * SERVER_KNOBS->PROVISIONAL_DELAY_GROWTH);
		choose {
			when(vector<Standalone<CommitTransactionRef>> confChanges = wait(recruitments)) {
				initialConfChanges->insert(initialConfChanges->end(), confChanges.begin(), confChanges.end());
				provisional.cancel();
				break;
			}
			when(Standalone<CommitTransactionRef> _req = wait(provisional)) {
				state Standalone<CommitTransactionRef> req = _req; // mutable
				TEST(true); // Emergency transaction processing during recovery
				TraceEvent("EmergencyTransaction", self->dbgid);
				for (auto m = req.mutations.begin(); m != req.mutations.end(); ++m)
					TraceEvent("EmergencyTransactionMutation", self->dbgid)
					    .detail("MType", m->type)
					    .detail("P1", m->param1)
					    .detail("P2", m->param2);

				DatabaseConfiguration oldConf = self->configuration;
				self->configuration = self->originalConfiguration;
				for (auto& m : req.mutations)
					self->configuration.applyMutation(m);

				initialConfChanges->clear();
				if (self->originalConfiguration.isValid() &&
				    self->configuration.usableRegions != self->originalConfiguration.usableRegions) {
					TraceEvent(SevWarnAlways, "CannotChangeUsableRegions", self->dbgid);
					self->configuration = self->originalConfiguration;
				} else {
					initialConfChanges->push_back(req);
				}
				if (self->forceRecovery) {
					updateConfigForForcedRecovery(self, initialConfChanges);
				}

				if (self->configuration != oldConf) { // confChange does not trigger when including servers
					self->dcId_locality = originalLocalityMap;
					recruitments = recruitEverything(self, seedServers, oldLogSystem);
				}
			}
		}

		provisional.cancel();
	}

	return Void();
}

ACTOR Future<Void> getVersion(Reference<MasterData> self, GetCommitVersionRequest req) {
	state std::map<UID, ProxyVersionReplies>::iterator proxyItr =
	    self->lastProxyVersionReplies.find(req.requestingProxy); // lastProxyVersionReplies never changes

	if (proxyItr == self->lastProxyVersionReplies.end()) {
		// Request from invalid proxy (e.g. from duplicate recruitment request)
		req.reply.send(Never());
		return Void();
	}

	TEST(proxyItr->second.latestRequestNum.get() < req.requestNum - 1); // Commit version request queued up
	wait(proxyItr->second.latestRequestNum.whenAtLeast(req.requestNum - 1));

	auto itr = proxyItr->second.replies.find(req.requestNum);
	if (itr != proxyItr->second.replies.end()) {
		TEST(true); // Duplicate request for sequence
		req.reply.send(itr->second);
	} else if (req.requestNum <= proxyItr->second.latestRequestNum.get()) {
		TEST(true); // Old request for previously acknowledged sequence - may be impossible with current FlowTransport
		            // implementation
		ASSERT(req.requestNum <
		       proxyItr->second.latestRequestNum.get()); // The latest request can never be acknowledged
		req.reply.send(Never());
	} else {
		GetCommitVersionReply rep;

		if (self->version == invalidVersion) {
			self->lastVersionTime = now();
			self->version = self->recoveryTransactionVersion;
			rep.prevVersion = self->lastEpochEnd;
		} else {
			double t1 = now();
			if (BUGGIFY) {
				t1 = self->lastVersionTime;
			}
			rep.prevVersion = self->version;
			self->version +=
			    std::max<Version>(1,
			                      std::min<Version>(SERVER_KNOBS->MAX_READ_TRANSACTION_LIFE_VERSIONS,
			                                        SERVER_KNOBS->VERSIONS_PER_SECOND * (t1 - self->lastVersionTime)));

			TEST(self->version - rep.prevVersion == 1); // Minimum possible version gap
			TEST(self->version - rep.prevVersion ==
			     SERVER_KNOBS->MAX_READ_TRANSACTION_LIFE_VERSIONS); // Maximum possible version gap
			self->lastVersionTime = t1;

			if (self->resolverNeedingChanges.count(req.requestingProxy)) {
				rep.resolverChanges = self->resolverChanges.get();
				rep.resolverChangesVersion = self->resolverChangesVersion;
				self->resolverNeedingChanges.erase(req.requestingProxy);

				if (self->resolverNeedingChanges.empty())
					self->resolverChanges.set(Standalone<VectorRef<ResolverMoveRef>>());
			}
		}

		rep.version = self->version;
		rep.requestNum = req.requestNum;

		proxyItr->second.replies.erase(proxyItr->second.replies.begin(),
		                               proxyItr->second.replies.upper_bound(req.mostRecentProcessedRequestNum));
		proxyItr->second.replies[req.requestNum] = rep;
		ASSERT(rep.prevVersion >= 0);
		req.reply.send(rep);

		ASSERT(proxyItr->second.latestRequestNum.get() == req.requestNum - 1);
		proxyItr->second.latestRequestNum.set(req.requestNum);
	}

	return Void();
}

ACTOR Future<Void> provideVersions(Reference<MasterData> self) {
	state ActorCollection versionActors(false);

	for (auto& p : self->proxies)
		self->lastProxyVersionReplies[p.id()] = ProxyVersionReplies();

	loop {
		choose {
			when(GetCommitVersionRequest req = waitNext(self->myInterface.getCommitVersion.getFuture())) {
				versionActors.add(getVersion(self, req));
			}
			when(wait(versionActors.getResult())) {}
		}
	}
}

std::pair<KeyRangeRef, bool> findRange(CoalescedKeyRangeMap<int>& key_resolver,
                                       Standalone<VectorRef<ResolverMoveRef>>& movedRanges,
                                       int src,
                                       int dest) {
	auto ranges = key_resolver.ranges();
	auto prev = ranges.begin();
	auto it = ranges.begin();
	++it;
	if (it == ranges.end()) {
		if (ranges.begin().value() != src ||
		    std::find(movedRanges.begin(), movedRanges.end(), ResolverMoveRef(ranges.begin()->range(), dest)) !=
		        movedRanges.end())
			throw operation_failed();
		return std::make_pair(ranges.begin().range(), true);
	}

	std::set<int> borders;
	// If possible expand an existing boundary between the two resolvers
	for (; it != ranges.end(); ++it) {
		if (it->value() == src && prev->value() == dest &&
		    std::find(movedRanges.begin(), movedRanges.end(), ResolverMoveRef(it->range(), dest)) ==
		        movedRanges.end()) {
			return std::make_pair(it->range(), true);
		}
		if (it->value() == dest && prev->value() == src &&
		    std::find(movedRanges.begin(), movedRanges.end(), ResolverMoveRef(prev->range(), dest)) ==
		        movedRanges.end()) {
			return std::make_pair(prev->range(), false);
		}
		if (it->value() == dest)
			borders.insert(prev->value());
		if (prev->value() == dest)
			borders.insert(it->value());
		++prev;
	}

	prev = ranges.begin();
	it = ranges.begin();
	++it;
	// If possible create a new boundry which doesn't exist yet
	for (; it != ranges.end(); ++it) {
		if (it->value() == src && !borders.count(prev->value()) &&
		    std::find(movedRanges.begin(), movedRanges.end(), ResolverMoveRef(it->range(), dest)) ==
		        movedRanges.end()) {
			return std::make_pair(it->range(), true);
		}
		if (prev->value() == src && !borders.count(it->value()) &&
		    std::find(movedRanges.begin(), movedRanges.end(), ResolverMoveRef(prev->range(), dest)) ==
		        movedRanges.end()) {
			return std::make_pair(prev->range(), false);
		}
		++prev;
	}

	it = ranges.begin();
	for (; it != ranges.end(); ++it) {
		if (it->value() == src &&
		    std::find(movedRanges.begin(), movedRanges.end(), ResolverMoveRef(it->range(), dest)) ==
		        movedRanges.end()) {
			return std::make_pair(it->range(), true);
		}
	}
	throw operation_failed(); // we are already attempting to move all of the data one resolver is assigned, so do not
	                          // move anything
}

ACTOR Future<Void> resolutionBalancing(Reference<MasterData> self) {
	state CoalescedKeyRangeMap<int> key_resolver;
	key_resolver.insert(allKeys, 0);
	loop {
		wait(delay(SERVER_KNOBS->MIN_BALANCE_TIME, TaskPriority::ResolutionMetrics));
		while (self->resolverChanges.get().size())
			wait(self->resolverChanges.onChange());
		state std::vector<Future<ResolutionMetricsReply>> futures;
		for (auto& p : self->resolvers)
			futures.push_back(
			    brokenPromiseToNever(p.metrics.getReply(ResolutionMetricsRequest(), TaskPriority::ResolutionMetrics)));
		wait(waitForAll(futures));
		state IndexedSet<std::pair<int64_t, int>, NoMetric> metrics;

		int64_t total = 0;
		for (int i = 0; i < futures.size(); i++) {
			total += futures[i].get().value;
			metrics.insert(std::make_pair(futures[i].get().value, i), NoMetric());
			//TraceEvent("ResolverMetric").detail("I", i).detail("Metric", futures[i].get());
		}
		if (metrics.lastItem()->first - metrics.begin()->first > SERVER_KNOBS->MIN_BALANCE_DIFFERENCE) {
			try {
				state int src = metrics.lastItem()->second;
				state int dest = metrics.begin()->second;
				state int64_t amount = std::min(metrics.lastItem()->first - total / self->resolvers.size(),
				                                total / self->resolvers.size() - metrics.begin()->first) /
				                       2;
				state Standalone<VectorRef<ResolverMoveRef>> movedRanges;

				loop {
					state std::pair<KeyRangeRef, bool> range = findRange(key_resolver, movedRanges, src, dest);

					ResolutionSplitRequest req;
					req.front = range.second;
					req.offset = amount;
					req.range = range.first;

					ResolutionSplitReply split =
					    wait(brokenPromiseToNever(self->resolvers[metrics.lastItem()->second].split.getReply(
					        req, TaskPriority::ResolutionMetrics)));
					KeyRangeRef moveRange = range.second ? KeyRangeRef(range.first.begin, split.key)
					                                     : KeyRangeRef(split.key, range.first.end);
					movedRanges.push_back_deep(movedRanges.arena(), ResolverMoveRef(moveRange, dest));
					TraceEvent("MovingResolutionRange")
					    .detail("Src", src)
					    .detail("Dest", dest)
					    .detail("Amount", amount)
					    .detail("StartRange", range.first)
					    .detail("MoveRange", moveRange)
					    .detail("Used", split.used)
					    .detail("KeyResolverRanges", key_resolver.size());
					amount -= split.used;
					if (moveRange != range.first || amount <= 0)
						break;
				}
				for (auto& it : movedRanges)
					key_resolver.insert(it.range, it.dest);
				// for(auto& it : key_resolver.ranges())
				//	TraceEvent("KeyResolver").detail("Range", it.range()).detail("Value", it.value());

				self->resolverChangesVersion = self->version + 1;
				for (auto& p : self->proxies)
					self->resolverNeedingChanges.insert(p.id());
				self->resolverChanges.set(movedRanges);
			} catch (Error& e) {
				if (e.code() != error_code_operation_failed)
					throw;
			}
		}
	}
}

static std::set<int> const& normalMasterErrors() {
	static std::set<int> s;
	if (s.empty()) {
		s.insert(error_code_tlog_stopped);
		s.insert(error_code_master_tlog_failed);
		s.insert(error_code_master_proxy_failed);
		s.insert(error_code_master_resolver_failed);
		s.insert(error_code_recruitment_failed);
		s.insert(error_code_no_more_servers);
		s.insert(error_code_master_recovery_failed);
		s.insert(error_code_coordinated_state_conflict);
		s.insert(error_code_master_max_versions_in_flight);
		s.insert(error_code_worker_removed);
		s.insert(error_code_new_coordinators_timed_out);
		s.insert(error_code_broken_promise);
	}
	return s;
}

ACTOR Future<Void> changeCoordinators(Reference<MasterData> self) {
	loop {
		ChangeCoordinatorsRequest req = waitNext(self->myInterface.changeCoordinators.getFuture());
		state ChangeCoordinatorsRequest changeCoordinatorsRequest = req;

		while (!self->cstate.previousWrite.isReady()) {
			wait(self->cstate.previousWrite);
			wait(delay(
			    0)); // if a new core state is ready to be written, have that take priority over our finalizing write;
		}

		if (!self->cstate.fullyRecovered.isSet()) {
			wait(self->cstate.write(self->cstate.myDBState, true));
		}

		try {
			wait(self->cstate.move(ClusterConnectionString(changeCoordinatorsRequest.newConnectionString.toString())));
		} catch (Error& e) {
			if (e.code() != error_code_actor_cancelled)
				changeCoordinatorsRequest.reply.sendError(e);

			throw;
		}

		throw internal_error();
	}
}

ACTOR Future<Void> rejoinRequestHandler(Reference<MasterData> self) {
	loop {
		TLogRejoinRequest req = waitNext(self->myInterface.tlogRejoin.getFuture());
		req.reply.send(true);
	}
}

ACTOR Future<Void> trackTlogRecovery(Reference<MasterData> self,
                                     Reference<AsyncVar<Reference<ILogSystem>>> oldLogSystems,
                                     Future<Void> minRecoveryDuration) {
	state Future<Void> rejoinRequests = Never();
	state DBRecoveryCount recoverCount = self->cstate.myDBState.recoveryCount + 1;
	loop {
		state DBCoreState newState;
		self->logSystem->toCoreState(newState);
		newState.recoveryCount = recoverCount;
		state Future<Void> changed = self->logSystem->onCoreStateChanged();
		ASSERT(newState.tLogs[0].tLogWriteAntiQuorum == self->configuration.tLogWriteAntiQuorum &&
		       newState.tLogs[0].tLogReplicationFactor == self->configuration.tLogReplicationFactor);

		state bool allLogs =
		    newState.tLogs.size() ==
		    self->configuration.expectedLogSets(self->primaryDcId.size() ? self->primaryDcId[0] : Optional<Key>());
		state bool finalUpdate = !newState.oldTLogData.size() && allLogs;
		wait(self->cstate.write(newState, finalUpdate));
		wait(minRecoveryDuration);
		self->logSystem->coreStateWritten(newState);
		if (self->cstateUpdated.canBeSet()) {
			self->cstateUpdated.send(Void());
		}

		if (finalUpdate) {
			self->recoveryState = RecoveryState::FULLY_RECOVERED;
			TraceEvent("MasterRecoveryState", self->dbgid)
			    .detail("StatusCode", RecoveryStatus::fully_recovered)
			    .detail("Status", RecoveryStatus::names[RecoveryStatus::fully_recovered])
			    .trackLatest("MasterRecoveryState");

			TraceEvent("MasterRecoveryGenerations", self->dbgid)
			    .detail("ActiveGenerations", 1)
			    .trackLatest("MasterRecoveryGenerations");
		} else if (!newState.oldTLogData.size() && self->recoveryState < RecoveryState::STORAGE_RECOVERED) {
			self->recoveryState = RecoveryState::STORAGE_RECOVERED;
			TraceEvent("MasterRecoveryState", self->dbgid)
			    .detail("StatusCode", RecoveryStatus::storage_recovered)
			    .detail("Status", RecoveryStatus::names[RecoveryStatus::storage_recovered])
			    .trackLatest("MasterRecoveryState");
		} else if (allLogs && self->recoveryState < RecoveryState::ALL_LOGS_RECRUITED) {
			self->recoveryState = RecoveryState::ALL_LOGS_RECRUITED;
			TraceEvent("MasterRecoveryState", self->dbgid)
			    .detail("StatusCode", RecoveryStatus::all_logs_recruited)
			    .detail("Status", RecoveryStatus::names[RecoveryStatus::all_logs_recruited])
			    .trackLatest("MasterRecoveryState");
		}

		if (newState.oldTLogData.size() && self->configuration.repopulateRegionAntiQuorum > 0 &&
		    self->logSystem->remoteStorageRecovered()) {
			TraceEvent(SevWarnAlways, "RecruitmentStalled_RemoteStorageRecovered", self->dbgid);
			self->recruitmentStalled->set(true);
		}
		self->registrationTrigger.trigger();

		if (finalUpdate) {
			oldLogSystems->get()->stopRejoins();
			rejoinRequests = rejoinRequestHandler(self);
			return Void();
		}

		wait(changed);
	}
}

ACTOR Future<Void> configurationMonitor(Reference<MasterData> self) {
	state Database cx = openDBOnServer(self->dbInfo, TaskPriority::DefaultEndpoint, true, true);
	loop {
		state ReadYourWritesTransaction tr(cx);

		loop {
			try {
				tr.setOption(FDBTransactionOptions::ACCESS_SYSTEM_KEYS);
				Standalone<RangeResultRef> results = wait(tr.getRange(configKeys, CLIENT_KNOBS->TOO_MANY));
				ASSERT(!results.more && results.size() < CLIENT_KNOBS->TOO_MANY);

				DatabaseConfiguration conf;
				conf.fromKeyValues((VectorRef<KeyValueRef>)results);
				if (conf != self->configuration) {
					if (self->recoveryState != RecoveryState::ALL_LOGS_RECRUITED &&
					    self->recoveryState != RecoveryState::FULLY_RECOVERED) {
						throw master_recovery_failed();
					}

					self->configuration = conf;
					self->registrationTrigger.trigger();
				}

				state Future<Void> watchFuture = tr.watch(moveKeysLockOwnerKey) || tr.watch(excludedServersVersionKey);
				wait(tr.commit());
				wait(watchFuture);
				break;
			} catch (Error& e) {
				wait(tr.onError(e));
			}
		}
	}
}

ACTOR Future<Void> masterCore(Reference<MasterData> self) {
	state TraceInterval recoveryInterval("MasterRecovery");
	state double recoverStartTime = now();

	self->addActor.send(waitFailureServer(self->myInterface.waitFailure.getFuture()));

	TraceEvent(recoveryInterval.begin(), self->dbgid);

	self->recoveryState = RecoveryState::READING_CSTATE;
	TraceEvent("MasterRecoveryState", self->dbgid)
	    .detail("StatusCode", RecoveryStatus::reading_coordinated_state)
	    .detail("Status", RecoveryStatus::names[RecoveryStatus::reading_coordinated_state])
	    .trackLatest("MasterRecoveryState");

	wait(self->cstate.read());

	self->recoveryState = RecoveryState::LOCKING_CSTATE;
	TraceEvent("MasterRecoveryState", self->dbgid)
	    .detail("StatusCode", RecoveryStatus::locking_coordinated_state)
	    .detail("Status", RecoveryStatus::names[RecoveryStatus::locking_coordinated_state])
	    .detail("TLogs", self->cstate.prevDBState.tLogs.size())
	    .detail("ActiveGenerations", self->cstate.myDBState.oldTLogData.size() + 1)
	    .detail("MyRecoveryCount", self->cstate.prevDBState.recoveryCount + 2)
	    .detail("ForceRecovery", self->forceRecovery)
	    .trackLatest("MasterRecoveryState");

	TraceEvent("MasterRecoveryGenerations", self->dbgid)
	    .detail("ActiveGenerations", self->cstate.myDBState.oldTLogData.size() + 1)
	    .trackLatest("MasterRecoveryGenerations");

	if (self->cstate.myDBState.oldTLogData.size() > CLIENT_KNOBS->MAX_GENERATIONS_OVERRIDE) {
		if (self->cstate.myDBState.oldTLogData.size() >= CLIENT_KNOBS->MAX_GENERATIONS) {
			TraceEvent(SevError, "RecoveryStoppedTooManyOldGenerations")
			    .detail("OldGenerations", self->cstate.myDBState.oldTLogData.size())
			    .detail("Reason",
			            "Recovery stopped because too many recoveries have happened since the last time the cluster "
			            "was fully_recovered. Set --knob_max_generations_override on your server processes to a value "
			            "larger than OldGenerations to resume recovery once the underlying problem has been fixed.");
			wait(Future<Void>(Never()));
		} else if (self->cstate.myDBState.oldTLogData.size() > CLIENT_KNOBS->RECOVERY_DELAY_START_GENERATION) {
			TraceEvent(SevError, "RecoveryDelayedTooManyOldGenerations")
			    .detail("OldGenerations", self->cstate.myDBState.oldTLogData.size())
			    .detail("Reason",
			            "Recovery is delayed because too many recoveries have happened since the last time the cluster "
			            "was fully_recovered. Set --knob_max_generations_override on your server processes to a value "
			            "larger than OldGenerations to resume recovery once the underlying problem has been fixed.");
			wait(delay(CLIENT_KNOBS->RECOVERY_DELAY_SECONDS_PER_GENERATION *
			           (self->cstate.myDBState.oldTLogData.size() - CLIENT_KNOBS->RECOVERY_DELAY_START_GENERATION)));
		}
	}

	state Reference<AsyncVar<Reference<ILogSystem>>> oldLogSystems(new AsyncVar<Reference<ILogSystem>>);
	state Future<Void> recoverAndEndEpoch = ILogSystem::recoverAndEndEpoch(oldLogSystems,
	                                                                       self->dbgid,
	                                                                       self->cstate.prevDBState,
	                                                                       self->myInterface.tlogRejoin.getFuture(),
	                                                                       self->myInterface.locality,
	                                                                       &self->forceRecovery);

	DBCoreState newState = self->cstate.myDBState;
	newState.recoveryCount++;
	wait(self->cstate.write(newState) || recoverAndEndEpoch);

	self->recoveryState = RecoveryState::RECRUITING;

	state vector<StorageServerInterface> seedServers;
	state vector<Standalone<CommitTransactionRef>> initialConfChanges;
	state Future<Void> logChanges;
	state Future<Void> minRecoveryDuration;
	state Future<Version> poppedTxsVersion;

	loop {
		Reference<ILogSystem> oldLogSystem = oldLogSystems->get();
		if (oldLogSystem) {
			logChanges = triggerUpdates(self, oldLogSystem);
			if (!minRecoveryDuration.isValid()) {
				minRecoveryDuration = delay(SERVER_KNOBS->ENFORCED_MIN_RECOVERY_DURATION);
				poppedTxsVersion = oldLogSystem->getTxsPoppedVersion();
			}
		}

		state Future<Void> reg = oldLogSystem ? updateRegistration(self, oldLogSystem) : Never();
		self->registrationTrigger.trigger();

		choose {
			when(wait(oldLogSystem
			              ? recoverFrom(self, oldLogSystem, &seedServers, &initialConfChanges, poppedTxsVersion)
			              : Never())) {
				reg.cancel();
				break;
			}
			when(wait(oldLogSystems->onChange())) {}
			when(wait(reg)) { throw internal_error(); }
			when(wait(recoverAndEndEpoch)) {}
		}
	}

	if (self->neverCreated) {
		recoverStartTime = now();
	}

	recoverAndEndEpoch.cancel();

	ASSERT(self->proxies.size() <= self->configuration.getDesiredProxies());
	ASSERT(self->resolvers.size() <= self->configuration.getDesiredResolvers());

	self->recoveryState = RecoveryState::RECOVERY_TRANSACTION;
	TraceEvent("MasterRecoveryState", self->dbgid)
	    .detail("StatusCode", RecoveryStatus::recovery_transaction)
	    .detail("Status", RecoveryStatus::names[RecoveryStatus::recovery_transaction])
	    .detail("PrimaryLocality", self->primaryLocality)
	    .detail("DcId", self->myInterface.locality.dcId())
	    .trackLatest("MasterRecoveryState");

	// Recovery transaction
	state bool debugResult = debug_checkMinRestoredVersion(UID(), self->lastEpochEnd, "DBRecovery", SevWarn);

	CommitTransactionRequest recoveryCommitRequest;
	recoveryCommitRequest.flags = recoveryCommitRequest.flags | CommitTransactionRequest::FLAG_IS_LOCK_AWARE;
	CommitTransactionRef& tr = recoveryCommitRequest.transaction;
	int mmApplied = 0; // The number of mutations in tr.mutations that have been applied to the txnStateStore so far
	if (self->lastEpochEnd != 0) {
		if (self->forceRecovery) {
			BinaryWriter bw(Unversioned());
			tr.set(recoveryCommitRequest.arena, killStorageKey, (bw << self->safeLocality).toValue());
		}

		// This transaction sets \xff/lastEpochEnd, which the shard servers can use to roll back speculatively
		//   processed semi-committed transactions from the previous epoch.
		// It also guarantees the shard servers and tlog servers eventually get versions in the new epoch, which
		//   clients might rely on.
		// This transaction is by itself in a batch (has its own version number), which simplifies storage servers
		// slightly (they assume there are no modifications to serverKeys in the same batch) The proxy also expects the
		// lastEpochEndKey mutation to be first in the transaction
		BinaryWriter bw(Unversioned());
		tr.set(recoveryCommitRequest.arena, lastEpochEndKey, (bw << self->lastEpochEnd).toValue());

		if (self->forceRecovery) {
			tr.set(recoveryCommitRequest.arena, rebootWhenDurableKey, StringRef());
			tr.set(recoveryCommitRequest.arena,
			       moveKeysLockOwnerKey,
			       BinaryWriter::toValue(deterministicRandom()->randomUniqueID(), Unversioned()));
		}
	} else {
		// Recruit and seed initial shard servers
		// This transaction must be the very first one in the database (version 1)
		seedShardServers(recoveryCommitRequest.arena, tr, seedServers);
	}
	// initialConfChanges have not been conflict checked against any earlier writes in the recovery transaction, so do
	// this as early as possible in the recovery transaction but see above comments as to why it can't be absolutely
	// first.  Theoretically emergency transactions should conflict check against the lastEpochEndKey.
	for (auto& itr : initialConfChanges) {
		tr.mutations.append_deep(recoveryCommitRequest.arena, itr.mutations.begin(), itr.mutations.size());
		tr.write_conflict_ranges.append_deep(
		    recoveryCommitRequest.arena, itr.write_conflict_ranges.begin(), itr.write_conflict_ranges.size());
	}

	tr.set(
	    recoveryCommitRequest.arena, primaryLocalityKey, BinaryWriter::toValue(self->primaryLocality, Unversioned()));
	tr.set(recoveryCommitRequest.arena, backupVersionKey, backupVersionValue);
	tr.set(recoveryCommitRequest.arena, coordinatorsKey, self->coordinators.ccf->getConnectionString().toString());
	tr.set(recoveryCommitRequest.arena, logsKey, self->logSystem->getLogsValue());
	tr.set(recoveryCommitRequest.arena,
	       primaryDatacenterKey,
	       self->myInterface.locality.dcId().present() ? self->myInterface.locality.dcId().get() : StringRef());

	tr.clear(recoveryCommitRequest.arena, tLogDatacentersKeys);
	for (auto& dc : self->primaryDcId) {
		tr.set(recoveryCommitRequest.arena, tLogDatacentersKeyFor(dc), StringRef());
	}
	if (self->configuration.usableRegions > 1) {
		for (auto& dc : self->remoteDcIds) {
			tr.set(recoveryCommitRequest.arena, tLogDatacentersKeyFor(dc), StringRef());
		}
	}

	applyMetadataMutations(self->dbgid,
	                       recoveryCommitRequest.arena,
	                       tr.mutations.slice(mmApplied, tr.mutations.size()),
	                       self->txnStateStore,
	                       NULL,
	                       NULL);
	mmApplied = tr.mutations.size();

	tr.read_snapshot = self->recoveryTransactionVersion; // lastEpochEnd would make more sense, but isn't in the initial
	                                                     // window of the resolver(s)

	TraceEvent("MasterRecoveryCommit", self->dbgid);
	state Future<ErrorOr<CommitID>> recoveryCommit = self->proxies[0].commit.tryGetReply(recoveryCommitRequest);
	self->addActor.send(self->logSystem->onError());
	self->addActor.send(waitResolverFailure(self->resolvers));
	self->addActor.send(waitProxyFailure(self->proxies));
	self->addActor.send(provideVersions(self));
	self->addActor.send(reportErrors(updateRegistration(self, self->logSystem), "UpdateRegistration", self->dbgid));
	self->registrationTrigger.trigger();

	wait(discardCommit(self->txnStateStore, self->txnStateLogAdapter));

	// Wait for the recovery transaction to complete.
	// SOMEDAY: For faster recovery, do this and setDBState asynchronously and don't wait for them
	// unless we want to change TLogs
	wait((success(recoveryCommit) && sendInitialCommitToResolvers(self)));
	if (recoveryCommit.isReady() && recoveryCommit.get().isError()) {
		TEST(true); // Master recovery failed because of the initial commit failed
		throw master_recovery_failed();
	}

	ASSERT(self->recoveryTransactionVersion != 0);

	self->recoveryState = RecoveryState::WRITING_CSTATE;
	TraceEvent("MasterRecoveryState", self->dbgid)
	    .detail("StatusCode", RecoveryStatus::writing_coordinated_state)
	    .detail("Status", RecoveryStatus::names[RecoveryStatus::writing_coordinated_state])
	    .detail("TLogList", self->logSystem->describe())
	    .trackLatest("MasterRecoveryState");

	// Multiple masters prevent conflicts between themselves via CoordinatedState (self->cstate)
	//  1. If SetMaster succeeds, then by CS's contract, these "new" Tlogs are the immediate
	//     successors of the "old" ones we are replacing
	//  2. logSystem->recoverAndEndEpoch ensured that a co-quorum of the "old" tLogs were stopped at
	//     versions <= self->lastEpochEnd, so no versions > self->lastEpochEnd could be (fully) committed to them.
	//  3. No other master will attempt to commit anything to our "new" Tlogs
	//     because it didn't recruit them
	//  4. Therefore, no full commit can come between self->lastEpochEnd and the first commit
	//     we made to the new Tlogs (self->recoveryTransactionVersion), and only our own semi-commits can come between
	//     our first commit and the next new TLogs

	self->addActor.send(trackTlogRecovery(self, oldLogSystems, minRecoveryDuration));
	debug_advanceMaxCommittedVersion(UID(), self->recoveryTransactionVersion);
	wait(self->cstateUpdated.getFuture());
	debug_advanceMinCommittedVersion(UID(), self->recoveryTransactionVersion);

	if (debugResult) {
		TraceEvent(self->forceRecovery ? SevWarn : SevError, "DBRecoveryDurabilityError");
	}

	TraceEvent("MasterCommittedTLogs", self->dbgid)
	    .detail("TLogs", self->logSystem->describe())
	    .detail("RecoveryCount", self->cstate.myDBState.recoveryCount)
	    .detail("RecoveryTransactionVersion", self->recoveryTransactionVersion);

	TraceEvent(recoveryInterval.end(), self->dbgid)
	    .detail("RecoveryTransactionVersion", self->recoveryTransactionVersion);

	self->recoveryState = RecoveryState::ACCEPTING_COMMITS;
	double recoveryDuration = now() - recoverStartTime;

	TraceEvent((recoveryDuration > 4 && !g_network->isSimulated()) ? SevWarnAlways : SevInfo,
	           "MasterRecoveryDuration",
	           self->dbgid)
	    .detail("RecoveryDuration", recoveryDuration)
	    .trackLatest("MasterRecoveryDuration");

	TraceEvent("MasterRecoveryState", self->dbgid)
	    .detail("StatusCode", RecoveryStatus::accepting_commits)
	    .detail("Status", RecoveryStatus::names[RecoveryStatus::accepting_commits])
	    .detail("StoreType", self->configuration.storageServerStoreType)
	    .detail("RecoveryDuration", recoveryDuration)
	    .trackLatest("MasterRecoveryState");

	if (self->resolvers.size() > 1)
		self->addActor.send(resolutionBalancing(self));

	self->addActor.send(changeCoordinators(self));
	self->addActor.send(configurationMonitor(self));

	wait(Future<Void>(Never()));
	throw internal_error();
}

ACTOR Future<Void> masterServer(MasterInterface mi,
                                Reference<AsyncVar<ServerDBInfo>> db,
                                ServerCoordinators coordinators,
                                LifetimeToken lifetime,
                                bool forceRecovery) {
	state Future<Void> onDBChange = Void();
	state PromiseStream<Future<Void>> addActor;
	state Reference<MasterData> self(new MasterData(
	    db, mi, coordinators, db->get().clusterInterface, LiteralStringRef(""), addActor, forceRecovery));
	state Future<Void> collection = actorCollection(self->addActor.getFuture());

	TEST(!lifetime.isStillValid(db->get().masterLifetime, mi.id() == db->get().master.id())); // Master born doomed
	TraceEvent("MasterLifetime", self->dbgid).detail("LifetimeToken", lifetime.toString());

	try {
		state Future<Void> core = masterCore(self);
		loop choose {
			when(wait(core)) { break; }
			when(wait(onDBChange)) {
				onDBChange = db->onChange();
				if (!lifetime.isStillValid(db->get().masterLifetime, mi.id() == db->get().master.id())) {
					TraceEvent("MasterTerminated", mi.id())
					    .detail("Reason", "LifetimeToken")
					    .detail("MyToken", lifetime.toString())
					    .detail("CurrentToken", db->get().masterLifetime.toString());
					TEST(true); // Master replaced, dying
					if (BUGGIFY)
						wait(delay(5));
					throw worker_removed();
				}
			}
			when(wait(collection)) {
				ASSERT(false);
				throw internal_error();
			}
		}
	} catch (Error& e) {
		state Error err = e;
		if (e.code() != error_code_actor_cancelled) {
			wait(delay(0.0));
		}

		while (!self->addActor.isEmpty()) {
			self->addActor.getFuture().pop();
		}

		TEST(err.code() == error_code_master_tlog_failed); // Master: terminated because of a tLog failure
		TEST(err.code() == error_code_master_proxy_failed); // Master: terminated because of a proxy failure
		TEST(err.code() == error_code_master_resolver_failed); // Master: terminated because of a resolver failure

		if (normalMasterErrors().count(err.code())) {
			TraceEvent("MasterTerminated", mi.id()).error(err);
			return Void();
		}
		throw err;
	}
	return Void();
}<|MERGE_RESOLUTION|>--- conflicted
+++ resolved
@@ -118,13 +118,8 @@
 		}
 		self->addActor.send(onConflict);
 
-<<<<<<< HEAD
-		if( prevDBStateRaw.size() ) {
+		if (prevDBStateRaw.size()) {
 			self->prevDBState = BinaryReader::fromStringRef<DBCoreState>(prevDBStateRaw, IncludeVersion(supportDowngradeProtocolVersion));
-=======
-		if (prevDBStateRaw.size()) {
-			self->prevDBState = BinaryReader::fromStringRef<DBCoreState>(prevDBStateRaw, IncludeVersion());
->>>>>>> bfec5772
 			self->myDBState = self->prevDBState;
 		}
 
@@ -154,13 +149,9 @@
 			self->cstate = MovableCoordinatedState(self->coordinators);
 			Value rereadDBStateRaw = wait(self->cstate.read());
 			DBCoreState readState;
-<<<<<<< HEAD
-			if( rereadDBStateRaw.size() )
+			if (rereadDBStateRaw.size()) {
 				readState = BinaryReader::fromStringRef<DBCoreState>(rereadDBStateRaw, IncludeVersion(supportDowngradeProtocolVersion));
-=======
-			if (rereadDBStateRaw.size())
-				readState = BinaryReader::fromStringRef<DBCoreState>(rereadDBStateRaw, IncludeVersion());
->>>>>>> bfec5772
+			}
 
 			if (readState != newState) {
 				TraceEvent("MasterTerminated", self->dbgid).detail("Reason", "CStateChanged");
