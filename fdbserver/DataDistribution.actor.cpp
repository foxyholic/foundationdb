/*
 * DataDistribution.actor.cpp
 *
 * This source file is part of the FoundationDB open source project
 *
 * Copyright 2013-2018 Apple Inc. and the FoundationDB project authors
 *
 * Licensed under the Apache License, Version 2.0 (the "License");
 * you may not use this file except in compliance with the License.
 * You may obtain a copy of the License at
 *
 *     http://www.apache.org/licenses/LICENSE-2.0
 *
 * Unless required by applicable law or agreed to in writing, software
 * distributed under the License is distributed on an "AS IS" BASIS,
 * WITHOUT WARRANTIES OR CONDITIONS OF ANY KIND, either express or implied.
 * See the License for the specific language governing permissions and
 * limitations under the License.
 */

#include <set>
#include <sstream>
#include "fdbclient/FDBOptions.g.h"
#include "fdbclient/FDBTypes.h"
#include "fdbclient/Knobs.h"
#include "fdbclient/StorageServerInterface.h"
#include "fdbclient/SystemData.h"
#include "fdbclient/DatabaseContext.h"
#include "fdbclient/ManagementAPI.actor.h"
#include "fdbclient/RunTransaction.actor.h"
#include "fdbrpc/Replication.h"
#include "fdbserver/DataDistribution.actor.h"
#include "fdbserver/FDBExecHelper.actor.h"
#include "fdbserver/IKeyValueStore.h"
#include "fdbserver/Knobs.h"
#include "fdbserver/MoveKeys.actor.h"
#include "fdbserver/QuietDatabase.h"
#include "fdbserver/ServerDBInfo.h"
#include "fdbserver/TLogInterface.h"
#include "fdbserver/WaitFailure.h"
#include "flow/ActorCollection.h"
#include "flow/Arena.h"
#include "flow/Trace.h"
#include "flow/UnitTest.h"
#include "flow/actorcompiler.h"  // This must be the last #include.
#include "flow/serialize.h"

class TCTeamInfo;
struct TCMachineInfo;
class TCMachineTeamInfo;

ACTOR Future<Void> checkAndRemoveInvalidLocalityAddr(DDTeamCollection* self);
ACTOR Future<Void> removeWrongStoreType(DDTeamCollection* self);


struct TCServerInfo : public ReferenceCounted<TCServerInfo> {
	UID id;
	DDTeamCollection* collection;
	StorageServerInterface lastKnownInterface;
	ProcessClass lastKnownClass;
	vector<Reference<TCTeamInfo>> teams;
	Reference<TCMachineInfo> machine;
	Future<Void> tracker;
	int64_t dataInFlightToServer;
	ErrorOr<GetStorageMetricsReply> serverMetrics;
	Promise<std::pair<StorageServerInterface, ProcessClass>> interfaceChanged;
	Future<std::pair<StorageServerInterface, ProcessClass>> onInterfaceChanged;
	Promise<Void> removed;
	Future<Void> onRemoved;
	Promise<Void> wakeUpTracker;
	bool inDesiredDC;
	LocalityEntry localityEntry;
	Promise<Void> updated;
	AsyncVar<bool> wrongStoreTypeToRemove;
	AsyncVar<bool> ssVersionTooFarBehind;
	// A storage server's StoreType does not change.
	// To change storeType for an ip:port, we destroy the old one and create a new one.
	KeyValueStoreType storeType; // Storage engine type

	TCServerInfo(StorageServerInterface ssi, DDTeamCollection* collection, ProcessClass processClass, bool inDesiredDC,
	             Reference<LocalitySet> storageServerSet)
	  : id(ssi.id()), collection(collection), lastKnownInterface(ssi), lastKnownClass(processClass), dataInFlightToServer(0),
	    onInterfaceChanged(interfaceChanged.getFuture()), onRemoved(removed.getFuture()), inDesiredDC(inDesiredDC),
	    storeType(KeyValueStoreType::END) {
		localityEntry = ((LocalityMap<UID>*) storageServerSet.getPtr())->add(ssi.locality, &id);
	}

	bool isCorrectStoreType(KeyValueStoreType configStoreType) {
		// A new storage server's store type may not be set immediately.
		// If a storage server does not reply its storeType, it will be tracked by failure monitor and removed.
		return (storeType == configStoreType || storeType == KeyValueStoreType::END);
	}
	~TCServerInfo();
};

struct TCMachineInfo : public ReferenceCounted<TCMachineInfo> {
	std::vector<Reference<TCServerInfo>> serversOnMachine; // SOMEDAY: change from vector to set
	Standalone<StringRef> machineID;
	std::vector<Reference<TCMachineTeamInfo>> machineTeams; // SOMEDAY: split good and bad machine teams.
	LocalityEntry localityEntry;

	explicit TCMachineInfo(Reference<TCServerInfo> server, const LocalityEntry& entry) : localityEntry(entry) {
		ASSERT(serversOnMachine.empty());
		serversOnMachine.push_back(server);

		LocalityData& locality = server->lastKnownInterface.locality;
		ASSERT(locality.zoneId().present());
		machineID = locality.zoneId().get();
	}

	std::string getServersIDStr() {
		std::stringstream ss;
		if (serversOnMachine.empty()) return "[unset]";

		for (auto& server : serversOnMachine) {
			ss << server->id.toString() << " ";
		}

		return ss.str();
	}
};

ACTOR Future<Void> updateServerMetrics( Reference<TCServerInfo> server);

// TeamCollection's machine team information
class TCMachineTeamInfo : public ReferenceCounted<TCMachineTeamInfo> {
public:
	vector<Reference<TCMachineInfo>> machines;
	vector<Standalone<StringRef>> machineIDs;
	vector<Reference<TCTeamInfo>> serverTeams;
	UID id;

	explicit TCMachineTeamInfo(vector<Reference<TCMachineInfo>> const& machines)
	  : machines(machines), id(deterministicRandom()->randomUniqueID()) {
		machineIDs.reserve(machines.size());
		for (int i = 0; i < machines.size(); i++) {
			machineIDs.push_back(machines[i]->machineID);
		}
		sort(machineIDs.begin(), machineIDs.end());
	}

	int size() {
		ASSERT(machines.size() == machineIDs.size());
		return machineIDs.size();
	}

	std::string getMachineIDsStr() {
		std::stringstream ss;

		if (machineIDs.empty()) return "[unset]";

		for (auto& id : machineIDs) {
			ss << id.contents().toString() << " ";
		}

		return ss.str();
	}

	bool operator==(TCMachineTeamInfo& rhs) const { return this->machineIDs == rhs.machineIDs; }
};

// TeamCollection's server team info.
class TCTeamInfo final : public ReferenceCounted<TCTeamInfo>, public IDataDistributionTeam {
	vector< Reference<TCServerInfo> > servers;
	vector<UID> serverIDs;
	bool healthy;
	bool wrongConfiguration; //True if any of the servers in the team have the wrong configuration
	int priority;
	UID id;

public:
	Reference<TCMachineTeamInfo> machineTeam;
	Future<Void> tracker;

	explicit TCTeamInfo(vector<Reference<TCServerInfo>> const& servers)
	  : servers(servers), healthy(true), priority(SERVER_KNOBS->PRIORITY_TEAM_HEALTHY), wrongConfiguration(false),
	    id(deterministicRandom()->randomUniqueID()) {
		if (servers.empty()) {
			TraceEvent(SevInfo, "ConstructTCTeamFromEmptyServers");
		}
		serverIDs.reserve(servers.size());
		for (int i = 0; i < servers.size(); i++) {
			serverIDs.push_back(servers[i]->id);
		}
	}

	std::string getTeamID() const override { return id.shortString(); }

	vector<StorageServerInterface> getLastKnownServerInterfaces() const override {
		vector<StorageServerInterface> v;
		v.reserve(servers.size());
		for (const auto& server : servers) {
			v.push_back(server->lastKnownInterface);
		}
		return v;
	}
	int size() const override {
		ASSERT(servers.size() == serverIDs.size());
		return servers.size();
	}
	vector<UID> const& getServerIDs() const override { return serverIDs; }
	const vector<Reference<TCServerInfo>>& getServers() { return servers; }

	std::string getServerIDsStr() const {
		std::stringstream ss;

		if (serverIDs.empty()) return "[unset]";

		for (auto& id : serverIDs) {
			ss << id.toString() << " ";
		}

		return ss.str();
	}

	void addDataInFlightToTeam(int64_t delta) override {
		for(int i=0; i<servers.size(); i++)
			servers[i]->dataInFlightToServer += delta;
	}
	int64_t getDataInFlightToTeam() const override {
		int64_t dataInFlight = 0.0;
		for(int i=0; i<servers.size(); i++)
			dataInFlight += servers[i]->dataInFlightToServer;
		return dataInFlight;
	}

	int64_t getLoadBytes(bool includeInFlight = true, double inflightPenalty = 1.0) const override {
		int64_t physicalBytes = getLoadAverage();
		double minAvailableSpaceRatio = getMinAvailableSpaceRatio(includeInFlight);
		int64_t inFlightBytes = includeInFlight ? getDataInFlightToTeam() / servers.size() : 0;
		double availableSpaceMultiplier = SERVER_KNOBS->AVAILABLE_SPACE_RATIO_CUTOFF / ( std::max( std::min( SERVER_KNOBS->AVAILABLE_SPACE_RATIO_CUTOFF, minAvailableSpaceRatio ), 0.000001 ) );
		if(servers.size()>2) {
			//make sure in triple replication the penalty is high enough that you will always avoid a team with a member at 20% free space
			availableSpaceMultiplier = availableSpaceMultiplier * availableSpaceMultiplier;
		}

		if(minAvailableSpaceRatio < SERVER_KNOBS->TARGET_AVAILABLE_SPACE_RATIO) {
			TraceEvent(SevWarn, "DiskNearCapacity").suppressFor(1.0).detail("AvailableSpaceRatio", minAvailableSpaceRatio);
		}

		return (physicalBytes + (inflightPenalty*inFlightBytes)) * availableSpaceMultiplier;
	}

	int64_t getMinAvailableSpace(bool includeInFlight = true) const override {
		int64_t minAvailableSpace = std::numeric_limits<int64_t>::max();
		for (const auto& server : servers) {
			if (server->serverMetrics.present()) {
				auto& replyValue = server->serverMetrics.get();

				ASSERT(replyValue.available.bytes >= 0);
				ASSERT(replyValue.capacity.bytes >= 0);

				int64_t bytesAvailable = replyValue.available.bytes;
				if(includeInFlight) {
					bytesAvailable -= server->dataInFlightToServer;
				}

				minAvailableSpace = std::min(bytesAvailable, minAvailableSpace);
			}
		}

		return minAvailableSpace; // Could be negative
	}

	double getMinAvailableSpaceRatio(bool includeInFlight = true) const override {
		double minRatio = 1.0;
		for (const auto& server : servers) {
			if (server->serverMetrics.present()) {
				auto& replyValue = server->serverMetrics.get();

				ASSERT(replyValue.available.bytes >= 0);
				ASSERT(replyValue.capacity.bytes >= 0);

				int64_t bytesAvailable = replyValue.available.bytes;
				if(includeInFlight) {
					bytesAvailable = std::max((int64_t)0, bytesAvailable - server->dataInFlightToServer);
				}

				if(replyValue.capacity.bytes == 0)
					minRatio = 0;
				else
					minRatio = std::min( minRatio, ((double)bytesAvailable) / replyValue.capacity.bytes );
			}
		}

		return minRatio;
	}

	bool hasHealthyAvailableSpace(double minRatio) const override {
		return getMinAvailableSpaceRatio() >= minRatio && getMinAvailableSpace() > SERVER_KNOBS->MIN_AVAILABLE_SPACE;
	}

	Future<Void> updateStorageMetrics() override { return doUpdateStorageMetrics(this); }

	bool isOptimal() const override {
		for (const auto& server : servers) {
			if (server->lastKnownClass.machineClassFitness(ProcessClass::Storage) > ProcessClass::UnsetFit) {
				return false;
			}
		}
		return true;
	}

	bool isWrongConfiguration() const override { return wrongConfiguration; }
	void setWrongConfiguration(bool wrongConfiguration) override { this->wrongConfiguration = wrongConfiguration; }
	bool isHealthy() const override { return healthy; }
	void setHealthy(bool h) override { healthy = h; }
	int getPriority() const override { return priority; }
	void setPriority(int p) override { priority = p; }
	void addref() override { ReferenceCounted<TCTeamInfo>::addref(); }
	void delref() override { ReferenceCounted<TCTeamInfo>::delref(); }

	void addServers(const vector<UID>& servers) override {
		serverIDs.reserve(servers.size());
		for (int i = 0; i < servers.size(); i++) {
			serverIDs.push_back(servers[i]);
		}
	}

private:
	// Calculate an "average" of the metrics replies that we received.  Penalize teams from which we did not receive all replies.
	int64_t getLoadAverage() const {
		int64_t bytesSum = 0;
		int added = 0;
		for(int i=0; i<servers.size(); i++)
			if( servers[i]->serverMetrics.present() ) {
				added++;
				bytesSum += servers[i]->serverMetrics.get().load.bytes;
			}

		if( added < servers.size() )
			bytesSum *= 2;

		return added == 0 ? 0 : bytesSum / added;
	}

	// Calculate the max of the metrics replies that we received.


	ACTOR Future<Void> doUpdateStorageMetrics( TCTeamInfo* self ) {
		std::vector<Future<Void>> updates;
		for( int i = 0; i< self->servers.size(); i++ )
			updates.push_back( updateServerMetrics( self->servers[i] ) );
		wait( waitForAll( updates ) );
		return Void();
	}
};

struct ServerStatus {
	bool isFailed;
	bool isUndesired;
	bool isWrongConfiguration;
	bool initialized; //AsyncMap erases default constructed objects
	LocalityData locality;
	ServerStatus() : isFailed(true), isUndesired(false), isWrongConfiguration(false), initialized(false) {}
	ServerStatus( bool isFailed, bool isUndesired, LocalityData const& locality ) : isFailed(isFailed), isUndesired(isUndesired), locality(locality), isWrongConfiguration(false), initialized(true) {}
	bool isUnhealthy() const { return isFailed || isUndesired; }
	const char* toString() const { return isFailed ? "Failed" : isUndesired ? "Undesired" : "Healthy"; }

	bool operator == (ServerStatus const& r) const { return isFailed == r.isFailed && isUndesired == r.isUndesired && isWrongConfiguration == r.isWrongConfiguration && locality == r.locality && initialized == r.initialized; }
	bool operator!=(ServerStatus const& r) const { return !(*this == r); }

	//If a process has reappeared without the storage server that was on it (isFailed == true), we don't need to exclude it
	//We also don't need to exclude processes who are in the wrong configuration (since those servers will be removed)
	bool excludeOnRecruit() { return !isFailed && !isWrongConfiguration; }
};
typedef AsyncMap<UID, ServerStatus> ServerStatusMap;

// Read keyservers, return unique set of teams
ACTOR Future<Reference<InitialDataDistribution>> getInitialDataDistribution(Database cx, UID distributorId,
                                                                            MoveKeysLock moveKeysLock,
                                                                            std::vector<Optional<Key>> remoteDcIds,
                                                                            const DDEnabledState* ddEnabledState) {
	state Reference<InitialDataDistribution> result = makeReference<InitialDataDistribution>();
	state Key beginKey = allKeys.begin;

	state bool succeeded;

	state Transaction tr( cx );

	state std::map<UID, Optional<Key>> server_dc;
	state std::map<vector<UID>, std::pair<vector<UID>, vector<UID>>> team_cache;

	//Get the server list in its own try/catch block since it modifies result.  We don't want a subsequent failure causing entries to be duplicated
	loop {
		server_dc.clear();
		succeeded = false;
		try {

			// Read healthyZone value which is later used to determine on/off of failure triggered DD
			tr.setOption(FDBTransactionOptions::READ_SYSTEM_KEYS);
			tr.setOption(FDBTransactionOptions::READ_LOCK_AWARE);
			Optional<Value> val = wait(tr.get(healthyZoneKey));
			if (val.present()) {
				auto p = decodeHealthyZoneValue(val.get());
				if (p.second > tr.getReadVersion().get() || p.first == ignoreSSFailuresZoneString) {
					result->initHealthyZoneValue = Optional<Key>(p.first);
				} else {
					result->initHealthyZoneValue = Optional<Key>();
				}
			} else {
				result->initHealthyZoneValue = Optional<Key>();
			}

			result->mode = 1;
			tr.setOption(FDBTransactionOptions::PRIORITY_SYSTEM_IMMEDIATE);
			Optional<Value> mode = wait( tr.get( dataDistributionModeKey ) );
			if (mode.present()) {
				BinaryReader rd( mode.get(), Unversioned() );
				rd >> result->mode;
			}
			if (!result->mode || !ddEnabledState->isDDEnabled()) {
				// DD can be disabled persistently (result->mode = 0) or transiently (isDDEnabled() = 0)
				TraceEvent(SevDebug, "GetInitialDataDistribution_DisabledDD");
				return result;
			}

			state Future<vector<ProcessData>> workers = getWorkers(&tr);
			state Future<Standalone<RangeResultRef>> serverList = tr.getRange( serverListKeys, CLIENT_KNOBS->TOO_MANY );
			wait( success(workers) && success(serverList) );
			ASSERT( !serverList.get().more && serverList.get().size() < CLIENT_KNOBS->TOO_MANY );

			std::map<Optional<Standalone<StringRef>>, ProcessData> id_data;
			for( int i = 0; i < workers.get().size(); i++ )
				id_data[workers.get()[i].locality.processId()] = workers.get()[i];

			succeeded = true;

			for( int i = 0; i < serverList.get().size(); i++ ) {
				auto ssi = decodeServerListValue( serverList.get()[i].value );
				result->allServers.push_back(std::make_pair(ssi, id_data[ssi.locality.processId()].processClass));
				server_dc[ssi.id()] = ssi.locality.dcId();
			}

			break;
		}
		catch(Error &e) {
			wait( tr.onError(e) );

			ASSERT(!succeeded); //We shouldn't be retrying if we have already started modifying result in this loop
			TraceEvent("GetInitialTeamsRetry", distributorId);
		}
	}

	//If keyServers is too large to read in a single transaction, then we will have to break this process up into multiple transactions.
	//In that case, each iteration should begin where the previous left off
	while(beginKey < allKeys.end) {
		TEST(beginKey > allKeys.begin); //Multi-transactional getInitialDataDistribution
		loop {
			succeeded = false;
			try {
				tr.setOption(FDBTransactionOptions::PRIORITY_SYSTEM_IMMEDIATE);
				wait(checkMoveKeysLockReadOnly(&tr, moveKeysLock, ddEnabledState));
				state Standalone<RangeResultRef> UIDtoTagMap = wait(tr.getRange(serverTagKeys, CLIENT_KNOBS->TOO_MANY));
				ASSERT( !UIDtoTagMap.more && UIDtoTagMap.size() < CLIENT_KNOBS->TOO_MANY );
				Standalone<RangeResultRef> keyServers = wait(krmGetRanges(&tr, keyServersPrefix, KeyRangeRef(beginKey, allKeys.end), SERVER_KNOBS->MOVE_KEYS_KRM_LIMIT, SERVER_KNOBS->MOVE_KEYS_KRM_LIMIT_BYTES));
				succeeded = true;

				vector<UID> src, dest, last;

				// for each range
				for(int i = 0; i < keyServers.size() - 1; i++) {
					DDShardInfo info( keyServers[i].key );
					decodeKeyServersValue( UIDtoTagMap, keyServers[i].value, src, dest );
					if(remoteDcIds.size()) {
						auto srcIter = team_cache.find(src);
						if(srcIter == team_cache.end()) {
							for(auto& id : src) {
								auto& dc = server_dc[id];
								if(std::find(remoteDcIds.begin(), remoteDcIds.end(), dc) != remoteDcIds.end()) {
									info.remoteSrc.push_back(id);
								} else {
									info.primarySrc.push_back(id);
								}
							}
							result->primaryTeams.insert( info.primarySrc );
							result->remoteTeams.insert( info.remoteSrc );
							team_cache[src] = std::make_pair(info.primarySrc, info.remoteSrc);
						} else {
							info.primarySrc = srcIter->second.first;
							info.remoteSrc = srcIter->second.second;
						}
						if(dest.size()) {
							info.hasDest = true;
							auto destIter = team_cache.find(dest);
							if(destIter == team_cache.end()) {
								for(auto& id : dest) {
									auto& dc = server_dc[id];
									if(std::find(remoteDcIds.begin(), remoteDcIds.end(), dc) != remoteDcIds.end()) {
										info.remoteDest.push_back(id);
									} else {
										info.primaryDest.push_back(id);
									}
								}
								result->primaryTeams.insert( info.primaryDest );
								result->remoteTeams.insert( info.remoteDest );
								team_cache[dest] = std::make_pair(info.primaryDest, info.remoteDest);
							} else {
								info.primaryDest = destIter->second.first;
								info.remoteDest = destIter->second.second;
							}
						}
					} else {
						info.primarySrc = src;
						auto srcIter = team_cache.find(src);
						if(srcIter == team_cache.end()) {
							result->primaryTeams.insert( src );
							team_cache[src] = std::pair<vector<UID>, vector<UID>>();
						}
						if (dest.size()) {
							info.hasDest = true;
							info.primaryDest = dest;
							auto destIter = team_cache.find(dest);
							if(destIter == team_cache.end()) {
								result->primaryTeams.insert( dest );
								team_cache[dest] = std::pair<vector<UID>, vector<UID>>();
							}
						}
					}
					result->shards.push_back( info );
				}

				ASSERT(keyServers.size() > 0);
				beginKey = keyServers.end()[-1].key;
				break;
			} catch (Error& e) {
				TraceEvent("GetInitialTeamsKeyServersRetry", distributorId).error(e);

				wait(tr.onError(e));
				ASSERT(!succeeded); //We shouldn't be retrying if we have already started modifying result in this loop
			}
		}

		tr.reset();
	}

	// a dummy shard at the end with no keys or servers makes life easier for trackInitialShards()
	result->shards.push_back( DDShardInfo(allKeys.end) );

	return result;
}

ACTOR Future<Void> storageServerTracker(struct DDTeamCollection* self, Database cx, TCServerInfo* server,
                                        Promise<Void> errorOut, Version addedVersion,
                                        const DDEnabledState* ddEnabledState);

Future<Void> teamTracker(struct DDTeamCollection* const& self, Reference<TCTeamInfo> const& team, bool const& badTeam, bool const& redundantTeam);

struct DDTeamCollection : ReferenceCounted<DDTeamCollection> {
	// clang-format off
	enum { REQUESTING_WORKER = 0, GETTING_WORKER = 1, GETTING_STORAGE = 2 };
	enum class Status { NONE = 0, EXCLUDED = 1, FAILED = 2 };

	// addActor: add to actorCollection so that when an actor has error, the ActorCollection can catch the error.
	// addActor is used to create the actorCollection when the dataDistributionTeamCollection is created
	PromiseStream<Future<Void>> addActor;
	Database cx;
	UID distributorId;
	DatabaseConfiguration configuration;

	bool doBuildTeams;
	bool lastBuildTeamsFailed;
	Future<Void> teamBuilder;
	AsyncTrigger restartTeamBuilder;

	MoveKeysLock lock;
	PromiseStream<RelocateShard> output;
	vector<UID> allServers;
	ServerStatusMap server_status;
	int64_t unhealthyServers;
	std::map<int,int> priority_teams;
	std::map<UID, Reference<TCServerInfo>> server_info;
	std::map<Key, int> lagging_zones; // zone to number of storage servers lagging
	AsyncVar<bool> disableFailingLaggingServers;

	// machine_info has all machines info; key must be unique across processes on the same machine
	std::map<Standalone<StringRef>, Reference<TCMachineInfo>> machine_info;
	std::vector<Reference<TCMachineTeamInfo>> machineTeams; // all machine teams
	LocalityMap<UID> machineLocalityMap; // locality info of machines

	vector<Reference<TCTeamInfo>> teams;
	vector<Reference<TCTeamInfo>> badTeams;
	Reference<ShardsAffectedByTeamFailure> shardsAffectedByTeamFailure;
	PromiseStream<UID> removedServers;
	std::set<UID> recruitingIds; // The IDs of the SS which are being recruited
	std::set<NetworkAddress> recruitingLocalities;
	Future<Void> initialFailureReactionDelay;
	Future<Void> initializationDoneActor;
	Promise<Void> serverTrackerErrorOut;
	AsyncVar<int> recruitingStream;
	Debouncer restartRecruiting;

	int healthyTeamCount;
	Reference<AsyncVar<bool>> zeroHealthyTeams;

	int optimalTeamCount;
	AsyncVar<bool> zeroOptimalTeams;

	// EXCLUDED if an address is in the excluded list in the database.
	// FAILED if an address is permanently failed.
	// NONE by default.  Updated asynchronously (eventually)
	AsyncMap< AddressExclusion, Status > excludedServers;

	std::set<AddressExclusion> invalidLocalityAddr; // These address have invalidLocality for the configured storagePolicy

	std::vector<Optional<Key>> includedDCs;
	Optional<std::vector<Optional<Key>>> otherTrackedDCs;
	bool primary;
	Reference<AsyncVar<bool>> processingUnhealthy;
	Future<Void> readyToStart;
	Future<Void> checkTeamDelay;
	Promise<Void> addSubsetComplete;
	Future<Void> badTeamRemover;
	Future<Void> checkInvalidLocalities;

	Future<Void> wrongStoreTypeRemover;

	Reference<LocalitySet> storageServerSet;
	std::vector<LocalityEntry> forcedEntries, resultEntries;

	std::vector<DDTeamCollection*> teamCollections;
	AsyncVar<Optional<Key>> healthyZone;
	Future<bool> clearHealthyZoneFuture;
	double medianAvailableSpace;
	double lastMedianAvailableSpaceUpdate;
	// clang-format on

	int lowestUtilizationTeam;
	int highestUtilizationTeam;

	AsyncTrigger printDetailedTeamsInfo;
	PromiseStream<GetMetricsRequest> getShardMetrics;

	void resetLocalitySet() {
		storageServerSet = Reference<LocalitySet>(new LocalityMap<UID>());
		LocalityMap<UID>* storageServerMap = (LocalityMap<UID>*) storageServerSet.getPtr();

		for( auto& it : server_info ) {
			it.second->localityEntry = storageServerMap->add(it.second->lastKnownInterface.locality, &it.second->id);
		}
	}

	bool satisfiesPolicy(const std::vector<Reference<TCServerInfo>>& team, int amount = -1) {
		forcedEntries.clear();
		resultEntries.clear();
		if(amount == -1) {
			amount = team.size();
		}

		for(int i = 0; i < amount; i++) {
			forcedEntries.push_back(team[i]->localityEntry);
		}

		bool result = storageServerSet->selectReplicas(configuration.storagePolicy, forcedEntries, resultEntries);
		return result && resultEntries.size() == 0;
	}

	DDTeamCollection(Database const& cx, UID distributorId, MoveKeysLock const& lock,
	                 PromiseStream<RelocateShard> const& output,
	                 Reference<ShardsAffectedByTeamFailure> const& shardsAffectedByTeamFailure,
	                 DatabaseConfiguration configuration, std::vector<Optional<Key>> includedDCs,
	                 Optional<std::vector<Optional<Key>>> otherTrackedDCs, Future<Void> readyToStart,
	                 Reference<AsyncVar<bool>> zeroHealthyTeams, bool primary,
	                 Reference<AsyncVar<bool>> processingUnhealthy, PromiseStream<GetMetricsRequest> getShardMetrics)
	  : cx(cx), distributorId(distributorId), lock(lock), output(output),
	    shardsAffectedByTeamFailure(shardsAffectedByTeamFailure), doBuildTeams(true), lastBuildTeamsFailed(false),
	    teamBuilder(Void()), badTeamRemover(Void()), checkInvalidLocalities(Void()), wrongStoreTypeRemover(Void()), configuration(configuration),
	    readyToStart(readyToStart), clearHealthyZoneFuture(true),
	    checkTeamDelay(delay(SERVER_KNOBS->CHECK_TEAM_DELAY, TaskPriority::DataDistribution)),
	    initialFailureReactionDelay(
	        delayed(readyToStart, SERVER_KNOBS->INITIAL_FAILURE_REACTION_DELAY, TaskPriority::DataDistribution)),
	    healthyTeamCount(0), storageServerSet(new LocalityMap<UID>()),
	    initializationDoneActor(logOnCompletion(readyToStart && initialFailureReactionDelay, this)),
	    optimalTeamCount(0), recruitingStream(0), restartRecruiting(SERVER_KNOBS->DEBOUNCE_RECRUITING_DELAY),
	    unhealthyServers(0), includedDCs(includedDCs), otherTrackedDCs(otherTrackedDCs),
	    zeroHealthyTeams(zeroHealthyTeams), zeroOptimalTeams(true), primary(primary),
	    medianAvailableSpace(SERVER_KNOBS->MIN_AVAILABLE_SPACE_RATIO), lastMedianAvailableSpaceUpdate(0),
	    processingUnhealthy(processingUnhealthy), lowestUtilizationTeam(0), highestUtilizationTeam(0),
	    getShardMetrics(getShardMetrics) {
		if(!primary || configuration.usableRegions == 1) {
			TraceEvent("DDTrackerStarting", distributorId)
				.detail( "State", "Inactive" )
				.trackLatest( "DDTrackerStarting" );
		}
	}

	~DDTeamCollection() {
		TraceEvent("DDTeamCollectionDestructed", distributorId).detail("Primary", primary);
		// Other teamCollections also hold pointer to this teamCollection;
		// TeamTracker may access the destructed DDTeamCollection if we do not reset the pointer
		for (int i = 0; i < teamCollections.size(); i++) {
			if (teamCollections[i] != nullptr && teamCollections[i] != this) {
				for (int j = 0; j < teamCollections[i]->teamCollections.size(); ++j) {
					if (teamCollections[i]->teamCollections[j] == this) {
						teamCollections[i]->teamCollections[j] = nullptr;
					}
				}
			}
		}
		// Team tracker has pointers to DDTeamCollections both in primary and remote.
		// The following kills a reference cycle between the teamTracker actor and the TCTeamInfo that both holds and is
		// held by the actor It also ensures that the trackers are done fiddling with healthyTeamCount before we free
		// this
		for(int i=0; i < teams.size(); i++) {
			teams[i]->tracker.cancel();
		}
		// The commented TraceEvent log is useful in detecting what is running during the destruction
		// TraceEvent("DDTeamCollectionDestructed", distributorId)
		//     .detail("Primary", primary)
		//     .detail("TeamTrackerDestroyed", teams.size());
		for(int i=0; i < badTeams.size(); i++) {
			badTeams[i]->tracker.cancel();
		}
		// TraceEvent("DDTeamCollectionDestructed", distributorId)
		//     .detail("Primary", primary)
		//     .detail("BadTeamTrackerDestroyed", badTeams.size());
		// The following makes sure that, even if a reference to a team is held in the DD Queue, the tracker will be
		// stopped
		//  before the server_status map to which it has a pointer, is destroyed.
		for(auto it = server_info.begin(); it != server_info.end(); ++it) {
			it->second->tracker.cancel();
			it->second->collection = nullptr;
		}
		// TraceEvent("DDTeamCollectionDestructed", distributorId)
		//     .detail("Primary", primary)
		//     .detail("ServerTrackerDestroyed", server_info.size());
		teamBuilder.cancel();
		// TraceEvent("DDTeamCollectionDestructed", distributorId)
		//     .detail("Primary", primary)
		//     .detail("TeamBuilderDestroyed", server_info.size());
	}

	void addLaggingStorageServer(Key zoneId) {
		lagging_zones[zoneId]++;
		if (lagging_zones.size() > std::max(1, configuration.storageTeamSize - 1) && !disableFailingLaggingServers.get())
			disableFailingLaggingServers.set(true);
	}

	void removeLaggingStorageServer(Key zoneId) {
		auto iter = lagging_zones.find(zoneId);
		ASSERT(iter != lagging_zones.end());
		iter->second--;
		ASSERT(iter->second >= 0);
		if (iter->second == 0)
			lagging_zones.erase(iter);
		if (lagging_zones.size() <= std::max(1, configuration.storageTeamSize - 1) && disableFailingLaggingServers.get())
			disableFailingLaggingServers.set(false);
	}

	ACTOR static Future<Void> logOnCompletion( Future<Void> signal, DDTeamCollection* self ) {
		wait(signal);
		wait(delay(SERVER_KNOBS->LOG_ON_COMPLETION_DELAY, TaskPriority::DataDistribution));

		if(!self->primary || self->configuration.usableRegions == 1) {
			TraceEvent("DDTrackerStarting", self->distributorId)
				.detail( "State", "Active" )
				.trackLatest( "DDTrackerStarting" );
		}

		return Void();
	}

	ACTOR static Future<Void> interruptableBuildTeams( DDTeamCollection* self ) {
		if(!self->addSubsetComplete.isSet()) {
			wait( addSubsetOfEmergencyTeams(self) );
			self->addSubsetComplete.send(Void());
		}

		loop {
			choose {
				when( wait( self->buildTeams( self ) ) ) {
					return Void();
				}
				when( wait( self->restartTeamBuilder.onTrigger() ) ) {}
			}
		}
	}

	ACTOR static Future<Void> checkBuildTeams( DDTeamCollection* self ) {
		wait( self->checkTeamDelay );
		while( !self->teamBuilder.isReady() )
			wait( self->teamBuilder );

		if( self->doBuildTeams && self->readyToStart.isReady() ) {
			self->doBuildTeams = false;
			self->teamBuilder = self->interruptableBuildTeams( self );
			wait( self->teamBuilder );
		}

		return Void();
	}

	// SOMEDAY: Make bestTeam better about deciding to leave a shard where it is (e.g. in PRIORITY_TEAM_HEALTHY case)
	//		    use keys, src, dest, metrics, priority, system load, etc.. to decide...
	ACTOR static Future<Void> getTeam( DDTeamCollection* self, GetTeamRequest req ) {
		try {
			wait( self->checkBuildTeams( self ) );
			if(now() - self->lastMedianAvailableSpaceUpdate > SERVER_KNOBS->AVAILABLE_SPACE_UPDATE_DELAY) {
				self->lastMedianAvailableSpaceUpdate = now();
				std::vector<double> teamAvailableSpace;
				teamAvailableSpace.reserve(self->teams.size());
				for( int i = 0; i < self->teams.size(); i++ ) {
					if (self->teams[i]->isHealthy()) {
						teamAvailableSpace.push_back(self->teams[i]->getMinAvailableSpaceRatio());
					}
				}

				size_t pivot = teamAvailableSpace.size()/2;
				if (teamAvailableSpace.size() > 1) {
					std::nth_element(teamAvailableSpace.begin(), teamAvailableSpace.begin()+pivot, teamAvailableSpace.end());
					self->medianAvailableSpace = std::max(SERVER_KNOBS->MIN_AVAILABLE_SPACE_RATIO, std::min(SERVER_KNOBS->TARGET_AVAILABLE_SPACE_RATIO, teamAvailableSpace[pivot]));
				} else {
					self->medianAvailableSpace = SERVER_KNOBS->MIN_AVAILABLE_SPACE_RATIO;
				}
				if (self->medianAvailableSpace < SERVER_KNOBS->TARGET_AVAILABLE_SPACE_RATIO) {
					TraceEvent(SevWarn, "DDTeamMedianAvailableSpaceTooSmall", self->distributorId)
					    .detail("MedianAvailableSpaceRatio", self->medianAvailableSpace)
					    .detail("TargetAvailableSpaceRatio", SERVER_KNOBS->TARGET_AVAILABLE_SPACE_RATIO)
					    .detail("Primary", self->primary);
					self->printDetailedTeamsInfo.trigger();
				}
			}

			bool foundSrc = false;
			for( int i = 0; i < req.src.size(); i++ ) {
				if( self->server_info.count( req.src[i] ) ) {
					foundSrc = true;
					break;
				}
			}

			// Select the best team
			// Currently the metric is minimum used disk space (adjusted for data in flight)
			// Only healthy teams may be selected. The team has to be healthy at the moment we update
			//   shardsAffectedByTeamFailure or we could be dropping a shard on the floor (since team
			//   tracking is "edge triggered")
			// SOMEDAY: Account for capacity, load (when shardMetrics load is high)

			// self->teams.size() can be 0 under the ConfigureTest.txt test when we change configurations
			// The situation happens rarely. We may want to eliminate this situation someday
			if( !self->teams.size() ) {
				req.reply.send( std::make_pair(Optional<Reference<IDataDistributionTeam>>(), foundSrc) );
				return Void();
			}

			int64_t bestLoadBytes = 0;
			Optional<Reference<IDataDistributionTeam>> bestOption;
			std::vector<Reference<IDataDistributionTeam>> randomTeams;
			const std::set<UID> completeSources(req.completeSources.begin(), req.completeSources.end());

			// Note: this block does not apply any filters from the request
			if( !req.wantsNewServers ) {
				for( int i = 0; i < req.completeSources.size(); i++ ) {
					if( !self->server_info.count( req.completeSources[i] ) ) {
						continue;
					}
					auto& teamList = self->server_info[ req.completeSources[i] ]->teams;
					for( int j = 0; j < teamList.size(); j++ ) {
						bool found = true;
						auto serverIDs = teamList[j]->getServerIDs();
						for( int k = 0; k < teamList[j]->size(); k++ ) {
							if( !completeSources.count( serverIDs[k] ) ) {
								found = false;
								break;
							}
						}
						if(found && teamList[j]->isHealthy()) {
							bestOption = teamList[j];
							req.reply.send( std::make_pair(bestOption, foundSrc) );
							return Void();
						}
					}
				}
			}

			if( req.wantsTrueBest ) {
				ASSERT( !bestOption.present() );
				auto &startIndex = req.preferLowerUtilization ? self->lowestUtilizationTeam : self->highestUtilizationTeam;
				if(startIndex >= self->teams.size()) {
					startIndex = 0;
				}

				int bestIndex = startIndex;
				for( int i = 0; i < self->teams.size(); i++ ) {
					int currentIndex = (startIndex + i) % self->teams.size();
					if (self->teams[currentIndex]->isHealthy() &&
					    (!req.preferLowerUtilization || self->teams[currentIndex]->hasHealthyAvailableSpace(self->medianAvailableSpace)))
					{
						int64_t loadBytes = self->teams[currentIndex]->getLoadBytes(true, req.inflightPenalty);
						if((!bestOption.present() || (req.preferLowerUtilization && loadBytes < bestLoadBytes) || (!req.preferLowerUtilization && loadBytes > bestLoadBytes)) &&
						    (!req.teamMustHaveShards || self->shardsAffectedByTeamFailure->hasShards(ShardsAffectedByTeamFailure::Team(self->teams[currentIndex]->getServerIDs(), self->primary)))) 
						{
							bestLoadBytes = loadBytes;
							bestOption = self->teams[currentIndex];
							bestIndex = currentIndex;
						}
					}
				}

				startIndex = bestIndex;
			}
			else {
				int nTries = 0;
				while( randomTeams.size() < SERVER_KNOBS->BEST_TEAM_OPTION_COUNT && nTries < SERVER_KNOBS->BEST_TEAM_MAX_TEAM_TRIES ) {
					// If unhealthy team is majority, we may not find an ok dest in this while loop
					Reference<IDataDistributionTeam> dest = deterministicRandom()->randomChoice(self->teams);

					bool ok = dest->isHealthy() && (!req.preferLowerUtilization ||
					                                dest->hasHealthyAvailableSpace(self->medianAvailableSpace));

					for(int i=0; ok && i<randomTeams.size(); i++) {
						if (randomTeams[i]->getServerIDs() == dest->getServerIDs()) {
							ok = false;
							break;
						}
					}

					ok = ok && (!req.teamMustHaveShards || self->shardsAffectedByTeamFailure->hasShards(ShardsAffectedByTeamFailure::Team(dest->getServerIDs(), self->primary)));

					if (ok)
						randomTeams.push_back( dest );
					else
						nTries++;
				}

				// Log BestTeamStuck reason when we have healthy teams but they do not have healthy free space
				if (g_network->isSimulated() && randomTeams.empty() && !self->zeroHealthyTeams->get()) {
					TraceEvent(SevWarn, "GetTeamReturnEmpty").detail("HealthyTeams", self->healthyTeamCount);
				}

				for( int i = 0; i < randomTeams.size(); i++ ) {
					int64_t loadBytes = randomTeams[i]->getLoadBytes(true, req.inflightPenalty);
					if( !bestOption.present() || ( req.preferLowerUtilization && loadBytes < bestLoadBytes ) || ( !req.preferLowerUtilization && loadBytes > bestLoadBytes ) ) {
						bestLoadBytes = loadBytes;
						bestOption = randomTeams[i];
					}
				}
			}

			// Note: req.completeSources can be empty and all servers (and server teams) can be unhealthy.
			// We will get stuck at this! This only happens when a DC fails. No need to consider it right now.
			// Note: this block does not apply any filters from the request
			if(!bestOption.present() && self->zeroHealthyTeams->get()) {
				//Attempt to find the unhealthy source server team and return it
				for( int i = 0; i < req.completeSources.size(); i++ ) {
					if( !self->server_info.count( req.completeSources[i] ) ) {
						continue;
					}
					auto& teamList = self->server_info[ req.completeSources[i] ]->teams;
					for( int j = 0; j < teamList.size(); j++ ) {
						bool found = true;
						auto serverIDs = teamList[j]->getServerIDs();
						for( int k = 0; k < teamList[j]->size(); k++ ) {
							if( !completeSources.count( serverIDs[k] ) ) {
								found = false;
								break;
							}
						}
						if(found) {
							bestOption = teamList[j];
							req.reply.send( std::make_pair(bestOption, foundSrc) );
							return Void();
						}
					}
				}
			}
			// if (!bestOption.present()) {
			// 	TraceEvent("GetTeamRequest").detail("Request", req.getDesc());
			// 	self->traceAllInfo(true);
			// }

			req.reply.send( std::make_pair(bestOption, foundSrc) );

			return Void();
		} catch( Error &e ) {
			if( e.code() != error_code_actor_cancelled)
				req.reply.sendError( e );
			throw;
		}
	}

	int64_t getDebugTotalDataInFlight() {
		int64_t total = 0;
		for(auto itr = server_info.begin(); itr != server_info.end(); ++itr)
			total += itr->second->dataInFlightToServer;
		return total;
	}

	ACTOR static Future<Void> addSubsetOfEmergencyTeams( DDTeamCollection* self ) {
		state int idx = 0;
		state std::vector<Reference<TCServerInfo>> servers;
		state std::vector<UID> serverIds;
		state Reference<LocalitySet> tempSet = Reference<LocalitySet>(new LocalityMap<UID>());
		state LocalityMap<UID>* tempMap = (LocalityMap<UID>*) tempSet.getPtr();

		for(; idx < self->badTeams.size(); idx++ ) {
			servers.clear();
			for(const auto& server : self->badTeams[idx]->getServers()) {
				if(server->inDesiredDC && !self->server_status.get(server->id).isUnhealthy()) {
					servers.push_back(server);
				}
			}

			// For the bad team that is too big (too many servers), we will try to find a subset of servers in the team
			// to construct a new healthy team, so that moving data to the new healthy team will not
			// cause too much data movement overhead
			// FIXME: This code logic can be simplified.
			if(servers.size() >= self->configuration.storageTeamSize) {
				bool foundTeam = false;
				for( int j = 0; j < servers.size() - self->configuration.storageTeamSize + 1 && !foundTeam; j++ ) {
					auto& serverTeams = servers[j]->teams;
					for( int k = 0; k < serverTeams.size(); k++ ) {
						auto &testTeam = serverTeams[k]->getServerIDs();
						bool allInTeam = true; // All servers in testTeam belong to the healthy servers
						for( int l = 0; l < testTeam.size(); l++ ) {
							bool foundServer = false;
							for( auto it : servers ) {
								if( it->id == testTeam[l] ) {
									foundServer = true;
									break;
								}
							}
							if(!foundServer) {
								allInTeam = false;
								break;
							}
						}
						if( allInTeam ) {
							foundTeam = true;
							break;
						}
					}
				}
				if( !foundTeam ) {
					if( self->satisfiesPolicy(servers) ) {
						if(servers.size() == self->configuration.storageTeamSize || self->satisfiesPolicy(servers, self->configuration.storageTeamSize)) {
							servers.resize(self->configuration.storageTeamSize);
							self->addTeam(servers, true);
							//self->traceTeamCollectionInfo(); // Trace at the end of the function
						} else {
							tempSet->clear();
							for( auto it : servers ) {
								tempMap->add(it->lastKnownInterface.locality, &it->id);
							}

							self->resultEntries.clear();
							self->forcedEntries.clear();
							bool result = tempSet->selectReplicas(self->configuration.storagePolicy, self->forcedEntries, self->resultEntries);
							ASSERT(result && self->resultEntries.size() == self->configuration.storageTeamSize);

							serverIds.clear();
							for(auto& it : self->resultEntries) {
								serverIds.push_back(*tempMap->getObject(it));
							}
							std::sort(serverIds.begin(), serverIds.end());
							self->addTeam(serverIds.begin(), serverIds.end(), true);
						}
					} else {
						serverIds.clear();
						for(auto it : servers) {
							serverIds.push_back(it->id);
						}
						TraceEvent(SevWarnAlways, "CannotAddSubset", self->distributorId).detail("Servers", describe(serverIds));
					}
				}
			}
			wait( yield() );
		}

		// Trace and record the current number of teams for correctness test
		self->traceTeamCollectionInfo();

		return Void();
	}

	ACTOR static Future<Void> init(DDTeamCollection* self, Reference<InitialDataDistribution> initTeams,
	                               const DDEnabledState* ddEnabledState) {
		self->healthyZone.set(initTeams->initHealthyZoneValue);
		// SOMEDAY: If some servers have teams and not others (or some servers have more data than others) and there is an address/locality collision, should
		// we preferentially mark the least used server as undesirable?
		for (auto i = initTeams->allServers.begin(); i != initTeams->allServers.end(); ++i) {
			if (self->shouldHandleServer(i->first)) {
				if (!self->isValidLocality(self->configuration.storagePolicy, i->first.locality)) {
					TraceEvent(SevWarnAlways, "MissingLocality")
					    .detail("Server", i->first.uniqueID)
					    .detail("Locality", i->first.locality.toString());
					auto addr = i->first.stableAddress();
					self->invalidLocalityAddr.insert(AddressExclusion(addr.ip, addr.port));
					if (self->checkInvalidLocalities.isReady()) {
						self->checkInvalidLocalities = checkAndRemoveInvalidLocalityAddr(self);
						self->addActor.send(self->checkInvalidLocalities);
					}
				}
				self->addServer(i->first, i->second, self->serverTrackerErrorOut, 0, ddEnabledState);
			}
		}

		state std::set<std::vector<UID>>::iterator teamIter = self->primary ? initTeams->primaryTeams.begin() : initTeams->remoteTeams.begin();
		state std::set<std::vector<UID>>::iterator teamIterEnd = self->primary ? initTeams->primaryTeams.end() : initTeams->remoteTeams.end();
		for(; teamIter != teamIterEnd; ++teamIter) {
			self->addTeam(teamIter->begin(), teamIter->end(), true);
			wait( yield() );
		}

		return Void();
	}

	// Check if server or machine has a valid locality based on configured replication policy
	bool isValidLocality(Reference<IReplicationPolicy> storagePolicy, const LocalityData& locality) {
		// Future: Once we add simulation test that misconfigure a cluster, such as not setting some locality entries,
		// DD_VALIDATE_LOCALITY should always be true. Otherwise, simulation test may fail.
		if (!SERVER_KNOBS->DD_VALIDATE_LOCALITY) {
			// Disable the checking if locality is valid
			return true;
		}

		std::set<std::string> replicationPolicyKeys = storagePolicy->attributeKeys();
		for (auto& policy : replicationPolicyKeys) {
			if (!locality.isPresent(policy)) {
				return false;
			}
		}

		return true;
	}

	void evaluateTeamQuality() {
		int teamCount = teams.size(), serverCount = allServers.size();
		double teamsPerServer = (double)teamCount * configuration.storageTeamSize / serverCount;

		ASSERT( serverCount == server_info.size() );

		int minTeams = std::numeric_limits<int>::max();
		int maxTeams = std::numeric_limits<int>::min();
		double varTeams = 0;

		std::map<Optional<Standalone<StringRef>>, int> machineTeams;
		for(auto s = server_info.begin(); s != server_info.end(); ++s) {
			if(!server_status.get(s->first).isUnhealthy()) {
				int stc = s->second->teams.size();
				minTeams = std::min(minTeams, stc);
				maxTeams = std::max(maxTeams, stc);
				varTeams += (stc - teamsPerServer)*(stc - teamsPerServer);
				// Use zoneId as server's machine id
				machineTeams[s->second->lastKnownInterface.locality.zoneId()] += stc;
			}
		}
		varTeams /= teamsPerServer*teamsPerServer;

		int minMachineTeams = std::numeric_limits<int>::max();
		int maxMachineTeams = std::numeric_limits<int>::min();
		for( auto m = machineTeams.begin(); m != machineTeams.end(); ++m ) {
			minMachineTeams = std::min( minMachineTeams, m->second );
			maxMachineTeams = std::max( maxMachineTeams, m->second );
		}

		TraceEvent(
			minTeams>0 ? SevInfo : SevWarn,
			"DataDistributionTeamQuality", distributorId)
			.detail("Servers", serverCount)
			.detail("Teams", teamCount)
			.detail("TeamsPerServer", teamsPerServer)
			.detail("Variance", varTeams/serverCount)
			.detail("ServerMinTeams", minTeams)
			.detail("ServerMaxTeams", maxTeams)
			.detail("MachineMinTeams", minMachineTeams)
			.detail("MachineMaxTeams", maxMachineTeams);
	}

	int overlappingMembers( vector<UID> &team ) {
		if (team.empty()) {
			return 0;
		}

		int maxMatchingServers = 0;
		UID& serverID = team[0];
		for (auto& usedTeam : server_info[serverID]->teams) {
			auto used = usedTeam->getServerIDs();
			int teamIdx = 0;
			int usedIdx = 0;
			int matchingServers = 0;
			while(teamIdx < team.size() && usedIdx < used.size()) {
				if(team[teamIdx] == used[usedIdx]) {
					matchingServers++;
					teamIdx++;
					usedIdx++;
				} else if(team[teamIdx] < used[usedIdx]) {
					teamIdx++;
				} else {
					usedIdx++;
				}
			}
			ASSERT(matchingServers > 0);
			maxMatchingServers = std::max(maxMatchingServers, matchingServers);
			if(maxMatchingServers == team.size()) {
				return maxMatchingServers;
			}
		}

		return maxMatchingServers;
	}

	int overlappingMachineMembers( vector<Standalone<StringRef>>& team ) {
		if (team.empty()) {
			return 0;
		}

		int maxMatchingServers = 0;
		Standalone<StringRef>& serverID = team[0];
		for (auto& usedTeam : machine_info[serverID]->machineTeams) {
			auto used = usedTeam->machineIDs;
			int teamIdx = 0;
			int usedIdx = 0;
			int matchingServers = 0;
			while(teamIdx < team.size() && usedIdx < used.size()) {
				if(team[teamIdx] == used[usedIdx]) {
					matchingServers++;
					teamIdx++;
					usedIdx++;
				} else if(team[teamIdx] < used[usedIdx]) {
					teamIdx++;
				} else {
					usedIdx++;
				}
			}
			ASSERT(matchingServers > 0);
			maxMatchingServers = std::max(maxMatchingServers, matchingServers);
			if(maxMatchingServers == team.size()) {
				return maxMatchingServers;
			}
		}

		return maxMatchingServers;
	}

	Reference<TCMachineTeamInfo> findMachineTeam(vector<Standalone<StringRef>>& machineIDs) {
		if (machineIDs.empty()) {
			return Reference<TCMachineTeamInfo>();
		}

		Standalone<StringRef> machineID = machineIDs[0];
		for (auto& machineTeam : machine_info[machineID]->machineTeams) {
			if (machineTeam->machineIDs == machineIDs) {
				return machineTeam;
			}
		}

		return Reference<TCMachineTeamInfo>();
	}

	// Assume begin to end is sorted by std::sort
	// Assume InputIt is iterator to UID
	// Note: We must allow creating empty teams because empty team is created when a remote DB is initialized.
	// The empty team is used as the starting point to move data to the remote DB
	// begin : the start of the team member ID
	// end : end of the team member ID
	// isIntialTeam : False when the team is added by addTeamsBestOf(); True otherwise, e.g.,
	// when the team added at init() when we recreate teams by looking up DB
	template <class InputIt>
	void addTeam(InputIt begin, InputIt end, bool isInitialTeam) {
		vector<Reference<TCServerInfo>> newTeamServers;
		for (auto i = begin; i != end; ++i) {
			if (server_info.find(*i) != server_info.end()) {
				newTeamServers.push_back(server_info[*i]);
			}
		}

		addTeam(newTeamServers, isInitialTeam);
	}

	void addTeam(const vector<Reference<TCServerInfo>>& newTeamServers, bool isInitialTeam,
	             bool redundantTeam = false) {
		auto teamInfo = makeReference<TCTeamInfo>(newTeamServers);

		// Move satisfiesPolicy to the end for performance benefit
		bool badTeam = redundantTeam || teamInfo->size() != configuration.storageTeamSize
				|| !satisfiesPolicy(teamInfo->getServers());

		teamInfo->tracker = teamTracker(this, teamInfo, badTeam, redundantTeam);
		// ASSERT( teamInfo->serverIDs.size() > 0 ); //team can be empty at DB initialization
		if (badTeam) {
			badTeams.push_back(teamInfo);
			return;
		}

		// For a good team, we add it to teams and create machine team for it when necessary
		teams.push_back(teamInfo);
		for (int i = 0; i < newTeamServers.size(); ++i) {
			newTeamServers[i]->teams.push_back(teamInfo);
		}

		// Find or create machine team for the server team
		// Add the reference of machineTeam (with machineIDs) into process team
		vector<Standalone<StringRef>> machineIDs;
		for (auto server = newTeamServers.begin(); server != newTeamServers.end(); ++server) {
			ASSERT_WE_THINK((*server)->machine.isValid());
			machineIDs.push_back((*server)->machine->machineID);
		}
		sort(machineIDs.begin(), machineIDs.end());
		Reference<TCMachineTeamInfo> machineTeamInfo = findMachineTeam(machineIDs);

		// A team is not initial team if it is added by addTeamsBestOf() which always create a team with correct size
		// A non-initial team must have its machine team created and its size must be correct
		ASSERT(isInitialTeam || machineTeamInfo.isValid());

		// Create a machine team if it does not exist
		// Note an initial team may be added at init() even though the team size is not storageTeamSize
		if (!machineTeamInfo.isValid() && !machineIDs.empty()) {
			machineTeamInfo = addMachineTeam(machineIDs.begin(), machineIDs.end());
		}

		if (!machineTeamInfo.isValid()) {
			TraceEvent(SevWarn, "AddTeamWarning")
			    .detail("NotFoundMachineTeam", "OKIfTeamIsEmpty")
			    .detail("TeamInfo", teamInfo->getDesc());
		}

		teamInfo->machineTeam = machineTeamInfo;
		machineTeamInfo->serverTeams.push_back(teamInfo);
		if (g_network->isSimulated()) {
			// Update server team information for consistency check in simulation
			traceTeamCollectionInfo();
		}
	}

	void addTeam(std::set<UID> const& team, bool isInitialTeam) { addTeam(team.begin(), team.end(), isInitialTeam); }

	// Add a machine team specified by input machines
	Reference<TCMachineTeamInfo> addMachineTeam(vector<Reference<TCMachineInfo>> machines) {
		auto machineTeamInfo = makeReference<TCMachineTeamInfo>(machines);
		machineTeams.push_back(machineTeamInfo);

		// Assign machine teams to machine
		for (auto machine : machines) {
			// A machine's machineTeams vector should not hold duplicate machineTeam members
			ASSERT_WE_THINK(std::count(machine->machineTeams.begin(), machine->machineTeams.end(), machineTeamInfo)==0);
			machine->machineTeams.push_back(machineTeamInfo);
		}

		return machineTeamInfo;
	}

	// Add a machine team by using the machineIDs from begin to end
	Reference<TCMachineTeamInfo> addMachineTeam(vector<Standalone<StringRef>>::iterator begin,
	                                            vector<Standalone<StringRef>>::iterator end) {
		vector<Reference<TCMachineInfo>> machines;

		for (auto i = begin; i != end; ++i) {
			if (machine_info.find(*i) != machine_info.end()) {
				machines.push_back(machine_info[*i]);
			} else {
				TraceEvent(SevWarn, "AddMachineTeamError").detail("MachineIDNotExist", i->contents().toString());
			}
		}

		return addMachineTeam(machines);
	}

	// Group storage servers (process) based on their machineId in LocalityData
	// All created machines are healthy
	// Return The number of healthy servers we grouped into machines
	int constructMachinesFromServers() {
		int totalServerIndex = 0;
		for(auto i = server_info.begin(); i != server_info.end(); ++i) {
			if (!server_status.get(i->first).isUnhealthy()) {
				checkAndCreateMachine(i->second);
				totalServerIndex++;
			}
		}

		return totalServerIndex;
	}

	void traceConfigInfo() {
		TraceEvent("DDConfig", distributorId)
		    .detail("StorageTeamSize", configuration.storageTeamSize)
		    .detail("DesiredTeamsPerServer", SERVER_KNOBS->DESIRED_TEAMS_PER_SERVER)
		    .detail("MaxTeamsPerServer", SERVER_KNOBS->MAX_TEAMS_PER_SERVER)
		    .detail("StoreType", configuration.storageServerStoreType);
	}

	void traceServerInfo() {
		int i = 0;

		TraceEvent("ServerInfo", distributorId).detail("Size", server_info.size());
		for (auto& server : server_info) {
			TraceEvent("ServerInfo", distributorId)
			    .detail("ServerInfoIndex", i++)
			    .detail("ServerID", server.first.toString())
			    .detail("ServerTeamOwned", server.second->teams.size())
			    .detail("MachineID", server.second->machine->machineID.contents().toString())
			    .detail("StoreType", server.second->storeType.toString())
			    .detail("InDesiredDC", server.second->inDesiredDC);
		}
		for (auto& server : server_info) {
			const UID& uid = server.first;
			TraceEvent("ServerStatus", distributorId)
			    .detail("ServerID", uid)
			    .detail("Healthy", !server_status.get(uid).isUnhealthy())
			    .detail("MachineIsValid", server_info[uid]->machine.isValid())
			    .detail("MachineTeamSize",
			            server_info[uid]->machine.isValid() ? server_info[uid]->machine->machineTeams.size() : -1);
		}
	}

	void traceServerTeamInfo() {
		int i = 0;

		TraceEvent("ServerTeamInfo", distributorId).detail("Size", teams.size());
		for (auto& team : teams) {
			TraceEvent("ServerTeamInfo", distributorId)
			    .detail("TeamIndex", i++)
			    .detail("Healthy", team->isHealthy())
			    .detail("TeamSize", team->size())
			    .detail("MemberIDs", team->getServerIDsStr())
			    .detail("TeamID", team->getTeamID());
		}
	}

	void traceMachineInfo() {
		int i = 0;

		TraceEvent("MachineInfo").detail("Size", machine_info.size());
		for (auto& machine : machine_info) {
			TraceEvent("MachineInfo", distributorId)
			    .detail("MachineInfoIndex", i++)
			    .detail("Healthy", isMachineHealthy(machine.second))
			    .detail("MachineID", machine.first.contents().toString())
			    .detail("MachineTeamOwned", machine.second->machineTeams.size())
			    .detail("ServerNumOnMachine", machine.second->serversOnMachine.size())
			    .detail("ServersID", machine.second->getServersIDStr());
		}
	}

	void traceMachineTeamInfo() {
		int i = 0;

		TraceEvent("MachineTeamInfo", distributorId).detail("Size", machineTeams.size());
		for (auto& team : machineTeams) {
			TraceEvent("MachineTeamInfo", distributorId)
			    .detail("TeamIndex", i++)
			    .detail("MachineIDs", team->getMachineIDsStr())
			    .detail("ServerTeams", team->serverTeams.size());
		}
	}

	// Locality string is hashed into integer, used as KeyIndex
	// For better understand which KeyIndex is used for locality, we print this info in trace.
	void traceLocalityArrayIndexName() {
		TraceEvent("LocalityRecordKeyName").detail("Size", machineLocalityMap._keymap->_lookuparray.size());
		for (int i = 0; i < machineLocalityMap._keymap->_lookuparray.size(); ++i) {
			TraceEvent("LocalityRecordKeyIndexName")
			    .detail("KeyIndex", i)
			    .detail("KeyName", machineLocalityMap._keymap->_lookuparray[i]);
		}
	}

	void traceMachineLocalityMap() {
		int i = 0;

		TraceEvent("MachineLocalityMap", distributorId).detail("Size", machineLocalityMap.size());
		for (auto& uid : machineLocalityMap.getObjects()) {
			Reference<LocalityRecord> record = machineLocalityMap.getRecord(i);
			if (record.isValid()) {
				TraceEvent("MachineLocalityMap", distributorId)
				    .detail("LocalityIndex", i++)
				    .detail("UID", uid->toString())
				    .detail("LocalityRecord", record->toString());
			} else {
				TraceEvent("MachineLocalityMap")
				    .detail("LocalityIndex", i++)
				    .detail("UID", uid->toString())
				    .detail("LocalityRecord", "[NotFound]");
			}
		}
	}

	// To enable verbose debug info, set shouldPrint to true
	void traceAllInfo(bool shouldPrint = false) {

		if (!shouldPrint) return;
		// Record all team collections IDs
		for (int i = 0; i < teamCollections.size(); ++i) {
			if (teamCollections[i] != nullptr) {
				TraceEvent("TraceAllInfo", distributorId)
				    .detail("TeamCollectionIndex", i)
				    .detail("Primary", teamCollections[i]->primary);
			}
		}

		TraceEvent("TraceAllInfo", distributorId).detail("Primary", primary);
		traceConfigInfo();
		traceServerInfo();
		traceServerTeamInfo();
		traceMachineInfo();
		traceMachineTeamInfo();
		traceLocalityArrayIndexName();
		traceMachineLocalityMap();
	}

	// We must rebuild machine locality map whenever the entry in the map is inserted or removed
	void rebuildMachineLocalityMap() {
		machineLocalityMap.clear();
		int numHealthyMachine = 0;
		for (auto machine = machine_info.begin(); machine != machine_info.end(); ++machine) {
			if (machine->second->serversOnMachine.empty()) {
				TraceEvent(SevWarn, "RebuildMachineLocalityMapError")
				    .detail("Machine", machine->second->machineID.toString())
				    .detail("NumServersOnMachine", 0);
				continue;
			}
			if (!isMachineHealthy(machine->second)) {
				continue;
			}
			Reference<TCServerInfo> representativeServer = machine->second->serversOnMachine[0];
			auto& locality = representativeServer->lastKnownInterface.locality;
			if (!isValidLocality(configuration.storagePolicy, locality)) {
				TraceEvent(SevWarn, "RebuildMachineLocalityMapError")
				    .detail("Machine", machine->second->machineID.toString())
				    .detail("InvalidLocality", locality.toString());
				continue;
			}
			const LocalityEntry& localityEntry = machineLocalityMap.add(locality, &representativeServer->id);
			machine->second->localityEntry = localityEntry;
			++numHealthyMachine;
		}
	}

	// Create machineTeamsToBuild number of machine teams
	// No operation if machineTeamsToBuild is 0
	// Note: The creation of machine teams should not depend on server teams:
	// No matter how server teams will be created, we will create the same set of machine teams;
	// We should never use server team number in building machine teams.
	//
	// Five steps to create each machine team, which are document in the function
	// Reuse ReplicationPolicy selectReplicas func to select machine team
	// return number of added machine teams
	int addBestMachineTeams(int machineTeamsToBuild) {
		int addedMachineTeams = 0;

		ASSERT(machineTeamsToBuild >= 0);
		// The number of machines is always no smaller than the storageTeamSize in a correct configuration
		ASSERT(machine_info.size() >= configuration.storageTeamSize);
		// Future: Consider if we should overbuild more machine teams to
		// allow machineTeamRemover() to get a more balanced machine teams per machine

		// Step 1: Create machineLocalityMap which will be used in building machine team
		rebuildMachineLocalityMap();

		// Add a team in each iteration
		while (addedMachineTeams < machineTeamsToBuild || notEnoughMachineTeamsForAMachine()) {
			// Step 2: Get least used machines from which we choose machines as a machine team
			std::vector<Reference<TCMachineInfo>> leastUsedMachines; // A less used machine has less number of teams
			int minTeamCount = std::numeric_limits<int>::max();
			for (auto& machine : machine_info) {
				// Skip invalid machine whose representative server is not in server_info
				ASSERT_WE_THINK(server_info.find(machine.second->serversOnMachine[0]->id) != server_info.end());
				// Skip unhealthy machines
				if (!isMachineHealthy(machine.second)) continue;
				// Skip machine with incomplete locality
				if (!isValidLocality(configuration.storagePolicy,
				                     machine.second->serversOnMachine[0]->lastKnownInterface.locality)) {
					continue;
				}

				// Invariant: We only create correct size machine teams.
				// When configuration (e.g., team size) is changed, the DDTeamCollection will be destroyed and rebuilt
				// so that the invariant will not be violated.
				int teamCount = machine.second->machineTeams.size();

				if (teamCount < minTeamCount) {
					leastUsedMachines.clear();
					minTeamCount = teamCount;
				}
				if (teamCount == minTeamCount) {
					leastUsedMachines.push_back(machine.second);
				}
			}

			std::vector<UID*> team;
			std::vector<LocalityEntry> forcedAttributes;

			// Step 4: Reuse Policy's selectReplicas() to create team for the representative process.
			std::vector<UID*> bestTeam;
			int bestScore = std::numeric_limits<int>::max();
			int maxAttempts = SERVER_KNOBS->BEST_OF_AMT; // BEST_OF_AMT = 4
			for (int i = 0; i < maxAttempts && i < 100; ++i) {
				// Step 3: Create a representative process for each machine.
				// Construct forcedAttribute from leastUsedMachines.
				// We will use forcedAttribute to call existing function to form a team
				if (leastUsedMachines.size()) {
					forcedAttributes.clear();
					// Randomly choose 1 least used machine
					Reference<TCMachineInfo> tcMachineInfo = deterministicRandom()->randomChoice(leastUsedMachines);
					ASSERT(!tcMachineInfo->serversOnMachine.empty());
					LocalityEntry process = tcMachineInfo->localityEntry;
					forcedAttributes.push_back(process);
					TraceEvent("ChosenMachine")
					    .detail("MachineInfo", tcMachineInfo->machineID)
					    .detail("LeaseUsedMachinesSize", leastUsedMachines.size())
					    .detail("ForcedAttributesSize", forcedAttributes.size());
				} else {
					// when leastUsedMachine is empty, we will never find a team later, so we can simply return.
					return addedMachineTeams;
				}

				// Choose a team that balances the # of teams per server among the teams
				// that have the least-utilized server
				team.clear();
				ASSERT_WE_THINK(forcedAttributes.size() == 1);
				auto success = machineLocalityMap.selectReplicas(configuration.storagePolicy, forcedAttributes, team);
				// NOTE: selectReplicas() should always return success when storageTeamSize = 1
				ASSERT_WE_THINK(configuration.storageTeamSize > 1 || (configuration.storageTeamSize == 1 && success));
				if (!success) {
					continue; // Try up to maxAttempts, since next time we may choose a different forcedAttributes
				}
				ASSERT(forcedAttributes.size() > 0);
				team.push_back((UID*)machineLocalityMap.getObject(forcedAttributes[0]));

				// selectReplicas() may NEVER return server not in server_info.
				for (auto& pUID : team) {
					ASSERT_WE_THINK(server_info.find(*pUID) != server_info.end());
				}

				// selectReplicas() should always return a team with correct size. otherwise, it has a bug
				ASSERT(team.size() == configuration.storageTeamSize);

				int score = 0;
				vector<Standalone<StringRef>> machineIDs;
				for (auto process = team.begin(); process != team.end(); process++) {
					Reference<TCServerInfo> server = server_info[**process];
					score += server->machine->machineTeams.size();
					Standalone<StringRef> machine_id = server->lastKnownInterface.locality.zoneId().get();
					machineIDs.push_back(machine_id);
				}

				// Only choose healthy machines into machine team
				ASSERT_WE_THINK(isMachineTeamHealthy(machineIDs));

				std::sort(machineIDs.begin(), machineIDs.end());
				int overlap = overlappingMachineMembers(machineIDs);
				if (overlap == machineIDs.size()) {
					maxAttempts += 1;
					continue;
				}
				score += SERVER_KNOBS->DD_OVERLAP_PENALTY*overlap;

				// SOMEDAY: randomly pick one from teams with the lowest score
				if (score < bestScore) {
					// bestTeam is the team which has the smallest number of teams its team members belong to.
					bestTeam = team;
					bestScore = score;
				}
			}

			// bestTeam should be a new valid team to be added into machine team now
			// Step 5: Restore machine from its representative process team and get the machine team
			if (bestTeam.size() == configuration.storageTeamSize) {
				// machineIDs is used to quickly check if the machineIDs belong to an existed team
				// machines keep machines reference for performance benefit by avoiding looking up machine by machineID
				vector<Reference<TCMachineInfo>> machines;
				for (auto process = bestTeam.begin(); process < bestTeam.end(); process++) {
					Reference<TCMachineInfo> machine = server_info[**process]->machine;
					machines.push_back(machine);
				}

				addMachineTeam(machines);
				addedMachineTeams++;
			} else {
				traceAllInfo(true);
				TraceEvent(SevWarn, "DataDistributionBuildTeams", distributorId)
				    .detail("Primary", primary)
				    .detail("Reason", "Unable to make desired machine Teams");
				lastBuildTeamsFailed = true;
				break;
			}
		}

		return addedMachineTeams;
	}

	bool isMachineTeamHealthy(vector<Standalone<StringRef>> const& machineIDs) {
		int healthyNum = 0;

		// A healthy machine team should have the desired number of machines
		if (machineIDs.size() != configuration.storageTeamSize) return false;

		for (auto& id : machineIDs) {
			auto& machine = machine_info[id];
			if (isMachineHealthy(machine)) {
				healthyNum++;
			}
		}
		return (healthyNum == machineIDs.size());
	}

	bool isMachineTeamHealthy(Reference<TCMachineTeamInfo> const& machineTeam) {
		int healthyNum = 0;

		// A healthy machine team should have the desired number of machines
		if (machineTeam->size() != configuration.storageTeamSize) return false;

		for (auto& machine : machineTeam->machines) {
			if (isMachineHealthy(machine)) {
				healthyNum++;
			}
		}
		return (healthyNum == machineTeam->machines.size());
	}

	bool isMachineHealthy(Reference<TCMachineInfo> const& machine) {
		if (!machine.isValid() || machine_info.find(machine->machineID) == machine_info.end() ||
		    machine->serversOnMachine.empty()) {
			return false;
		}

		// Healthy machine has at least one healthy server
		for (auto& server : machine->serversOnMachine) {
			if (!server_status.get(server->id).isUnhealthy()) {
				return true;
			}
		}

		return false;
	}

	// Return the healthy server with the least number of correct-size server teams
	Reference<TCServerInfo> findOneLeastUsedServer() {
		vector<Reference<TCServerInfo>> leastUsedServers;
		int minTeams = std::numeric_limits<int>::max();
		for (auto& server : server_info) {
			// Only pick healthy server, which is not failed or excluded.
			if (server_status.get(server.first).isUnhealthy()) continue;
			if (!isValidLocality(configuration.storagePolicy, server.second->lastKnownInterface.locality)) continue;

			int numTeams = server.second->teams.size();
			if (numTeams < minTeams) {
				minTeams = numTeams;
				leastUsedServers.clear();
			}
			if (minTeams == numTeams) {
				leastUsedServers.push_back(server.second);
			}
		}

		if (leastUsedServers.empty()) {
			// If we cannot find a healthy server with valid locality
			TraceEvent("NoHealthyAndValidLocalityServers")
				.detail("Servers", server_info.size())
				.detail("UnhealthyServers", unhealthyServers);
			return Reference<TCServerInfo>();
		} else {
			return deterministicRandom()->randomChoice(leastUsedServers);
		}
	}

	// Randomly choose one machine team that has chosenServer and has the correct size
	// When configuration is changed, we may have machine teams with old storageTeamSize
	Reference<TCMachineTeamInfo> findOneRandomMachineTeam(Reference<TCServerInfo> chosenServer) {
		if (!chosenServer->machine->machineTeams.empty()) {
			std::vector<Reference<TCMachineTeamInfo>> healthyMachineTeamsForChosenServer;
			for (auto& mt : chosenServer->machine->machineTeams) {
				if (isMachineTeamHealthy(mt)) {
					healthyMachineTeamsForChosenServer.push_back(mt);
				}
			}
			if (!healthyMachineTeamsForChosenServer.empty()) {
				return deterministicRandom()->randomChoice(healthyMachineTeamsForChosenServer);
			}
		}

		// If we cannot find a healthy machine team
		TraceEvent("NoHealthyMachineTeamForServer")
		    .detail("ServerID", chosenServer->id)
		    .detail("MachineTeams", chosenServer->machine->machineTeams.size());
		return Reference<TCMachineTeamInfo>();
	}

	// A server team should always come from servers on a machine team
	// Check if it is true
	bool isOnSameMachineTeam(Reference<TCTeamInfo>& team) {
		std::vector<Standalone<StringRef>> machineIDs;
		for (const auto& server : team->getServers()) {
			if (!server->machine.isValid()) return false;
			machineIDs.push_back(server->machine->machineID);
		}
		std::sort(machineIDs.begin(), machineIDs.end());

		int numExistance = 0;
		for (const auto& server : team->getServers()) {
			for (const auto& candidateMachineTeam : server->machine->machineTeams) {
				std::sort(candidateMachineTeam->machineIDs.begin(), candidateMachineTeam->machineIDs.end());
				if (machineIDs == candidateMachineTeam->machineIDs) {
					numExistance++;
					break;
				}
			}
		}
		return (numExistance == team->size());
	}

	// Sanity check the property of teams in unit test
	// Return true if all server teams belong to machine teams
	bool sanityCheckTeams() {
		for (auto& team : teams) {
			if (isOnSameMachineTeam(team) == false) {
				return false;
			}
		}

		return true;
	}

	int calculateHealthyServerCount() {
		int serverCount = 0;
		for (auto i = server_info.begin(); i != server_info.end(); ++i) {
			if (!server_status.get(i->first).isUnhealthy()) {
				++serverCount;
			}
		}
		return serverCount;
	}

	int calculateHealthyMachineCount() {
		int totalHealthyMachineCount = 0;
		for (auto& m : machine_info) {
			if (isMachineHealthy(m.second)) {
				++totalHealthyMachineCount;
			}
		}

		return totalHealthyMachineCount;
	}

	std::pair<int64_t, int64_t> calculateMinMaxServerTeamsOnServer() {
		int64_t minTeams = std::numeric_limits<int64_t>::max();
		int64_t maxTeams = 0;
		for (auto& server : server_info) {
			if (server_status.get(server.first).isUnhealthy()) {
				continue;
			}
			minTeams = std::min((int64_t) server.second->teams.size(), minTeams);
			maxTeams = std::max((int64_t) server.second->teams.size(), maxTeams);
		}
		return std::make_pair(minTeams, maxTeams);
	}

	std::pair<int64_t, int64_t> calculateMinMaxMachineTeamsOnMachine() {
		int64_t minTeams = std::numeric_limits<int64_t>::max();
		int64_t maxTeams = 0;
		for (auto& machine : machine_info) {
			if (!isMachineHealthy(machine.second)) {
				continue;
			}
			minTeams = std::min<int64_t>((int64_t) machine.second->machineTeams.size(), minTeams);
			maxTeams = std::max<int64_t>((int64_t) machine.second->machineTeams.size(), maxTeams);
		}
		return std::make_pair(minTeams, maxTeams);
	}

	// Sanity check
	bool isServerTeamCountCorrect(Reference<TCMachineTeamInfo>& mt) {
		int num = 0;
		bool ret = true;
		for (auto& team : teams) {
			if (team->machineTeam->machineIDs == mt->machineIDs) {
				++num;
			}
		}
		if (num != mt->serverTeams.size()) {
			ret = false;
			TraceEvent(SevError, "ServerTeamCountOnMachineIncorrect")
			    .detail("MachineTeam", mt->getMachineIDsStr())
			    .detail("ServerTeamsSize", mt->serverTeams.size())
			    .detail("CountedServerTeams", num);
		}
		return ret;
	}

	// Find the machine team with the least number of server teams
	std::pair<Reference<TCMachineTeamInfo>, int> getMachineTeamWithLeastProcessTeams() {
		Reference<TCMachineTeamInfo> retMT;
		int minNumProcessTeams = std::numeric_limits<int>::max();

		for (auto& mt : machineTeams) {
			if (EXPENSIVE_VALIDATION) {
				ASSERT(isServerTeamCountCorrect(mt));
			}

			if (mt->serverTeams.size() < minNumProcessTeams) {
				minNumProcessTeams = mt->serverTeams.size();
				retMT = mt;
			}
		}

		return std::pair<Reference<TCMachineTeamInfo>, int>(retMT, minNumProcessTeams);
	}

	// Find the machine team whose members are on the most number of machine teams, same logic as serverTeamRemover
	std::pair<Reference<TCMachineTeamInfo>, int> getMachineTeamWithMostMachineTeams() {
		Reference<TCMachineTeamInfo> retMT;
		int maxNumMachineTeams = 0;
		int targetMachineTeamNumPerMachine =
		    (SERVER_KNOBS->DESIRED_TEAMS_PER_SERVER * (configuration.storageTeamSize + 1)) / 2;

		for (auto& mt : machineTeams) {
			// The representative team number for the machine team mt is
			// the minimum number of machine teams of a machine in the team mt
			int representNumMachineTeams = std::numeric_limits<int>::max();
			for (auto& m : mt->machines) {
				representNumMachineTeams = std::min<int>(representNumMachineTeams, m->machineTeams.size());
			}
			if (representNumMachineTeams > targetMachineTeamNumPerMachine &&
			    representNumMachineTeams > maxNumMachineTeams) {
				maxNumMachineTeams = representNumMachineTeams;
				retMT = mt;
			}
		}

		return std::pair<Reference<TCMachineTeamInfo>, int>(retMT, maxNumMachineTeams);
	}

	// Find the server team whose members are on the most number of server teams
	std::pair<Reference<TCTeamInfo>, int> getServerTeamWithMostProcessTeams() {
		Reference<TCTeamInfo> retST;
		int maxNumProcessTeams = 0;
		int targetTeamNumPerServer = (SERVER_KNOBS->DESIRED_TEAMS_PER_SERVER * (configuration.storageTeamSize + 1)) / 2;

		for (auto& t : teams) {
			// The minimum number of teams of a server in a team is the representative team number for the team t
			int representNumProcessTeams = std::numeric_limits<int>::max();
			for (auto& server : t->getServers()) {
				representNumProcessTeams = std::min<int>(representNumProcessTeams, server->teams.size());
			}
			// We only remove the team whose representNumProcessTeams is larger than the targetTeamNumPerServer number
			// otherwise, teamBuilder will build the to-be-removed team again
			if (representNumProcessTeams > targetTeamNumPerServer && representNumProcessTeams > maxNumProcessTeams) {
				maxNumProcessTeams = representNumProcessTeams;
				retST = t;
			}
		}

		return std::pair<Reference<TCTeamInfo>, int>(retST, maxNumProcessTeams);
	}

	int getHealthyMachineTeamCount() {
		int healthyTeamCount = 0;
		for (auto mt = machineTeams.begin(); mt != machineTeams.end(); ++mt) {
			ASSERT((*mt)->machines.size() == configuration.storageTeamSize);

			if (isMachineTeamHealthy(*mt)) {
				++healthyTeamCount;
			}
		}

		return healthyTeamCount;
	}

	// Each machine is expected to have targetMachineTeamNumPerMachine
	// Return true if there exists a machine that does not have enough teams.
	bool notEnoughMachineTeamsForAMachine() {
		// If we want to remove the machine team with most machine teams, we use the same logic as
		// notEnoughTeamsForAServer
		int targetMachineTeamNumPerMachine =
		    SERVER_KNOBS->TR_FLAG_REMOVE_MT_WITH_MOST_TEAMS
		        ? (SERVER_KNOBS->DESIRED_TEAMS_PER_SERVER * (configuration.storageTeamSize + 1)) / 2
		        : SERVER_KNOBS->DESIRED_TEAMS_PER_SERVER;
		for (auto& m : machine_info) {
			// If SERVER_KNOBS->TR_FLAG_REMOVE_MT_WITH_MOST_TEAMS is false,
			// The desired machine team number is not the same with the desired server team number
			// in notEnoughTeamsForAServer() below, because the machineTeamRemover() does not
			// remove a machine team with the most number of machine teams.
			if (m.second->machineTeams.size() < targetMachineTeamNumPerMachine && isMachineHealthy(m.second)) {
				return true;
			}
		}

		return false;
	}

	// Each server is expected to have targetTeamNumPerServer teams.
	// Return true if there exists a server that does not have enough teams.
	bool notEnoughTeamsForAServer() {
		// We build more teams than we finally want so that we can use serverTeamRemover() actor to remove the teams
		// whose member belong to too many teams. This allows us to get a more balanced number of teams per server.
		// We want to ensure every server has targetTeamNumPerServer teams.
		// The numTeamsPerServerFactor is calculated as
		// (SERVER_KNOBS->DESIRED_TEAMS_PER_SERVER + ideal_num_of_teams_per_server) / 2
		// ideal_num_of_teams_per_server is (#teams * storageTeamSize) / #servers, which is
		// (#servers * DESIRED_TEAMS_PER_SERVER * storageTeamSize) / #servers.
		int targetTeamNumPerServer = (SERVER_KNOBS->DESIRED_TEAMS_PER_SERVER * (configuration.storageTeamSize + 1)) / 2;
		ASSERT(targetTeamNumPerServer > 0);
		for (auto& s : server_info) {
			if (s.second->teams.size() < targetTeamNumPerServer && !server_status.get(s.first).isUnhealthy()) {
				return true;
			}
		}

		return false;
	}

	// Create server teams based on machine teams
	// Before the number of machine teams reaches the threshold, build a machine team for each server team
	// When it reaches the threshold, first try to build a server team with existing machine teams; if failed,
	// build an extra machine team and record the event in trace
	int addTeamsBestOf(int teamsToBuild, int desiredTeams, int maxTeams) {
		ASSERT(teamsToBuild >= 0);
		ASSERT_WE_THINK(machine_info.size() > 0 || server_info.size() == 0);
		ASSERT_WE_THINK(SERVER_KNOBS->DESIRED_TEAMS_PER_SERVER >= 1 && configuration.storageTeamSize >= 1);

		int addedMachineTeams = 0;
		int addedTeams = 0;

		// Exclude machine teams who have members in the wrong configuration.
		// When we change configuration, we may have machine teams with storageTeamSize in the old configuration.
		int healthyMachineTeamCount = getHealthyMachineTeamCount();
		int totalMachineTeamCount = machineTeams.size();
		int totalHealthyMachineCount = calculateHealthyMachineCount();

		int desiredMachineTeams = SERVER_KNOBS->DESIRED_TEAMS_PER_SERVER * totalHealthyMachineCount;
		int maxMachineTeams = SERVER_KNOBS->MAX_TEAMS_PER_SERVER * totalHealthyMachineCount;
		// machineTeamsToBuild mimics how the teamsToBuild is calculated in buildTeams()
		int machineTeamsToBuild = std::max(
		    0, std::min(desiredMachineTeams - healthyMachineTeamCount, maxMachineTeams - totalMachineTeamCount));

		TraceEvent("BuildMachineTeams")
		    .detail("TotalHealthyMachine", totalHealthyMachineCount)
		    .detail("HealthyMachineTeamCount", healthyMachineTeamCount)
		    .detail("DesiredMachineTeams", desiredMachineTeams)
		    .detail("MaxMachineTeams", maxMachineTeams)
		    .detail("MachineTeamsToBuild", machineTeamsToBuild);
		// Pre-build all machine teams until we have the desired number of machine teams
		if (machineTeamsToBuild > 0 || notEnoughMachineTeamsForAMachine()) {
			addedMachineTeams = addBestMachineTeams(machineTeamsToBuild);
		}

		while (addedTeams < teamsToBuild || notEnoughTeamsForAServer()) {
			// Step 1: Create 1 best machine team
			std::vector<UID> bestServerTeam;
			int bestScore = std::numeric_limits<int>::max();
			int maxAttempts = SERVER_KNOBS->BEST_OF_AMT; // BEST_OF_AMT = 4
			bool earlyQuitBuild = false;
			for (int i = 0; i < maxAttempts && i < 100; ++i) {
				// Step 2: Choose 1 least used server and then choose 1 least used machine team from the server
				Reference<TCServerInfo> chosenServer = findOneLeastUsedServer();
				if (!chosenServer.isValid()) {
					TraceEvent(SevWarn, "NoValidServer").detail("Primary", primary);
					earlyQuitBuild = true;
					break;
				}
				// Note: To avoid creating correlation of picked machine teams, we simply choose a random machine team
				// instead of choosing the least used machine team.
				// The correlation happens, for example, when we add two new machines, we may always choose the machine
				// team with these two new machines because they are typically less used.
				Reference<TCMachineTeamInfo> chosenMachineTeam = findOneRandomMachineTeam(chosenServer);

				if (!chosenMachineTeam.isValid()) {
					// We may face the situation that temporarily we have no healthy machine.
					TraceEvent(SevWarn, "MachineTeamNotFound")
					    .detail("Primary", primary)
					    .detail("MachineTeams", machineTeams.size());
					continue; // try randomly to find another least used server
				}

				// From here, chosenMachineTeam must have a healthy server team
				// Step 3: Randomly pick 1 server from each machine in the chosen machine team to form a server team
				vector<UID> serverTeam;
				int chosenServerCount = 0;
				for (auto& machine : chosenMachineTeam->machines) {
					UID serverID;
					if (machine == chosenServer->machine) {
						serverID = chosenServer->id;
						++chosenServerCount;
					} else {
						std::vector<Reference<TCServerInfo>> healthyProcesses;
						for (auto it : machine->serversOnMachine) {
							if (!server_status.get(it->id).isUnhealthy()) {
								healthyProcesses.push_back(it);
							}
						}
						serverID = deterministicRandom()->randomChoice(healthyProcesses)->id;
					}
					serverTeam.push_back(serverID);
				}

				ASSERT(chosenServerCount == 1); // chosenServer should be used exactly once
				ASSERT(serverTeam.size() == configuration.storageTeamSize);

				std::sort(serverTeam.begin(), serverTeam.end());
				int overlap = overlappingMembers(serverTeam);
				if (overlap == serverTeam.size()) {
					maxAttempts += 1;
					continue;
				}

				// Pick the server team with smallest score in all attempts
				// If we use different metric here, DD may oscillate infinitely in creating and removing teams.
				// SOMEDAY: Improve the code efficiency by using reservoir algorithm
				int score = SERVER_KNOBS->DD_OVERLAP_PENALTY*overlap;
				for (auto& server : serverTeam) {
					score += server_info[server]->teams.size();
				}
				TraceEvent(SevDebug, "BuildServerTeams")
				    .detail("Score", score)
				    .detail("BestScore", bestScore)
				    .detail("TeamSize", serverTeam.size())
				    .detail("StorageTeamSize", configuration.storageTeamSize);
				if (score < bestScore) {
					bestScore = score;
					bestServerTeam = serverTeam;
				}
			}

			if (earlyQuitBuild) {
				break;
			}
			if (bestServerTeam.size() != configuration.storageTeamSize) {
				// Not find any team and will unlikely find a team
				lastBuildTeamsFailed = true;
				break;
			}

			// Step 4: Add the server team
			addTeam(bestServerTeam.begin(), bestServerTeam.end(), false);
			addedTeams++;
		}

		healthyMachineTeamCount = getHealthyMachineTeamCount();

		std::pair<uint64_t, uint64_t> minMaxTeamsOnServer = calculateMinMaxServerTeamsOnServer();
		std::pair<uint64_t, uint64_t> minMaxMachineTeamsOnMachine = calculateMinMaxMachineTeamsOnMachine();

		TraceEvent("TeamCollectionInfo", distributorId)
		    .detail("Primary", primary)
		    .detail("AddedTeams", addedTeams)
		    .detail("TeamsToBuild", teamsToBuild)
		    .detail("CurrentTeams", teams.size())
		    .detail("DesiredTeams", desiredTeams)
		    .detail("MaxTeams", maxTeams)
		    .detail("StorageTeamSize", configuration.storageTeamSize)
		    .detail("CurrentMachineTeams", machineTeams.size())
		    .detail("CurrentHealthyMachineTeams", healthyMachineTeamCount)
		    .detail("DesiredMachineTeams", desiredMachineTeams)
		    .detail("MaxMachineTeams", maxMachineTeams)
		    .detail("TotalHealthyMachines", totalHealthyMachineCount)
		    .detail("MinTeamsOnServer", minMaxTeamsOnServer.first)
		    .detail("MaxTeamsOnServer", minMaxTeamsOnServer.second)
		    .detail("MinMachineTeamsOnMachine", minMaxMachineTeamsOnMachine.first)
		    .detail("MaxMachineTeamsOnMachine", minMaxMachineTeamsOnMachine.second)
		    .detail("DoBuildTeams", doBuildTeams)
		    .trackLatest("TeamCollectionInfo");

		return addedTeams;
	}

	// Check if the number of server (and machine teams) is larger than the maximum allowed number
	void traceTeamCollectionInfo() {
		int totalHealthyServerCount = calculateHealthyServerCount();
		int desiredServerTeams = SERVER_KNOBS->DESIRED_TEAMS_PER_SERVER * totalHealthyServerCount;
		int maxServerTeams = SERVER_KNOBS->MAX_TEAMS_PER_SERVER * totalHealthyServerCount;

		int totalHealthyMachineCount = calculateHealthyMachineCount();
		int desiredMachineTeams = SERVER_KNOBS->DESIRED_TEAMS_PER_SERVER * totalHealthyMachineCount;
		int maxMachineTeams = SERVER_KNOBS->MAX_TEAMS_PER_SERVER * totalHealthyMachineCount;
		int healthyMachineTeamCount = getHealthyMachineTeamCount();

		std::pair<uint64_t, uint64_t> minMaxTeamsOnServer = calculateMinMaxServerTeamsOnServer();
		std::pair<uint64_t, uint64_t> minMaxMachineTeamsOnMachine = calculateMinMaxMachineTeamsOnMachine();

		TraceEvent("TeamCollectionInfo", distributorId)
		    .detail("Primary", primary)
		    .detail("AddedTeams", 0)
		    .detail("TeamsToBuild", 0)
		    .detail("CurrentServerTeams", teams.size())
		    .detail("DesiredTeams", desiredServerTeams)
		    .detail("MaxTeams", maxServerTeams)
		    .detail("StorageTeamSize", configuration.storageTeamSize)
		    .detail("CurrentMachineTeams", machineTeams.size())
		    .detail("CurrentHealthyMachineTeams", healthyMachineTeamCount)
		    .detail("DesiredMachineTeams", desiredMachineTeams)
		    .detail("MaxMachineTeams", maxMachineTeams)
		    .detail("TotalHealthyMachines", totalHealthyMachineCount)
		    .detail("MinTeamsOnServer", minMaxTeamsOnServer.first)
		    .detail("MaxTeamsOnServer", minMaxTeamsOnServer.second)
		    .detail("MinMachineTeamsOnMachine", minMaxMachineTeamsOnMachine.first)
		    .detail("MaxMachineTeamsOnMachine", minMaxMachineTeamsOnMachine.second)
		    .detail("DoBuildTeams", doBuildTeams)
		    .trackLatest("TeamCollectionInfo");

		// Advance time so that we will not have multiple TeamCollectionInfo at the same time, otherwise
		// simulation test will randomly pick one TeamCollectionInfo trace, which could be the one before build teams
		// wait(delay(0.01));

		// Debug purpose
		// if (healthyMachineTeamCount > desiredMachineTeams || machineTeams.size() > maxMachineTeams) {
		// 	// When the number of machine teams is over the limit, print out the current team info.
		// 	traceAllInfo(true);
		// }
	}

	// Use the current set of known processes (from server_info) to compute an optimized set of storage server teams.
	// The following are guarantees of the process:
	//   - Each newly-built team will meet the replication policy
	//   - All newly-built teams will have exactly teamSize machines
	//
	// buildTeams() only ever adds teams to the list of teams. Teams are only removed from the list when all data has been removed.
	//
	// buildTeams will not count teams larger than teamSize against the desired teams.
	ACTOR static Future<Void> buildTeams( DDTeamCollection* self ) {
		state int desiredTeams;
		int serverCount = 0;
		int uniqueMachines = 0;
		std::set<Optional<Standalone<StringRef>>> machines;

		for (auto i = self->server_info.begin(); i != self->server_info.end(); ++i) {
			if (!self->server_status.get(i->first).isUnhealthy()) {
				++serverCount;
				LocalityData& serverLocation = i->second->lastKnownInterface.locality;
				machines.insert( serverLocation.zoneId() );
			}
		}
		uniqueMachines = machines.size();
		TraceEvent("BuildTeams", self->distributorId)
		    .detail("ServerCount", self->server_info.size())
		    .detail("UniqueMachines", uniqueMachines)
		    .detail("Primary", self->primary)
		    .detail("StorageTeamSize", self->configuration.storageTeamSize);

		// If there are too few machines to even build teams or there are too few represented datacenters, build no new teams
		if( uniqueMachines >= self->configuration.storageTeamSize ) {
			desiredTeams = SERVER_KNOBS->DESIRED_TEAMS_PER_SERVER * serverCount;
			int maxTeams = SERVER_KNOBS->MAX_TEAMS_PER_SERVER * serverCount;

			// Exclude teams who have members in the wrong configuration, since we don't want these teams
			int teamCount = 0;
			int totalTeamCount = 0;
			for (int i = 0; i < self->teams.size(); ++i) {
				if (!self->teams[i]->isWrongConfiguration()) {
					if( self->teams[i]->isHealthy() ) {
						teamCount++;
					}
					totalTeamCount++;
				}
			}

			// teamsToBuild is calculated such that we will not build too many teams in the situation
			// when all (or most of) teams become unhealthy temporarily and then healthy again
			state int teamsToBuild = std::max(0, std::min(desiredTeams - teamCount, maxTeams - totalTeamCount));

			TraceEvent("BuildTeamsBegin", self->distributorId)
			    .detail("TeamsToBuild", teamsToBuild)
			    .detail("DesiredTeams", desiredTeams)
			    .detail("MaxTeams", maxTeams)
			    .detail("BadServerTeams", self->badTeams.size())
			    .detail("UniqueMachines", uniqueMachines)
			    .detail("TeamSize", self->configuration.storageTeamSize)
			    .detail("Servers", serverCount)
			    .detail("CurrentTrackedServerTeams", self->teams.size())
			    .detail("HealthyTeamCount", teamCount)
			    .detail("TotalTeamCount", totalTeamCount)
			    .detail("MachineTeamCount", self->machineTeams.size())
			    .detail("MachineCount", self->machine_info.size())
			    .detail("DesiredTeamsPerServer", SERVER_KNOBS->DESIRED_TEAMS_PER_SERVER);

			self->lastBuildTeamsFailed = false;
			if (teamsToBuild > 0 || self->notEnoughTeamsForAServer()) {
				state vector<std::vector<UID>> builtTeams;

				// addTeamsBestOf() will not add more teams than needed.
				// If the team number is more than the desired, the extra teams are added in the code path when
				// a team is added as an initial team
				int addedTeams = self->addTeamsBestOf(teamsToBuild, desiredTeams, maxTeams);

				if (addedTeams <= 0 && self->teams.size() == 0) {
					TraceEvent(SevWarn, "NoTeamAfterBuildTeam", self->distributorId)
					    .detail("ServerTeamNum", self->teams.size())
					    .detail("Debug", "Check information below");
					// Debug: set true for traceAllInfo() to print out more information
					self->traceAllInfo();
				}
			} else {
				int totalHealthyMachineCount = self->calculateHealthyMachineCount();

				int desiredMachineTeams = SERVER_KNOBS->DESIRED_TEAMS_PER_SERVER * totalHealthyMachineCount;
				int maxMachineTeams = SERVER_KNOBS->MAX_TEAMS_PER_SERVER * totalHealthyMachineCount;
				int healthyMachineTeamCount = self->getHealthyMachineTeamCount();

				std::pair<uint64_t, uint64_t> minMaxTeamsOnServer = self->calculateMinMaxServerTeamsOnServer();
				std::pair<uint64_t, uint64_t> minMaxMachineTeamsOnMachine = self->calculateMinMaxMachineTeamsOnMachine();

				TraceEvent("TeamCollectionInfo", self->distributorId)
				    .detail("Primary", self->primary)
				    .detail("AddedTeams", 0)
				    .detail("TeamsToBuild", teamsToBuild)
				    .detail("CurrentServerTeams", self->teams.size())
				    .detail("DesiredTeams", desiredTeams)
				    .detail("MaxTeams", maxTeams)
				    .detail("StorageTeamSize", self->configuration.storageTeamSize)
				    .detail("CurrentMachineTeams", self->machineTeams.size())
				    .detail("CurrentHealthyMachineTeams", healthyMachineTeamCount)
				    .detail("DesiredMachineTeams", desiredMachineTeams)
				    .detail("MaxMachineTeams", maxMachineTeams)
				    .detail("TotalHealthyMachines", totalHealthyMachineCount)
				    .detail("MinTeamsOnServer", minMaxTeamsOnServer.first)
				    .detail("MaxTeamsOnServer", minMaxTeamsOnServer.second)
				    .detail("MinMachineTeamsOnMachine", minMaxMachineTeamsOnMachine.first)
				    .detail("MaxMachineTeamsOnMachine", minMaxMachineTeamsOnMachine.second)
				    .detail("DoBuildTeams", self->doBuildTeams)
				    .trackLatest("TeamCollectionInfo");
			}
		} else {
			self->lastBuildTeamsFailed = true;
		}

		self->evaluateTeamQuality();

		//Building teams can cause servers to become undesired, which can make teams unhealthy.
		//Let all of these changes get worked out before responding to the get team request
		wait( delay(0, TaskPriority::DataDistributionLaunch) );

		return Void();
	}

	void noHealthyTeams() {
		std::set<UID> desiredServerSet;
		std::string desc;
		for (auto i = server_info.begin(); i != server_info.end(); ++i) {
			ASSERT(i->first == i->second->id);
			if (!server_status.get(i->first).isFailed) {
				desiredServerSet.insert(i->first);
				desc += i->first.shortString() + " (" + i->second->lastKnownInterface.toString() + "), ";
			}
		}

		TraceEvent(SevWarn, "NoHealthyTeams", distributorId)
		    .detail("CurrentServerTeamCount", teams.size())
		    .detail("ServerCount", server_info.size())
		    .detail("NonFailedServerCount", desiredServerSet.size());
	}

	bool shouldHandleServer(const StorageServerInterface &newServer) {
		return (includedDCs.empty() ||
		        std::find(includedDCs.begin(), includedDCs.end(), newServer.locality.dcId()) != includedDCs.end() ||
		        (otherTrackedDCs.present() && std::find(otherTrackedDCs.get().begin(), otherTrackedDCs.get().end(),
		                                                newServer.locality.dcId()) == otherTrackedDCs.get().end()));
	}

	void addServer(StorageServerInterface newServer, ProcessClass processClass, Promise<Void> errorOut,
	               Version addedVersion, const DDEnabledState* ddEnabledState) {
		if (!shouldHandleServer(newServer)) {
			return;
		}
		allServers.push_back( newServer.id() );

		TraceEvent("AddedStorageServer", distributorId).detail("ServerID", newServer.id()).detail("ProcessClass", processClass.toString()).detail("WaitFailureToken", newServer.waitFailure.getEndpoint().token).detail("Address", newServer.waitFailure.getEndpoint().getPrimaryAddress());
		auto& r = server_info[newServer.id()] = makeReference<TCServerInfo>(
		    newServer, this, processClass,
		    includedDCs.empty() ||
		        std::find(includedDCs.begin(), includedDCs.end(), newServer.locality.dcId()) != includedDCs.end(),
		    storageServerSet);

		// Establish the relation between server and machine
		checkAndCreateMachine(r);

		r->tracker = storageServerTracker(this, cx, r.getPtr(), errorOut, addedVersion, ddEnabledState);
		doBuildTeams = true; // Adding a new server triggers to build new teams
		restartTeamBuilder.trigger();
	}

	bool removeTeam( Reference<TCTeamInfo> team ) {
		TraceEvent("RemovedServerTeam", distributorId).detail("Team", team->getDesc());
		bool found = false;
		for(int t=0; t<teams.size(); t++) {
			if( teams[t] == team ) {
				teams[t--] = teams.back();
				teams.pop_back();
				found = true;
				break;
			}
		}

		for(const auto& server : team->getServers()) {
			for(int t = 0; t<server->teams.size(); t++) {
				if( server->teams[t] == team ) {
					ASSERT(found);
					server->teams[t--] = server->teams.back();
					server->teams.pop_back();
					break; // The teams on a server should never duplicate
				}
			}
		}

		// Remove the team from its machine team
		bool foundInMachineTeam = false;
		for (int t = 0; t < team->machineTeam->serverTeams.size(); ++t) {
			if (team->machineTeam->serverTeams[t] == team) {
				team->machineTeam->serverTeams[t--] = team->machineTeam->serverTeams.back();
				team->machineTeam->serverTeams.pop_back();
				foundInMachineTeam = true;
				break; // The same team is added to the serverTeams only once
			}
		}

		ASSERT_WE_THINK(foundInMachineTeam);
		team->tracker.cancel();
		if (g_network->isSimulated()) {
			// Update server team information for consistency check in simulation
			traceTeamCollectionInfo();
		}
		return found;
	}

	// Check if the server belongs to a machine; if not, create the machine.
	// Establish the two-direction link between server and machine
	Reference<TCMachineInfo> checkAndCreateMachine(Reference<TCServerInfo> server) {
		ASSERT(server.isValid() && server_info.find(server->id) != server_info.end());
		auto& locality = server->lastKnownInterface.locality;
		Standalone<StringRef> machine_id = locality.zoneId().get(); // locality to machine_id with std::string type

		Reference<TCMachineInfo> machineInfo;
		if (machine_info.find(machine_id) == machine_info.end()) {
			// uid is the first storage server process on the machine
			TEST(true); // First storage server in process on the machine
			// For each machine, store the first server's localityEntry into machineInfo for later use.
			LocalityEntry localityEntry = machineLocalityMap.add(locality, &server->id);
			machineInfo = makeReference<TCMachineInfo>(server, localityEntry);
			machine_info.insert(std::make_pair(machine_id, machineInfo));
		} else {
			machineInfo = machine_info.find(machine_id)->second;
			machineInfo->serversOnMachine.push_back(server);
		}
		server->machine = machineInfo;

		return machineInfo;
	}

	// Check if the serverTeam belongs to a machine team; If not, create the machine team
	// Note: This function may make the machine team number larger than the desired machine team number
	Reference<TCMachineTeamInfo> checkAndCreateMachineTeam(Reference<TCTeamInfo> serverTeam) {
		std::vector<Standalone<StringRef>> machineIDs;
		for (auto& server : serverTeam->getServers()) {
			Reference<TCMachineInfo> machine = server->machine;
			machineIDs.push_back(machine->machineID);
		}

		std::sort(machineIDs.begin(), machineIDs.end());
		Reference<TCMachineTeamInfo> machineTeam = findMachineTeam(machineIDs);
		if (!machineTeam.isValid()) { // Create the machine team if it does not exist
			machineTeam = addMachineTeam(machineIDs.begin(), machineIDs.end());
		}

		machineTeam->serverTeams.push_back(serverTeam);

		return machineTeam;
	}

	// Remove the removedMachineInfo machine and any related machine team
	void removeMachine(Reference<TCMachineInfo> removedMachineInfo) {
		// Find machines that share teams with the removed machine
		std::set<Standalone<StringRef>> machinesWithAjoiningTeams;
		for (auto& machineTeam : removedMachineInfo->machineTeams) {
			machinesWithAjoiningTeams.insert(machineTeam->machineIDs.begin(), machineTeam->machineIDs.end());
		}
		machinesWithAjoiningTeams.erase(removedMachineInfo->machineID);
		// For each machine in a machine team with the removed machine,
		// erase shared machine teams from the list of teams.
		for (auto it = machinesWithAjoiningTeams.begin(); it != machinesWithAjoiningTeams.end(); ++it) {
			auto& machineTeams = machine_info[*it]->machineTeams;
			for (int t = 0; t < machineTeams.size(); t++) {
				auto& machineTeam = machineTeams[t];
				if (std::count(machineTeam->machineIDs.begin(), machineTeam->machineIDs.end(),
				               removedMachineInfo->machineID)) {
					machineTeams[t--] = machineTeams.back();
					machineTeams.pop_back();
				}
			}
		}
		removedMachineInfo->machineTeams.clear();

		// Remove global machine team that includes removedMachineInfo
		for (int t = 0; t < machineTeams.size(); t++) {
			auto& machineTeam = machineTeams[t];
			if (std::count(machineTeam->machineIDs.begin(), machineTeam->machineIDs.end(),
			               removedMachineInfo->machineID)) {
				removeMachineTeam(machineTeam);
				// removeMachineTeam will swap the last team in machineTeams vector into [t];
				// t-- to avoid skipping the element
				t--;
			}
		}

		// Remove removedMachineInfo from machine's global info
		machine_info.erase(removedMachineInfo->machineID);
		TraceEvent("MachineLocalityMapUpdate").detail("MachineUIDRemoved", removedMachineInfo->machineID.toString());

		// We do not update macineLocalityMap when a machine is removed because we will do so when we use it in
		// addBestMachineTeams()
		// rebuildMachineLocalityMap();
	}

	// Invariant: Remove a machine team only when the server teams on it has been removed
	// We never actively remove a machine team.
	// A machine team is removed when a machine is removed,
	// which is caused by the event when all servers on the machine is removed.
	// NOTE: When this function is called in the loop of iterating machineTeams, make sure NOT increase the index
	// in the next iteration of the loop. Otherwise, you may miss checking some elements in machineTeams
	bool removeMachineTeam(Reference<TCMachineTeamInfo> targetMT) {
		bool foundMachineTeam = false;
		for (int i = 0; i < machineTeams.size(); i++) {
			Reference<TCMachineTeamInfo> mt = machineTeams[i];
			if (mt->machineIDs == targetMT->machineIDs) {
				machineTeams[i--] = machineTeams.back();
				machineTeams.pop_back();
				foundMachineTeam = true;
				break;
			}
		}
		// Remove machine team on each machine
		for (auto& machine : targetMT->machines) {
			for (int i = 0; i < machine->machineTeams.size(); ++i) {
				if (machine->machineTeams[i]->machineIDs == targetMT->machineIDs) {
					machine->machineTeams[i--] = machine->machineTeams.back();
					machine->machineTeams.pop_back();
					break; // The machineTeams on a machine should never duplicate
				}
			}
		}

		return foundMachineTeam;
	}

	void removeServer(UID removedServer) {
		TraceEvent("RemovedStorageServer", distributorId).detail("ServerID", removedServer);

		// ASSERT( !shardsAffectedByTeamFailure->getServersForTeam( t ) for all t in teams that contain removedServer )
		Reference<TCServerInfo> removedServerInfo = server_info[removedServer];

		// Step: Remove server team that relate to removedServer
		// Find all servers with which the removedServer shares teams
		std::set<UID> serversWithAjoiningTeams;
		auto& sharedTeams = removedServerInfo->teams;
		for (int i = 0; i < sharedTeams.size(); ++i) {
			auto& teamIds = sharedTeams[i]->getServerIDs();
			serversWithAjoiningTeams.insert( teamIds.begin(), teamIds.end() );
		}
		serversWithAjoiningTeams.erase( removedServer );

		// For each server in a team with the removedServer, erase shared teams from the list of teams in that other server
		for( auto it = serversWithAjoiningTeams.begin(); it != serversWithAjoiningTeams.end(); ++it ) {
			auto& serverTeams = server_info[*it]->teams;
			for (int t = 0; t < serverTeams.size(); t++) {
				auto& serverIds = serverTeams[t]->getServerIDs();
				if ( std::count( serverIds.begin(), serverIds.end(), removedServer ) ) {
					serverTeams[t--] = serverTeams.back();
					serverTeams.pop_back();
				}
			}
		}

		// Step: Remove all teams that contain removedServer
		// SOMEDAY: can we avoid walking through all teams, since we have an index of teams in which removedServer participated
		int removedCount = 0;
		for (int t = 0; t < teams.size(); t++) {
			if ( std::count( teams[t]->getServerIDs().begin(), teams[t]->getServerIDs().end(), removedServer ) ) {
				TraceEvent("ServerTeamRemoved")
				    .detail("Primary", primary)
				    .detail("TeamServerIDs", teams[t]->getServerIDsStr())
				    .detail("TeamID", teams[t]->getTeamID());
				// removeTeam also needs to remove the team from the machine team info.
				removeTeam(teams[t]);
				t--;
				removedCount++;
			}
		}

		if (removedCount == 0) {
			TraceEvent(SevInfo, "NoTeamsRemovedWhenServerRemoved")
			    .detail("Primary", primary)
			    .detail("Debug", "ThisShouldRarelyHappen_CheckInfoBelow");
		}

		for (int t = 0; t < badTeams.size(); t++) {
			if ( std::count( badTeams[t]->getServerIDs().begin(), badTeams[t]->getServerIDs().end(), removedServer ) ) {
				badTeams[t]->tracker.cancel();
				badTeams[t--] = badTeams.back();
				badTeams.pop_back();
			}
		}

		// Step: Remove machine info related to removedServer
		// Remove the server from its machine
		Reference<TCMachineInfo> removedMachineInfo = removedServerInfo->machine;
		for (int i = 0; i < removedMachineInfo->serversOnMachine.size(); ++i) {
			if (removedMachineInfo->serversOnMachine[i] == removedServerInfo) {
				// Safe even when removedServerInfo is the last one
				removedMachineInfo->serversOnMachine[i--] = removedMachineInfo->serversOnMachine.back();
				removedMachineInfo->serversOnMachine.pop_back();
				break;
			}
		}
		// Remove machine if no server on it
		// Note: Remove machine (and machine team) after server teams have been removed, because
		// we remove a machine team only when the server teams on it have been removed
		if (removedMachineInfo->serversOnMachine.size() == 0) {
			removeMachine(removedMachineInfo);
		}

		// If the machine uses removedServer's locality and the machine still has servers, the the machine's
		// representative server will be updated when it is used in addBestMachineTeams()
		// Note that since we do not rebuildMachineLocalityMap() here, the machineLocalityMap can be stale.
		// This is ok as long as we do not arbitrarily validate if machine team satisfies replication policy.

		if (server_info[removedServer]->wrongStoreTypeToRemove.get()) {
			if (wrongStoreTypeRemover.isReady()) {
				wrongStoreTypeRemover = removeWrongStoreType(this);
				addActor.send(wrongStoreTypeRemover);
			}
		}

		// Step: Remove removedServer from server's global data
		for (int s = 0; s < allServers.size(); s++) {
			if (allServers[s] == removedServer) {
				allServers[s--] = allServers.back();
				allServers.pop_back();
			}
		}
		server_info.erase( removedServer );

		if(server_status.get(removedServer).initialized && server_status.get(removedServer).isUnhealthy()) {
			unhealthyServers--;
		}
		server_status.clear( removedServer );

		//FIXME: add remove support to localitySet so we do not have to recreate it
		resetLocalitySet();

		doBuildTeams = true;
		restartTeamBuilder.trigger();

		TraceEvent("DataDistributionTeamCollectionUpdate", distributorId)
		    .detail("ServerTeams", teams.size())
		    .detail("BadServerTeams", badTeams.size())
		    .detail("Servers", allServers.size())
		    .detail("Machines", machine_info.size())
		    .detail("MachineTeams", machineTeams.size())
		    .detail("DesiredTeamsPerServer", SERVER_KNOBS->DESIRED_TEAMS_PER_SERVER);
	}
};


TCServerInfo::~TCServerInfo() {
	if (collection && ssVersionTooFarBehind.get()) {
		collection->removeLaggingStorageServer(lastKnownInterface.locality.zoneId().get());			
	}
}

ACTOR Future<Void> updateServerMetrics( TCServerInfo *server ) {
	state StorageServerInterface ssi = server->lastKnownInterface;
	state Future<ErrorOr<GetStorageMetricsReply>> metricsRequest = ssi.getStorageMetrics.tryGetReply( GetStorageMetricsRequest(), TaskPriority::DataDistributionLaunch );
	state Future<Void> resetRequest = Never();
	state Future<std::pair<StorageServerInterface, ProcessClass>> interfaceChanged( server->onInterfaceChanged );
	state Future<Void> serverRemoved( server->onRemoved );

	loop {
		choose {
			when( ErrorOr<GetStorageMetricsReply> rep = wait( metricsRequest ) ) {
				if( rep.present() ) {
					server->serverMetrics = rep;
					if(server->updated.canBeSet()) {
						server->updated.send(Void());
					}
					break;
				}
				metricsRequest = Never();
				resetRequest = delay( SERVER_KNOBS->METRIC_DELAY, TaskPriority::DataDistributionLaunch );
			}
			when( std::pair<StorageServerInterface,ProcessClass> _ssi = wait( interfaceChanged ) ) {
				ssi = _ssi.first;
				interfaceChanged = server->onInterfaceChanged;
				resetRequest = Void();
			}
			when( wait( serverRemoved ) ) {
				return Void();
			}
			when( wait( resetRequest ) ) { //To prevent a tight spin loop
				if(IFailureMonitor::failureMonitor().getState(ssi.getStorageMetrics.getEndpoint()).isFailed()) {
					resetRequest = IFailureMonitor::failureMonitor().onStateEqual(ssi.getStorageMetrics.getEndpoint(), FailureStatus(false));
				}
				else {
					resetRequest = Never();
					metricsRequest = ssi.getStorageMetrics.tryGetReply( GetStorageMetricsRequest(), TaskPriority::DataDistributionLaunch );
				}
			}
		}
	}

	if ( server->serverMetrics.get().lastUpdate < now() - SERVER_KNOBS->DD_SS_STUCK_TIME_LIMIT ) {
			if (server->ssVersionTooFarBehind.get() == false) {
				TraceEvent("StorageServerStuck", server->collection->distributorId).detail("ServerId", server->id.toString()).detail("LastUpdate", server->serverMetrics.get().lastUpdate);
				server->ssVersionTooFarBehind.set(true);
				server->collection->addLaggingStorageServer(server->lastKnownInterface.locality.zoneId().get());
			}
	} else if ( server->serverMetrics.get().versionLag > SERVER_KNOBS->DD_SS_FAILURE_VERSIONLAG  ) {
		if (server->ssVersionTooFarBehind.get() == false) {
			TraceEvent("SSVersionDiffLarge", server->collection->distributorId).detail("ServerId", server->id.toString()).detail("VersionLag", server->serverMetrics.get().versionLag);
			server->ssVersionTooFarBehind.set(true);
			server->collection->addLaggingStorageServer(server->lastKnownInterface.locality.zoneId().get());
		}
	} else if ( server->serverMetrics.get().versionLag  < SERVER_KNOBS->DD_SS_ALLOWED_VERSIONLAG ) {
		if (server->ssVersionTooFarBehind.get() == true) {
			TraceEvent("SSVersionDiffNormal", server->collection->distributorId).detail("ServerId", server->id.toString()).detail("VersionLag", server->serverMetrics.get().versionLag);
			server->ssVersionTooFarBehind.set(false);
			server->collection->removeLaggingStorageServer(server->lastKnownInterface.locality.zoneId().get());
		}
	}
	return Void();
}

ACTOR Future<Void> updateServerMetrics( Reference<TCServerInfo> server) {
	wait( updateServerMetrics( server.getPtr() ) );
	return Void();
}

ACTOR Future<Void> waitUntilHealthy(DDTeamCollection* self, double extraDelay = 0) {
	state int waitCount = 0;
	loop {
		while(self->zeroHealthyTeams->get() || self->processingUnhealthy->get()) {
			// processingUnhealthy: true when there exists data movement
			TraceEvent("WaitUntilHealthyStalled", self->distributorId).detail("Primary", self->primary).detail("ZeroHealthy", self->zeroHealthyTeams->get()).detail("ProcessingUnhealthy", self->processingUnhealthy->get());
			wait(self->zeroHealthyTeams->onChange() || self->processingUnhealthy->onChange());
			waitCount = 0;
		}
		wait(delay(SERVER_KNOBS->DD_STALL_CHECK_DELAY, TaskPriority::Low)); //After the team trackers wait on the initial failure reaction delay, they yield. We want to make sure every tracker has had the opportunity to send their relocations to the queue.
		if(!self->zeroHealthyTeams->get() && !self->processingUnhealthy->get()) {
			if (extraDelay <= 0.01 || waitCount >= 1) {
				// Return healthy if we do not need extraDelay or when DD are healthy in at least two consecutive check
				return Void();
			} else {
				wait(delay(extraDelay, TaskPriority::Low));
				waitCount++;
			}
		}
	}
}

// Take a snapshot of necessary data structures from `DDTeamCollection` and print them out with yields to avoid slow
// task on the run loop.
ACTOR Future<Void> printSnapshotTeamsInfo(Reference<DDTeamCollection> self) {
	state DatabaseConfiguration configuration;
	state std::map<UID, Reference<TCServerInfo>> server_info;
	state std::map<UID, ServerStatus> server_status;
	state vector<Reference<TCTeamInfo>> teams;
	state std::map<Standalone<StringRef>, Reference<TCMachineInfo>> machine_info;
	state std::vector<Reference<TCMachineTeamInfo>> machineTeams;
	// state std::vector<std::string> internedLocalityRecordKeyNameStrings;
	// state int machineLocalityMapEntryArraySize;
	// state std::vector<Reference<LocalityRecord>> machineLocalityMapRecordArray;
	state int traceEventsPrinted = 0;
	state std::vector<const UID*> serverIDs;
	state double lastPrintTime = 0;
	loop {
		wait(self->printDetailedTeamsInfo.onTrigger());
		if (now() - lastPrintTime < SERVER_KNOBS->DD_TEAMS_INFO_PRINT_INTERVAL) {
			continue;
		}
		lastPrintTime = now();

		traceEventsPrinted = 0;

		double snapshotStart = now();

		configuration = self->configuration;
		server_info = self->server_info;
		teams = self->teams;
		machine_info = self->machine_info;
		machineTeams = self->machineTeams;
		// internedLocalityRecordKeyNameStrings = self->machineLocalityMap._keymap->_lookuparray;
		// machineLocalityMapEntryArraySize = self->machineLocalityMap.size();
		// machineLocalityMapRecordArray = self->machineLocalityMap.getRecordArray();
		std::vector<const UID*> _uids = self->machineLocalityMap.getObjects();
		serverIDs = _uids;

		auto const& keys = self->server_status.getKeys();
		for (auto const& key : keys) {
			server_status.emplace(key, self->server_status.get(key));
		}

		TraceEvent("DDPrintSnapshotTeasmInfo", self->distributorId)
		    .detail("SnapshotSpeed", now() - snapshotStart)
		    .detail("Primary", self->primary);

		// Print to TraceEvents
		TraceEvent("DDConfig", self->distributorId)
		    .detail("StorageTeamSize", configuration.storageTeamSize)
		    .detail("DesiredTeamsPerServer", SERVER_KNOBS->DESIRED_TEAMS_PER_SERVER)
		    .detail("MaxTeamsPerServer", SERVER_KNOBS->MAX_TEAMS_PER_SERVER)
		    .detail("Primary", self->primary);

		TraceEvent("ServerInfo", self->distributorId)
		    .detail("Size", server_info.size())
		    .detail("Primary", self->primary);
		state int i;
		state std::map<UID, Reference<TCServerInfo>>::iterator server = server_info.begin();
		for (i = 0; i < server_info.size(); i++) {
			TraceEvent("ServerInfo", self->distributorId)
			    .detail("ServerInfoIndex", i)
			    .detail("ServerID", server->first.toString())
			    .detail("ServerTeamOwned", server->second->teams.size())
			    .detail("MachineID", server->second->machine->machineID.contents().toString())
			    .detail("Primary", self->primary);
			server++;
			if (++traceEventsPrinted % SERVER_KNOBS->DD_TEAMS_INFO_PRINT_YIELD_COUNT == 0) {
				wait(yield());
			}
		}

		server = server_info.begin();
		for (i = 0; i < server_info.size(); i++) {
			const UID& uid = server->first;
			TraceEvent("ServerStatus", self->distributorId)
			    .detail("ServerUID", uid)
			    .detail("Healthy", !server_status.at(uid).isUnhealthy())
			    .detail("MachineIsValid", server_info[uid]->machine.isValid())
			    .detail("MachineTeamSize",
			            server_info[uid]->machine.isValid() ? server_info[uid]->machine->machineTeams.size() : -1)
			    .detail("Primary", self->primary);
			server++;
			if (++traceEventsPrinted % SERVER_KNOBS->DD_TEAMS_INFO_PRINT_YIELD_COUNT == 0) {
				wait(yield());
			}
		}

		TraceEvent("ServerTeamInfo", self->distributorId).detail("Size", teams.size()).detail("Primary", self->primary);
		for (i = 0; i < teams.size(); i++) {
			const auto& team = teams[i];
			TraceEvent("ServerTeamInfo", self->distributorId)
			    .detail("TeamIndex", i)
			    .detail("Healthy", team->isHealthy())
			    .detail("TeamSize", team->size())
			    .detail("MemberIDs", team->getServerIDsStr())
			    .detail("Primary", self->primary);
			if (++traceEventsPrinted % SERVER_KNOBS->DD_TEAMS_INFO_PRINT_YIELD_COUNT == 0) {
				wait(yield());
			}
		}

		TraceEvent("MachineInfo", self->distributorId)
		    .detail("Size", machine_info.size())
		    .detail("Primary", self->primary);
		state std::map<Standalone<StringRef>, Reference<TCMachineInfo>>::iterator machine = machine_info.begin();
		state bool isMachineHealthy = false;
		for (i = 0; i < machine_info.size(); i++) {
			Reference<TCMachineInfo> _machine = machine->second;
			if (!_machine.isValid() || machine_info.find(_machine->machineID) == machine_info.end() ||
			    _machine->serversOnMachine.empty()) {
				isMachineHealthy = false;
			}

			// Healthy machine has at least one healthy server
			for (auto& server : _machine->serversOnMachine) {
				if (!server_status.at(server->id).isUnhealthy()) {
					isMachineHealthy = true;
				}
			}

			isMachineHealthy = false;
			TraceEvent("MachineInfo", self->distributorId)
			    .detail("MachineInfoIndex", i)
			    .detail("Healthy", isMachineHealthy)
			    .detail("MachineID", machine->first.contents().toString())
			    .detail("MachineTeamOwned", machine->second->machineTeams.size())
			    .detail("ServerNumOnMachine", machine->second->serversOnMachine.size())
			    .detail("ServersID", machine->second->getServersIDStr())
			    .detail("Primary", self->primary);
			machine++;
			if (++traceEventsPrinted % SERVER_KNOBS->DD_TEAMS_INFO_PRINT_YIELD_COUNT == 0) {
				wait(yield());
			}
		}

		TraceEvent("MachineTeamInfo", self->distributorId)
		    .detail("Size", machineTeams.size())
		    .detail("Primary", self->primary);
		for (i = 0; i < machineTeams.size(); i++) {
			const auto& team = machineTeams[i];
			TraceEvent("MachineTeamInfo", self->distributorId)
			    .detail("TeamIndex", i)
			    .detail("MachineIDs", team->getMachineIDsStr())
			    .detail("ServerTeams", team->serverTeams.size())
			    .detail("Primary", self->primary);
			if (++traceEventsPrinted % SERVER_KNOBS->DD_TEAMS_INFO_PRINT_YIELD_COUNT == 0) {
				wait(yield());
			}
		}

		// TODO: re-enable the following logging or remove them.
		// TraceEvent("LocalityRecordKeyName", self->distributorId)
		//     .detail("Size", internedLocalityRecordKeyNameStrings.size())
		//     .detail("Primary", self->primary);
		// for (i = 0; i < internedLocalityRecordKeyNameStrings.size(); i++) {
		// 	TraceEvent("LocalityRecordKeyIndexName", self->distributorId)
		// 	    .detail("KeyIndex", i)
		// 	    .detail("KeyName", internedLocalityRecordKeyNameStrings[i])
		// 	    .detail("Primary", self->primary);
		// 	if (++traceEventsPrinted % SERVER_KNOBS->DD_TEAMS_INFO_PRINT_YIELD_COUNT == 0) {
		// 		wait(yield());
		// 	}
		// }

		// TraceEvent("MachineLocalityMap", self->distributorId)
		//     .detail("Size", machineLocalityMapEntryArraySize)
		//     .detail("Primary", self->primary);
		// for (i = 0; i < serverIDs.size(); i++) {
		// 	const auto& serverID = serverIDs[i];
		// 	Reference<LocalityRecord> record = machineLocalityMapRecordArray[i];
		// 	if (record.isValid()) {
		// 		TraceEvent("MachineLocalityMap", self->distributorId)
		// 		    .detail("LocalityIndex", i)
		// 		    .detail("UID", serverID->toString())
		// 		    .detail("LocalityRecord", record->toString())
		// 		    .detail("Primary", self->primary);
		// 	} else {
		// 		TraceEvent("MachineLocalityMap", self->distributorId)
		// 		    .detail("LocalityIndex", i)
		// 		    .detail("UID", serverID->toString())
		// 		    .detail("LocalityRecord", "[NotFound]")
		// 		    .detail("Primary", self->primary);
		// 	}
		// 	if (++traceEventsPrinted % SERVER_KNOBS->DD_TEAMS_INFO_PRINT_YIELD_COUNT == 0) {
		// 		wait(yield());
		// 	}
		// }
	}
}

ACTOR Future<Void> removeBadTeams(DDTeamCollection* self) {
	wait(self->initialFailureReactionDelay);
	wait(waitUntilHealthy(self));
	wait(self->addSubsetComplete.getFuture());
	TraceEvent("DDRemovingBadServerTeams", self->distributorId).detail("Primary", self->primary);
	for(auto it : self->badTeams) {
		it->tracker.cancel();
	}
	self->badTeams.clear();
	return Void();
}

bool isCorrectDC(DDTeamCollection* self, TCServerInfo* server) {
	return (self->includedDCs.empty() ||
	        std::find(self->includedDCs.begin(), self->includedDCs.end(), server->lastKnownInterface.locality.dcId()) !=
	            self->includedDCs.end());
}

ACTOR Future<Void> removeWrongStoreType(DDTeamCollection* self) {
	// Wait for storage servers to initialize its storeType
	wait(delay(SERVER_KNOBS->DD_REMOVE_STORE_ENGINE_DELAY));

	state Future<Void> fisServerRemoved = Never();

	TraceEvent("WrongStoreTypeRemoverStart", self->distributorId).detail("Servers", self->server_info.size());
	loop {
		// Removing a server here when DD is not healthy may lead to rare failure scenarios, for example,
		// the server with wrong storeType is shutting down while this actor marks it as to-be-removed.
		// In addition, removing servers cause extra data movement, which should be done while a cluster is healthy
		wait(waitUntilHealthy(self));

		bool foundSSToRemove = false;

		for (auto& server : self->server_info) {
			if (!server.second->isCorrectStoreType(self->configuration.storageServerStoreType)) {
				// Server may be removed due to failure while the wrongStoreTypeToRemove is sent to the
				// storageServerTracker. This race may cause the server to be removed before react to
				// wrongStoreTypeToRemove
				server.second->wrongStoreTypeToRemove.set(true);
				foundSSToRemove = true;
				TraceEvent("WrongStoreTypeRemover", self->distributorId)
				    .detail("Server", server.first)
				    .detail("StoreType", server.second->storeType)
				    .detail("ConfiguredStoreType", self->configuration.storageServerStoreType);
				break;
			}
		}

		if (!foundSSToRemove) {
			break;
		}
	}

	return Void();
}

ACTOR Future<Void> machineTeamRemover(DDTeamCollection* self) {
	state int numMachineTeamRemoved = 0;
	loop {
		// In case the machineTeamRemover cause problems in production, we can disable it
		if (SERVER_KNOBS->TR_FLAG_DISABLE_MACHINE_TEAM_REMOVER) {
			return Void(); // Directly return Void()
		}

		// To avoid removing machine teams too fast, which is unlikely happen though
		wait( delay(SERVER_KNOBS->TR_REMOVE_MACHINE_TEAM_DELAY, TaskPriority::DataDistribution) );

		wait(waitUntilHealthy(self, SERVER_KNOBS->TR_REMOVE_SERVER_TEAM_EXTRA_DELAY));
		// Wait for the badTeamRemover() to avoid the potential race between adding the bad team (add the team tracker)
		// and remove bad team (cancel the team tracker).
		wait(self->badTeamRemover);

		state int healthyMachineCount = self->calculateHealthyMachineCount();
		// Check if all machines are healthy, if not, we wait for 1 second and loop back.
		// Eventually, all machines will become healthy.
		if (healthyMachineCount != self->machine_info.size()) {
			continue;
		}

		// From this point, all machine teams and server teams should be healthy, because we wait above
		// until processingUnhealthy is done, and all machines are healthy

		// Sanity check all machine teams are healthy
		//		int currentHealthyMTCount = self->getHealthyMachineTeamCount();
		//		if (currentHealthyMTCount != self->machineTeams.size()) {
		//			TraceEvent(SevError, "InvalidAssumption")
		//			    .detail("HealthyMachineCount", healthyMachineCount)
		//			    .detail("Machines", self->machine_info.size())
		//			    .detail("CurrentHealthyMTCount", currentHealthyMTCount)
		//			    .detail("MachineTeams", self->machineTeams.size());
		//			self->traceAllInfo(true);
		//		}

		// In most cases, all machine teams should be healthy teams at this point.
		int desiredMachineTeams = SERVER_KNOBS->DESIRED_TEAMS_PER_SERVER * healthyMachineCount;
		int totalMTCount = self->machineTeams.size();
		// Pick the machine team to remove. After release-6.2 version,
		// we remove the machine team with most machine teams, the same logic as serverTeamRemover
		std::pair<Reference<TCMachineTeamInfo>, int> foundMTInfo = SERVER_KNOBS->TR_FLAG_REMOVE_MT_WITH_MOST_TEAMS
		                                                               ? self->getMachineTeamWithMostMachineTeams()
		                                                               : self->getMachineTeamWithLeastProcessTeams();

		if (totalMTCount > desiredMachineTeams && foundMTInfo.first.isValid()) {
			Reference<TCMachineTeamInfo> mt = foundMTInfo.first;
			int minNumProcessTeams = foundMTInfo.second;
			ASSERT(mt.isValid());

			// Pick one process team, and mark it as a bad team
			// Remove the machine by removing its process team one by one
			Reference<TCTeamInfo> team;
			int teamIndex = 0;
			for (teamIndex = 0; teamIndex < mt->serverTeams.size(); ++teamIndex) {
				team = mt->serverTeams[teamIndex];
				ASSERT(team->machineTeam->machineIDs == mt->machineIDs); // Sanity check

				// Check if a server will have 0 team after the team is removed
				for (auto& s : team->getServers()) {
					if (s->teams.size() == 0) {
						TraceEvent(SevError, "MachineTeamRemoverTooAggressive", self->distributorId)
						    .detail("Server", s->id)
						    .detail("ServerTeam", team->getDesc());
						self->traceAllInfo(true);
					}
				}

				// The team will be marked as a bad team
				bool foundTeam = self->removeTeam(team);
				ASSERT(foundTeam == true);
				// removeTeam() has side effect of swapping the last element to the current pos
				// in the serverTeams vector in the machine team.
				--teamIndex;
				self->addTeam(team->getServers(), true, true);
				TEST(true); // Removed machine team
			}

			self->doBuildTeams = true;

			if (self->badTeamRemover.isReady()) {
				self->badTeamRemover = removeBadTeams(self);
				self->addActor.send(self->badTeamRemover);
			}

			TraceEvent("MachineTeamRemover", self->distributorId)
			    .detail("MachineTeamIDToRemove", mt->id.shortString())
			    .detail("MachineTeamToRemove", mt->getMachineIDsStr())
			    .detail("NumProcessTeamsOnTheMachineTeam", minNumProcessTeams)
			    .detail("CurrentMachineTeams", self->machineTeams.size())
			    .detail("DesiredMachineTeams", desiredMachineTeams);

			// Remove the machine team
			bool foundRemovedMachineTeam = self->removeMachineTeam(mt);
			// When we remove the last server team on a machine team in removeTeam(), we also remove the machine team
			// This is needed for removeTeam() functoin.
			// So here the removeMachineTeam() should not find the machine team
			ASSERT(foundRemovedMachineTeam);
			numMachineTeamRemoved++;
		} else {
			if (numMachineTeamRemoved > 0) {
				// Only trace the information when we remove a machine team
				TraceEvent("MachineTeamRemoverDone", self->distributorId)
				    .detail("HealthyMachines", healthyMachineCount)
				    // .detail("CurrentHealthyMachineTeams", currentHealthyMTCount)
				    .detail("CurrentMachineTeams", self->machineTeams.size())
				    .detail("DesiredMachineTeams", desiredMachineTeams)
				    .detail("NumMachineTeamsRemoved", numMachineTeamRemoved);
				self->traceTeamCollectionInfo();
				numMachineTeamRemoved = 0; //Reset the counter to avoid keep printing the message
			}
		}
	}
}

// Remove the server team whose members have the most number of process teams
// until the total number of server teams is no larger than the desired number
ACTOR Future<Void> serverTeamRemover(DDTeamCollection* self) {
	state int numServerTeamRemoved = 0;
	loop {
		// In case the serverTeamRemover cause problems in production, we can disable it
		if (SERVER_KNOBS->TR_FLAG_DISABLE_SERVER_TEAM_REMOVER) {
			return Void(); // Directly return Void()
		}

		double removeServerTeamDelay = SERVER_KNOBS->TR_REMOVE_SERVER_TEAM_DELAY;
		if (g_network->isSimulated()) {
			// Speed up the team remover in simulation; otherwise,
			// it may time out because we need to remove hundreds of teams
			removeServerTeamDelay = removeServerTeamDelay / 100;
		}
		// To avoid removing server teams too fast, which is unlikely happen though
		wait(delay(removeServerTeamDelay, TaskPriority::DataDistribution));

		wait(waitUntilHealthy(self, SERVER_KNOBS->TR_REMOVE_SERVER_TEAM_EXTRA_DELAY));
		// Wait for the badTeamRemover() to avoid the potential race between
		// adding the bad team (add the team tracker) and remove bad team (cancel the team tracker).
		wait(self->badTeamRemover);

		// From this point, all server teams should be healthy, because we wait above
		// until processingUnhealthy is done, and all machines are healthy
		int desiredServerTeams = SERVER_KNOBS->DESIRED_TEAMS_PER_SERVER * self->server_info.size();
		int totalSTCount = self->teams.size();
		// Pick the server team whose members are on the most number of server teams, and mark it undesired
		std::pair<Reference<TCTeamInfo>, int> foundSTInfo = self->getServerTeamWithMostProcessTeams();

		if (totalSTCount > desiredServerTeams && foundSTInfo.first.isValid()) {
			ASSERT(foundSTInfo.first.isValid());
			Reference<TCTeamInfo> st = foundSTInfo.first;
			int maxNumProcessTeams = foundSTInfo.second;
			ASSERT(st.isValid());
			// The team will be marked as a bad team
			bool foundTeam = self->removeTeam(st);
			ASSERT(foundTeam == true);
			self->addTeam(st->getServers(), true, true);
			TEST(true); // Marked team as a bad team

			self->doBuildTeams = true;

			if (self->badTeamRemover.isReady()) {
				self->badTeamRemover = removeBadTeams(self);
				self->addActor.send(self->badTeamRemover);
			}

			TraceEvent("ServerTeamRemover", self->distributorId)
			    .detail("ServerTeamToRemove", st->getServerIDsStr())
			    .detail("ServerTeamID", st->getTeamID())
			    .detail("NumProcessTeamsOnTheServerTeam", maxNumProcessTeams)
			    .detail("CurrentServerTeams", self->teams.size())
			    .detail("DesiredServerTeams", desiredServerTeams);

			numServerTeamRemoved++;
		} else {
			if (numServerTeamRemoved > 0) {
				// Only trace the information when we remove a machine team
				TraceEvent("ServerTeamRemoverDone", self->distributorId)
				    .detail("CurrentServerTeams", self->teams.size())
				    .detail("DesiredServerTeams", desiredServerTeams)
				    .detail("NumServerTeamRemoved", numServerTeamRemoved);
				self->traceTeamCollectionInfo();
				numServerTeamRemoved = 0; //Reset the counter to avoid keep printing the message
			}
		}
	}
}

ACTOR Future<Void> zeroServerLeftLogger_impl(DDTeamCollection* self, Reference<TCTeamInfo> team) {
	wait(delay(SERVER_KNOBS->DD_TEAM_ZERO_SERVER_LEFT_LOG_DELAY));
	state vector<KeyRange> shards = self->shardsAffectedByTeamFailure->getShardsFor(
	    ShardsAffectedByTeamFailure::Team(team->getServerIDs(), self->primary));
	state std::vector<Future<StorageMetrics>> sizes;
	sizes.reserve(shards.size());

	for (auto const& shard : shards) {
		sizes.emplace_back(brokenPromiseToNever(self->getShardMetrics.getReply(GetMetricsRequest(shard))));
		TraceEvent(SevWarnAlways, "DDShardLost", self->distributorId)
		    .detail("ServerTeamID", team->getTeamID())
		    .detail("ShardBegin", shard.begin)
		    .detail("ShardEnd", shard.end);
	}

	wait(waitForAll(sizes));

	int64_t bytesLost = 0;
	for (auto const& size : sizes) {
		bytesLost += size.get().bytes;
	}

	TraceEvent(SevWarnAlways, "DDZeroServerLeftInTeam", self->distributorId)
	    .detail("Team", team->getDesc())
	    .detail("TotalBytesLost", bytesLost);

	return Void();
}

bool teamContainsFailedServer(DDTeamCollection* self, Reference<TCTeamInfo> team) {
	auto ssis = team->getLastKnownServerInterfaces();
	for (const auto &ssi : ssis) {
		AddressExclusion addr(ssi.address().ip, ssi.address().port);
		AddressExclusion ipaddr(ssi.address().ip);
		if (self->excludedServers.get(addr) == DDTeamCollection::Status::FAILED ||
		    self->excludedServers.get(ipaddr) == DDTeamCollection::Status::FAILED) {
			return true;
		}
		if(ssi.secondaryAddress().present()) {
			AddressExclusion saddr(ssi.secondaryAddress().get().ip, ssi.secondaryAddress().get().port);
			AddressExclusion sipaddr(ssi.secondaryAddress().get().ip);
			if (self->excludedServers.get(saddr) == DDTeamCollection::Status::FAILED ||
				self->excludedServers.get(sipaddr) == DDTeamCollection::Status::FAILED) {
				return true;
			}
		}
	}
	return false;
}

// Track a team and issue RelocateShards when the level of degradation changes
// A badTeam can be unhealthy or just a redundantTeam removed by machineTeamRemover() or serverTeamRemover()
ACTOR Future<Void> teamTracker(DDTeamCollection* self, Reference<TCTeamInfo> team, bool badTeam, bool redundantTeam) {
	state int lastServersLeft = team->size();
	state bool lastAnyUndesired = false;
	state bool logTeamEvents = g_network->isSimulated() || !badTeam || team->size() <= self->configuration.storageTeamSize;
	state bool lastReady = false;
	state bool lastHealthy;
	state bool lastOptimal;
	state bool lastWrongConfiguration = team->isWrongConfiguration();

	state bool lastZeroHealthy = self->zeroHealthyTeams->get();
	state bool firstCheck = true;

	state Future<Void> zeroServerLeftLogger;

	if(logTeamEvents) {
		TraceEvent("ServerTeamTrackerStarting", self->distributorId)
		    .detail("Reason", "Initial wait complete (sc)")
		    .detail("ServerTeam", team->getDesc());
	}
	self->priority_teams[team->getPriority()]++;

	try {
		loop {
			if(logTeamEvents) {
				TraceEvent("ServerTeamHealthChangeDetected", self->distributorId)
				    .detail("ServerTeam", team->getDesc())
				    .detail("Primary", self->primary)
				    .detail("IsReady", self->initialFailureReactionDelay.isReady());
				self->traceTeamCollectionInfo();
			}
			// Check if the number of degraded machines has changed
			state vector<Future<Void>> change;
			bool anyUndesired = false;
			bool anyWrongConfiguration = false;
			int serversLeft = 0;

			for (const UID& uid : team->getServerIDs()) {
				change.push_back( self->server_status.onChange( uid ) );
				auto& status = self->server_status.get(uid);
				if (!status.isFailed) {
					serversLeft++;
				}
				if (status.isUndesired) {
					anyUndesired = true;
				}
				if (status.isWrongConfiguration) {
					anyWrongConfiguration = true;
				}
			}

			if(serversLeft == 0) {
				logTeamEvents = true;
			}

			// Failed server should not trigger DD if SS failures are set to be ignored
			if (!badTeam && self->healthyZone.get().present() && (self->healthyZone.get().get() == ignoreSSFailuresZoneString)) {
				ASSERT_WE_THINK(serversLeft == self->configuration.storageTeamSize);
			}

			if( !self->initialFailureReactionDelay.isReady() ) {
				change.push_back( self->initialFailureReactionDelay );
			}
			change.push_back( self->zeroHealthyTeams->onChange() );

			bool healthy = !badTeam && !anyUndesired && serversLeft == self->configuration.storageTeamSize;
			team->setHealthy( healthy );	// Unhealthy teams won't be chosen by bestTeam
			bool optimal = team->isOptimal() && healthy;
			bool containsFailed = teamContainsFailedServer(self, team);
			bool recheck = !healthy && (lastReady != self->initialFailureReactionDelay.isReady() || (lastZeroHealthy && !self->zeroHealthyTeams->get()) || containsFailed);
			// TraceEvent("TeamHealthChangeDetected", self->distributorId)
			//     .detail("Team", team->getDesc())
			//     .detail("ServersLeft", serversLeft)
			//     .detail("LastServersLeft", lastServersLeft)
			//     .detail("AnyUndesired", anyUndesired)
			//     .detail("LastAnyUndesired", lastAnyUndesired)
			//     .detail("AnyWrongConfiguration", anyWrongConfiguration)
			//     .detail("LastWrongConfiguration", lastWrongConfiguration)
			//     .detail("Recheck", recheck)
			//     .detail("BadTeam", badTeam)
			//     .detail("LastZeroHealthy", lastZeroHealthy)
			//     .detail("ZeroHealthyTeam", self->zeroHealthyTeams->get());

			lastReady = self->initialFailureReactionDelay.isReady();
			lastZeroHealthy = self->zeroHealthyTeams->get();

			if (firstCheck) {
				firstCheck = false;
				if (healthy) {
					self->healthyTeamCount++;
					self->zeroHealthyTeams->set(false);
				}
				lastHealthy = healthy;

				if (optimal) {
					self->optimalTeamCount++;
					self->zeroOptimalTeams.set(false);
				}
				lastOptimal = optimal;
			}

			if (serversLeft != lastServersLeft || anyUndesired != lastAnyUndesired ||
			    anyWrongConfiguration != lastWrongConfiguration || recheck) { // NOTE: do not check wrongSize
				if(logTeamEvents) {
					TraceEvent("ServerTeamHealthChanged", self->distributorId)
					    .detail("ServerTeam", team->getDesc())
					    .detail("ServersLeft", serversLeft)
					    .detail("LastServersLeft", lastServersLeft)
					    .detail("ContainsUndesiredServer", anyUndesired)
					    .detail("HealthyTeamsCount", self->healthyTeamCount)
					    .detail("IsWrongConfiguration", anyWrongConfiguration);
				}

				team->setWrongConfiguration( anyWrongConfiguration );

				if( optimal != lastOptimal ) {
					lastOptimal = optimal;
					self->optimalTeamCount += optimal ? 1 : -1;

					ASSERT( self->optimalTeamCount >= 0 );
					self->zeroOptimalTeams.set(self->optimalTeamCount == 0);
				}

				if( lastHealthy != healthy ) {
					lastHealthy = healthy;
					// Update healthy team count when the team healthy changes
					self->healthyTeamCount += healthy ? 1 : -1;

					ASSERT( self->healthyTeamCount >= 0 );
					self->zeroHealthyTeams->set(self->healthyTeamCount == 0);

					if( self->healthyTeamCount == 0 ) {
						TraceEvent(SevWarn, "ZeroServerTeamsHealthySignalling", self->distributorId)
						    .detail("SignallingTeam", team->getDesc())
						    .detail("Primary", self->primary);
					}

					if(logTeamEvents) {
						TraceEvent("ServerTeamHealthDifference", self->distributorId)
						    .detail("ServerTeam", team->getDesc())
						    .detail("LastOptimal", lastOptimal)
						    .detail("LastHealthy", lastHealthy)
						    .detail("Optimal", optimal)
						    .detail("OptimalTeamCount", self->optimalTeamCount);
					}
				}

				lastServersLeft = serversLeft;
				lastAnyUndesired = anyUndesired;
				lastWrongConfiguration = anyWrongConfiguration;

				state int lastPriority = team->getPriority();
				if(team->size() == 0) {
					team->setPriority( SERVER_KNOBS->PRIORITY_POPULATE_REGION );
				} else if( serversLeft < self->configuration.storageTeamSize ) {
					if( serversLeft == 0 )
						team->setPriority( SERVER_KNOBS->PRIORITY_TEAM_0_LEFT );
					else if( serversLeft == 1 )
						team->setPriority( SERVER_KNOBS->PRIORITY_TEAM_1_LEFT );
					else if( serversLeft == 2 )
						team->setPriority( SERVER_KNOBS->PRIORITY_TEAM_2_LEFT );
					else
						team->setPriority( SERVER_KNOBS->PRIORITY_TEAM_UNHEALTHY );
				}
				else if ( badTeam || anyWrongConfiguration ) {
					if ( redundantTeam ) {
						team->setPriority( SERVER_KNOBS->PRIORITY_TEAM_REDUNDANT );
					} else {
						team->setPriority( SERVER_KNOBS->PRIORITY_TEAM_UNHEALTHY );
					}
				}
				else if( anyUndesired ) {
					team->setPriority( SERVER_KNOBS->PRIORITY_TEAM_CONTAINS_UNDESIRED_SERVER );
				} else {
					team->setPriority( SERVER_KNOBS->PRIORITY_TEAM_HEALTHY );
				}

				if(lastPriority != team->getPriority()) {
					self->priority_teams[lastPriority]--;
					self->priority_teams[team->getPriority()]++;
					if (lastPriority == SERVER_KNOBS->PRIORITY_TEAM_0_LEFT &&
					    team->getPriority() < SERVER_KNOBS->PRIORITY_TEAM_0_LEFT) {
						zeroServerLeftLogger = Void();
					}
					if (logTeamEvents) {
						int dataLoss = team->getPriority() == SERVER_KNOBS->PRIORITY_TEAM_0_LEFT;
						Severity severity = dataLoss ? SevWarnAlways : SevInfo;
						TraceEvent(severity, "ServerTeamPriorityChange", self->distributorId)
						    .detail("Priority", team->getPriority())
						    .detail("Info", team->getDesc())
						    .detail("ZeroHealthyServerTeams", self->zeroHealthyTeams->get());
						if (team->getPriority() == SERVER_KNOBS->PRIORITY_TEAM_0_LEFT) {
							// 0 servers left in this team, data might be lost.
							zeroServerLeftLogger = zeroServerLeftLogger_impl(self, team);
						}
					}
				}


				lastZeroHealthy = self->zeroHealthyTeams->get(); //set this again in case it changed from this teams health changing
				if ((self->initialFailureReactionDelay.isReady() && !self->zeroHealthyTeams->get()) || containsFailed) {
					vector<KeyRange> shards = self->shardsAffectedByTeamFailure->getShardsFor( ShardsAffectedByTeamFailure::Team(team->getServerIDs(), self->primary) );

					for(int i=0; i<shards.size(); i++) {
						// Make it high priority to move keys off failed server or else RelocateShards may never be addressed
						int maxPriority = containsFailed ? SERVER_KNOBS->PRIORITY_TEAM_FAILED : team->getPriority();
						// The shard split/merge and DD rebooting may make a shard mapped to multiple teams,
						// so we need to recalculate the shard's priority
						if (maxPriority < SERVER_KNOBS->PRIORITY_TEAM_FAILED) {
							std::pair<vector<ShardsAffectedByTeamFailure::Team>,
							          vector<ShardsAffectedByTeamFailure::Team>>
							    teams = self->shardsAffectedByTeamFailure->getTeamsFor(shards[i]);
							for( int j=0; j < teams.first.size()+teams.second.size(); j++) {
								// t is the team in primary DC or the remote DC
								auto& t = j < teams.first.size() ? teams.first[j] : teams.second[j-teams.first.size()];
								if( !t.servers.size() ) {
									maxPriority = std::max( maxPriority, SERVER_KNOBS->PRIORITY_POPULATE_REGION );
									break;
								}

								auto tc = self->teamCollections[t.primary ? 0 : 1];
								if (tc == nullptr) {
									// teamTracker only works when all teamCollections are valid.
									// Always check if all teamCollections are valid, and throw error if any
									// teamCollection has been destructed, because the teamTracker can be triggered
									// after a DDTeamCollection was destroyed and before the other DDTeamCollection is
									// destroyed. Do not throw actor_cancelled() because flow treat it differently.
									throw dd_cancelled();
								}
								ASSERT(tc->primary == t.primary);
								// tc->traceAllInfo();
								if( tc->server_info.count( t.servers[0] ) ) {
									auto& info = tc->server_info[t.servers[0]];

									bool found = false;
									for( int k = 0; k < info->teams.size(); k++ ) {
										if( info->teams[k]->getServerIDs() == t.servers ) {
											maxPriority = std::max( maxPriority, info->teams[k]->getPriority() );
											found = true;

											break;
										}
									}

									//If we cannot find the team, it could be a bad team so assume unhealthy priority
									if(!found) {
										// If the input team (in function parameters) is a redundant team, found will be
										// false We want to differentiate the redundant_team from unhealthy_team in
										// terms of relocate priority
										maxPriority =
										    std::max<int>(maxPriority, redundantTeam ? SERVER_KNOBS->PRIORITY_TEAM_REDUNDANT
										                                             : SERVER_KNOBS->PRIORITY_TEAM_UNHEALTHY);
									}
								} else {
									TEST(true); // A removed server is still associated with a team in
									            // ShardsAffectedByTeamFailure
								}
							}
						}

						RelocateShard rs;
						rs.keys = shards[i];
						rs.priority = maxPriority;

						self->output.send(rs);
						TraceEvent("SendRelocateToDDQueue", self->distributorId)
						    .suppressFor(1.0)
						    .detail("ServerPrimary", self->primary)
						    .detail("ServerTeam", team->getDesc())
						    .detail("KeyBegin", rs.keys.begin)
						    .detail("KeyEnd", rs.keys.end)
						    .detail("Priority", rs.priority)
						    .detail("ServerTeamFailedMachines", team->size() - serversLeft)
						    .detail("ServerTeamOKMachines", serversLeft);
					}
				} else {
					if(logTeamEvents) {
						TraceEvent("ServerTeamHealthNotReady", self->distributorId)
						    .detail("HealthyServerTeamCount", self->healthyTeamCount)
						    .detail("ServerTeamID", team->getTeamID());
					}
				}
			}

			// Wait for any of the machines to change status
			wait( quorum( change, 1 ) );
			wait( yield() );
		}
	} catch(Error& e) {
		if(logTeamEvents) {
			TraceEvent("TeamTrackerStopping", self->distributorId)
			    .detail("ServerPrimary", self->primary)
			    .detail("Team", team->getDesc())
			    .detail("Priority", team->getPriority());
		}
		self->priority_teams[team->getPriority()]--;
		if (team->isHealthy()) {
			self->healthyTeamCount--;
			ASSERT( self->healthyTeamCount >= 0 );

			if( self->healthyTeamCount == 0 ) {
				TraceEvent(SevWarn, "ZeroTeamsHealthySignalling", self->distributorId)
				    .detail("ServerPrimary", self->primary)
				    .detail("SignallingServerTeam", team->getDesc());
				self->zeroHealthyTeams->set(true);
			}
		}
		if (lastOptimal) {
			self->optimalTeamCount--;
			ASSERT( self->optimalTeamCount >= 0 );
			self->zeroOptimalTeams.set(self->optimalTeamCount == 0);
		}
		throw;
	}
}

ACTOR Future<Void> trackExcludedServers( DDTeamCollection* self ) {
	// Fetch the list of excluded servers
	state ReadYourWritesTransaction tr(self->cx);
	loop {
		try {
			tr.setOption(FDBTransactionOptions::ACCESS_SYSTEM_KEYS);
			state Future<Standalone<RangeResultRef>> fresultsExclude =
			    tr.getRange(excludedServersKeys, CLIENT_KNOBS->TOO_MANY);
			state Future<Standalone<RangeResultRef>> fresultsFailed =
			    tr.getRange(failedServersKeys, CLIENT_KNOBS->TOO_MANY);
			wait(success(fresultsExclude) && success(fresultsFailed));

			Standalone<RangeResultRef> excludedResults = fresultsExclude.get();
			ASSERT(!excludedResults.more && excludedResults.size() < CLIENT_KNOBS->TOO_MANY);

			Standalone<RangeResultRef> failedResults = fresultsFailed.get();
			ASSERT(!failedResults.more && failedResults.size() < CLIENT_KNOBS->TOO_MANY);

			std::set<AddressExclusion> excluded;
			std::set<AddressExclusion> failed;
			for (const auto& r : excludedResults) {
				AddressExclusion addr = decodeExcludedServersKey(r.key);
				if (addr.isValid()) {
					excluded.insert(addr);
				}
			}
			for (const auto& r : failedResults) {
				AddressExclusion addr = decodeFailedServersKey(r.key);
				if (addr.isValid()) {
					failed.insert(addr);
				}
			}

			// Reset and reassign self->excludedServers based on excluded, but we only
			// want to trigger entries that are different
			// Do not retrigger and double-overwrite failed servers
			auto old = self->excludedServers.getKeys();
			for (const auto& o : old) {
				if (!excluded.count(o) && !failed.count(o)) {
					self->excludedServers.set(o, DDTeamCollection::Status::NONE);
				}
			}
			for (const auto& n : excluded) {
				if (!failed.count(n)) {
					self->excludedServers.set(n, DDTeamCollection::Status::EXCLUDED);
				}
			}

			for (const auto& f : failed) {
				self->excludedServers.set(f, DDTeamCollection::Status::FAILED);
			}

			TraceEvent("DDExcludedServersChanged", self->distributorId)
			    .detail("RowsExcluded", excludedResults.size())
			    .detail("RowsFailed", failedResults.size());

			self->restartRecruiting.trigger();
			state Future<Void> watchFuture = tr.watch(excludedServersVersionKey) || tr.watch(failedServersVersionKey);
			wait(tr.commit());
			wait(watchFuture);
			tr.reset();
		} catch (Error& e) {
			wait(tr.onError(e));
		}
	}
}

ACTOR Future<vector<std::pair<StorageServerInterface, ProcessClass>>> getServerListAndProcessClasses( Transaction *tr ) {
	state Future<vector<ProcessData>> workers = getWorkers(tr);
	state Future<Standalone<RangeResultRef>> serverList = tr->getRange( serverListKeys, CLIENT_KNOBS->TOO_MANY );
	wait( success(workers) && success(serverList) );
	ASSERT( !serverList.get().more && serverList.get().size() < CLIENT_KNOBS->TOO_MANY );

	std::map<Optional<Standalone<StringRef>>, ProcessData> id_data;
	for( int i = 0; i < workers.get().size(); i++ )
		id_data[workers.get()[i].locality.processId()] = workers.get()[i];

	vector<std::pair<StorageServerInterface, ProcessClass>> results;
	for( int i = 0; i < serverList.get().size(); i++ ) {
		auto ssi = decodeServerListValue( serverList.get()[i].value );
		results.push_back( std::make_pair(ssi, id_data[ssi.locality.processId()].processClass) );
	}

	return results;
}

// The serverList system keyspace keeps the StorageServerInterface for each serverID. Storage server's storeType
// and serverID are decided by the server's filename. By parsing storage server file's filename on each disk, process on
// each machine creates the TCServer with the correct serverID and StorageServerInterface.
ACTOR Future<Void> waitServerListChange(DDTeamCollection* self, FutureStream<Void> serverRemoved,
                                        const DDEnabledState* ddEnabledState) {
	state Future<Void> checkSignal = delay(SERVER_KNOBS->SERVER_LIST_DELAY, TaskPriority::DataDistributionLaunch);
	state Future<vector<std::pair<StorageServerInterface, ProcessClass>>> serverListAndProcessClasses = Never();
	state bool isFetchingResults = false;
	state Transaction tr(self->cx);
	loop {
		try {
			choose {
				when( wait( checkSignal ) ) {
					checkSignal = Never();
					isFetchingResults = true;
					serverListAndProcessClasses = getServerListAndProcessClasses(&tr);
				}
				when( vector<std::pair<StorageServerInterface, ProcessClass>> results = wait( serverListAndProcessClasses ) ) {
					serverListAndProcessClasses = Never();
					isFetchingResults = false;

					for( int i = 0; i < results.size(); i++ ) {
						UID serverId = results[i].first.id();
						StorageServerInterface const& ssi = results[i].first;
						ProcessClass const& processClass = results[i].second;
						if (!self->shouldHandleServer(ssi)) {
							continue;
						}
						else if( self->server_info.count( serverId ) ) {
							auto& serverInfo = self->server_info[ serverId ];
							if (ssi.getValue.getEndpoint() != serverInfo->lastKnownInterface.getValue.getEndpoint() || processClass != serverInfo->lastKnownClass.classType()) {
								Promise<std::pair<StorageServerInterface, ProcessClass>> currentInterfaceChanged = serverInfo->interfaceChanged;
								serverInfo->interfaceChanged = Promise<std::pair<StorageServerInterface, ProcessClass>>();
								serverInfo->onInterfaceChanged = Future<std::pair<StorageServerInterface, ProcessClass>>( serverInfo->interfaceChanged.getFuture() );
								currentInterfaceChanged.send( std::make_pair(ssi,processClass) );
							}
						} else if( !self->recruitingIds.count(ssi.id()) ) {
							self->addServer(ssi, processClass, self->serverTrackerErrorOut, tr.getReadVersion().get(),
							                ddEnabledState);
							self->doBuildTeams = true;
						}
					}

					tr = Transaction(self->cx);
					checkSignal = delay(SERVER_KNOBS->SERVER_LIST_DELAY, TaskPriority::DataDistributionLaunch);
				}
				when( waitNext( serverRemoved ) ) {
					if( isFetchingResults ) {
						tr = Transaction(self->cx);
						serverListAndProcessClasses = getServerListAndProcessClasses(&tr);
					}
				}
			}
		} catch(Error& e) {
			wait( tr.onError(e) );
			serverListAndProcessClasses = Never();
			isFetchingResults = false;
			checkSignal = Void();
		}
	}
}

ACTOR Future<Void> waitHealthyZoneChange( DDTeamCollection* self ) {
	state ReadYourWritesTransaction tr(self->cx);
	loop {
		try {
			tr.setOption(FDBTransactionOptions::READ_SYSTEM_KEYS);
			tr.setOption(FDBTransactionOptions::LOCK_AWARE);
			Optional<Value> val = wait(tr.get(healthyZoneKey));
			state Future<Void> healthyZoneTimeout = Never();
			if(val.present()) {
				auto p = decodeHealthyZoneValue(val.get());
				if (p.first == ignoreSSFailuresZoneString) {
					// healthyZone is now overloaded for DD diabling purpose, which does not timeout
					TraceEvent("DataDistributionDisabledForStorageServerFailuresStart", self->distributorId);
					healthyZoneTimeout = Never();
				} else if (p.second > tr.getReadVersion().get()) {
					double timeoutSeconds = (p.second - tr.getReadVersion().get())/(double)SERVER_KNOBS->VERSIONS_PER_SECOND;
					healthyZoneTimeout = delay(timeoutSeconds, TaskPriority::DataDistribution);
					if(self->healthyZone.get() != p.first) {
						TraceEvent("MaintenanceZoneStart", self->distributorId).detail("ZoneID", printable(p.first)).detail("EndVersion", p.second).detail("Duration", timeoutSeconds);
						self->healthyZone.set(p.first);
					}
				} else if (self->healthyZone.get().present()) {
					// maintenance hits timeout
					TraceEvent("MaintenanceZoneEndTimeout", self->distributorId);
					self->healthyZone.set(Optional<Key>());
				}
			} else if(self->healthyZone.get().present()) {
				// `healthyZone` has been cleared
				if (self->healthyZone.get().get() == ignoreSSFailuresZoneString) {
					TraceEvent("DataDistributionDisabledForStorageServerFailuresEnd", self->distributorId);
				} else {
					TraceEvent("MaintenanceZoneEndManualClear", self->distributorId);
				}
				self->healthyZone.set(Optional<Key>());
			}

			state Future<Void> watchFuture = tr.watch(healthyZoneKey);
			wait(tr.commit());
			wait(watchFuture || healthyZoneTimeout);
			tr.reset();
		} catch(Error& e) {
			wait( tr.onError(e) );
		}
	}
}

ACTOR Future<Void> serverMetricsPolling( TCServerInfo *server ) {
	state double lastUpdate = now();
	loop {
		wait( updateServerMetrics( server ) );
		wait( delayUntil( lastUpdate + SERVER_KNOBS->STORAGE_METRICS_POLLING_DELAY + SERVER_KNOBS->STORAGE_METRICS_RANDOM_DELAY * deterministicRandom()->random01(), TaskPriority::DataDistributionLaunch ) );
		lastUpdate = now();
	}
}

// Set the server's storeType; Error is catched by the caller
ACTOR Future<Void> keyValueStoreTypeTracker(DDTeamCollection* self, TCServerInfo* server) {
	// Update server's storeType, especially when it was created
	state KeyValueStoreType type =
	    wait(brokenPromiseToNever(server->lastKnownInterface.getKeyValueStoreType.getReplyWithTaskID<KeyValueStoreType>(
	        TaskPriority::DataDistribution)));
	server->storeType = type;

	if (type != self->configuration.storageServerStoreType) {
		if (self->wrongStoreTypeRemover.isReady()) {
			self->wrongStoreTypeRemover = removeWrongStoreType(self);
			self->addActor.send(self->wrongStoreTypeRemover);
		}
	}

	return Never();
}

ACTOR Future<Void> waitForAllDataRemoved( Database cx, UID serverID, Version addedVersion, DDTeamCollection* teams ) {
	state Transaction tr(cx);
	loop {
		try {
			tr.setOption(FDBTransactionOptions::PRIORITY_SYSTEM_IMMEDIATE);
			Version ver = wait( tr.getReadVersion() );

			//we cannot remove a server immediately after adding it, because a perfectly timed master recovery could cause us to not store the mutations sent to the short lived storage server.
			if(ver > addedVersion + SERVER_KNOBS->MAX_READ_TRANSACTION_LIFE_VERSIONS) {
				bool canRemove = wait( canRemoveStorageServer( &tr, serverID ) );
				// TraceEvent("WaitForAllDataRemoved")
				//     .detail("Server", serverID)
				//     .detail("CanRemove", canRemove)
				//     .detail("Shards", teams->shardsAffectedByTeamFailure->getNumberOfShards(serverID));
				ASSERT(teams->shardsAffectedByTeamFailure->getNumberOfShards(serverID) >= 0);
				if (canRemove && teams->shardsAffectedByTeamFailure->getNumberOfShards(serverID) == 0) {
					return Void();
				}
			}

			// Wait for any change to the serverKeys for this server
			wait( delay(SERVER_KNOBS->ALL_DATA_REMOVED_DELAY, TaskPriority::DataDistribution) );
			tr.reset();
		} catch (Error& e) {
			wait( tr.onError(e) );
		}
	}
}

ACTOR Future<Void> storageServerFailureTracker(DDTeamCollection* self, TCServerInfo* server, Database cx,
                                               ServerStatus* status, Version addedVersion) {
	state StorageServerInterface interf = server->lastKnownInterface;
	state int targetTeamNumPerServer = (SERVER_KNOBS->DESIRED_TEAMS_PER_SERVER * (self->configuration.storageTeamSize + 1)) / 2;
	loop {
		state bool inHealthyZone = false; // healthChanged actor will be Never() if this flag is true
		if (self->healthyZone.get().present()) {
			if (interf.locality.zoneId() == self->healthyZone.get()) {
				status->isFailed = false;
				inHealthyZone = true;
			} else if (self->healthyZone.get().get() == ignoreSSFailuresZoneString) {
				// Ignore all SS failures
				status->isFailed = false;
				inHealthyZone = true;
				TraceEvent("SSFailureTracker", self->distributorId)
				    .suppressFor(1.0)
				    .detail("IgnoredFailure", "BeforeChooseWhen")
				    .detail("ServerID", interf.id())
				    .detail("Status", status->toString());
			}
		}

		if( self->server_status.get(interf.id()).initialized ) {
			bool unhealthy = self->server_status.get(interf.id()).isUnhealthy();
			if(unhealthy && !status->isUnhealthy()) {
				self->unhealthyServers--;
			}
			if(!unhealthy && status->isUnhealthy()) {
				self->unhealthyServers++;
			}
		} else if(status->isUnhealthy()) {
			self->unhealthyServers++;
		}

		self->server_status.set( interf.id(), *status );
		if (status->isFailed) {
			self->restartRecruiting.trigger();
		}

		Future<Void> healthChanged = Never();
		if(status->isFailed) {
			ASSERT(!inHealthyZone);
			healthChanged = IFailureMonitor::failureMonitor().onStateEqual( interf.waitFailure.getEndpoint(), FailureStatus(false));
		} else if(!inHealthyZone) {
			healthChanged = waitFailureClientStrict(interf.waitFailure, SERVER_KNOBS->DATA_DISTRIBUTION_FAILURE_REACTION_TIME, TaskPriority::DataDistribution);
		}
		choose {
			when ( wait(healthChanged) ) {
				status->isFailed = !status->isFailed;
				if(!status->isFailed && (server->teams.size() < targetTeamNumPerServer || self->lastBuildTeamsFailed)) {
					self->doBuildTeams = true;
				}
				if (status->isFailed && self->healthyZone.get().present()) {
					if (self->healthyZone.get().get() == ignoreSSFailuresZoneString) {
						// Ignore the failed storage server
						TraceEvent("SSFailureTracker", self->distributorId)
						    .detail("IgnoredFailure", "InsideChooseWhen")
						    .detail("ServerID", interf.id())
						    .detail("Status", status->toString());
						status->isFailed = false;
					} else if (self->clearHealthyZoneFuture.isReady()) {
						self->clearHealthyZoneFuture = clearHealthyZone(self->cx);
						TraceEvent("MaintenanceZoneCleared", self->distributorId);
						self->healthyZone.set(Optional<Key>());
					}
				}

				// TraceEvent("StatusMapChange", self->distributorId)
				//     .detail("ServerID", interf.id())
				//     .detail("Status", status->toString())
				//     .detail("Available",
				//             IFailureMonitor::failureMonitor().getState(interf.waitFailure.getEndpoint()).isAvailable());
			}
			when ( wait( status->isUnhealthy() ? waitForAllDataRemoved(cx, interf.id(), addedVersion, self) : Never() ) ) { break; }
			when ( wait( self->healthyZone.onChange() ) ) {}
		}
	}

	return Void(); // Don't ignore failures
}

// Check the status of a storage server.
// Apply all requirements to the server and mark it as excluded if it fails to satisfies these requirements
ACTOR Future<Void> storageServerTracker(
    DDTeamCollection* self, Database cx,
    TCServerInfo* server, // This actor is owned by this TCServerInfo, point to server_info[id]
    Promise<Void> errorOut, Version addedVersion, const DDEnabledState* ddEnabledState) {
	state Future<Void> failureTracker;
	state ServerStatus status( false, false, server->lastKnownInterface.locality );
	state bool lastIsUnhealthy = false;
	state Future<Void> metricsTracker = serverMetricsPolling( server );

	state Future<std::pair<StorageServerInterface, ProcessClass>> interfaceChanged = server->onInterfaceChanged;

	state Future<Void> storeTypeTracker = keyValueStoreTypeTracker(self, server);
	state bool hasWrongDC = !isCorrectDC(self, server);
	state bool hasInvalidLocality =
	    !self->isValidLocality(self->configuration.storagePolicy, server->lastKnownInterface.locality);
	state int targetTeamNumPerServer = (SERVER_KNOBS->DESIRED_TEAMS_PER_SERVER * (self->configuration.storageTeamSize + 1)) / 2;

	try {
		loop {
			status.isUndesired = !self->disableFailingLaggingServers.get() && server->ssVersionTooFarBehind.get();
			status.isWrongConfiguration = false;
			hasWrongDC = !isCorrectDC(self, server);
			hasInvalidLocality =
			    !self->isValidLocality(self->configuration.storagePolicy, server->lastKnownInterface.locality);

			// If there is any other server on this exact NetworkAddress, this server is undesired and will eventually
			// be eliminated. This samAddress checking must be redo whenever the server's state (e.g., storeType,
			// dcLocation, interface) is changed.
			state std::vector<Future<Void>> otherChanges;
			std::vector<Promise<Void>> wakeUpTrackers;
			for(const auto& i : self->server_info) {
				if (i.second.getPtr() != server && i.second->lastKnownInterface.address() == server->lastKnownInterface.address()) {
					auto& statusInfo = self->server_status.get( i.first );
					TraceEvent("SameAddress", self->distributorId)
						.detail("Failed", statusInfo.isFailed)
						.detail("Undesired", statusInfo.isUndesired)
						.detail("Server", server->id).detail("OtherServer", i.second->id)
						.detail("Address", server->lastKnownInterface.address())
						.detail("NumShards", self->shardsAffectedByTeamFailure->getNumberOfShards(server->id))
						.detail("OtherNumShards", self->shardsAffectedByTeamFailure->getNumberOfShards(i.second->id))
						.detail("OtherHealthy", !self->server_status.get( i.second->id ).isUnhealthy());
					// wait for the server's ip to be changed
					otherChanges.push_back(self->server_status.onChange(i.second->id));
					if (!self->server_status.get(i.second->id).isUnhealthy()) {
						if(self->shardsAffectedByTeamFailure->getNumberOfShards(i.second->id) >= self->shardsAffectedByTeamFailure->getNumberOfShards(server->id))
						{
							TraceEvent(SevWarn, "UndesiredStorageServer", self->distributorId)
								.detail("Server", server->id)
								.detail("Address", server->lastKnownInterface.address())
								.detail("OtherServer", i.second->id)
								.detail("NumShards", self->shardsAffectedByTeamFailure->getNumberOfShards(server->id))
								.detail("OtherNumShards", self->shardsAffectedByTeamFailure->getNumberOfShards(i.second->id));

							status.isUndesired = true;
						}
						else
							wakeUpTrackers.push_back(i.second->wakeUpTracker);
					}
				}
			}

			for(auto& p : wakeUpTrackers) {
				if( !p.isSet() )
					p.send(Void());
			}

			if( server->lastKnownClass.machineClassFitness( ProcessClass::Storage ) > ProcessClass::UnsetFit ) {
				// NOTE: Should not use self->healthyTeamCount > 0 in if statement, which will cause status bouncing between
				// healthy and unhealthy and result in OOM (See PR#2228).

				if (self->optimalTeamCount > 0) {
					TraceEvent(SevWarn, "UndesiredStorageServer", self->distributorId)
					    .detail("Server", server->id)
					    .detail("OptimalTeamCount", self->optimalTeamCount)
					    .detail("Fitness", server->lastKnownClass.machineClassFitness(ProcessClass::Storage));
					status.isUndesired = true;
				}
				otherChanges.push_back( self->zeroOptimalTeams.onChange() );
			}

			//If this storage server has the wrong key-value store type, then mark it undesired so it will be replaced with a server having the correct type
			if (hasWrongDC || hasInvalidLocality) {
				TraceEvent(SevWarn, "UndesiredDCOrLocality", self->distributorId)
				    .detail("Server", server->id)
				    .detail("WrongDC", hasWrongDC)
				    .detail("InvalidLocality", hasInvalidLocality);
				status.isUndesired = true;
				status.isWrongConfiguration = true;
			}
			if (server->wrongStoreTypeToRemove.get()) {
				TraceEvent(SevWarn, "WrongStoreTypeToRemove", self->distributorId)
				    .detail("Server", server->id)
				    .detail("StoreType", "?");
				status.isUndesired = true;
				status.isWrongConfiguration = true;
			}

			// If the storage server is in the excluded servers list, it is undesired
			NetworkAddress a = server->lastKnownInterface.address();
			AddressExclusion worstAddr( a.ip, a.port );
			DDTeamCollection::Status worstStatus = self->excludedServers.get( worstAddr );
			otherChanges.push_back( self->excludedServers.onChange( worstAddr ) );

			for(int i = 0; i < 3; i++) {
				if(i > 0 && !server->lastKnownInterface.secondaryAddress().present()) {
					break;
				}
				AddressExclusion testAddr;
				if(i == 0) testAddr = AddressExclusion(a.ip);
				else if(i == 1) testAddr = AddressExclusion(server->lastKnownInterface.secondaryAddress().get().ip, server->lastKnownInterface.secondaryAddress().get().port);
				else if(i == 2) testAddr = AddressExclusion(server->lastKnownInterface.secondaryAddress().get().ip);
				DDTeamCollection::Status testStatus = self->excludedServers.get(testAddr);
				if(testStatus > worstStatus) {
					worstStatus = testStatus;
					worstAddr = testAddr;
				}
				otherChanges.push_back( self->excludedServers.onChange( testAddr ) );
			}

			if (worstStatus != DDTeamCollection::Status::NONE) {
				TraceEvent(SevWarn, "UndesiredStorageServer", self->distributorId)
					.detail("Server", server->id)
					.detail("Excluded", worstAddr.toString());
				status.isUndesired = true;
				status.isWrongConfiguration = true;
				if (worstStatus == DDTeamCollection::Status::FAILED) {
					TraceEvent(SevWarn, "FailedServerRemoveKeys", self->distributorId)
						.detail("Server", server->id)
						.detail("Excluded", worstAddr.toString());
					wait(removeKeysFromFailedServer(cx, server->id, self->lock, ddEnabledState));
					if (BUGGIFY) wait(delay(5.0));
					self->shardsAffectedByTeamFailure->eraseServer(server->id);
				}
			}

			failureTracker = storageServerFailureTracker(self, server, cx, &status, addedVersion);
			//We need to recruit new storage servers if the key value store type has changed
			if (hasWrongDC || hasInvalidLocality || server->wrongStoreTypeToRemove.get()) {
				self->restartRecruiting.trigger();
			}


			if (lastIsUnhealthy && !status.isUnhealthy() &&
			    ( server->teams.size() < targetTeamNumPerServer || self->lastBuildTeamsFailed)) {
				self->doBuildTeams = true;
				self->restartTeamBuilder.trigger(); // This does not trigger building teams if there exist healthy teams
			}
			lastIsUnhealthy = status.isUnhealthy();

			state bool recordTeamCollectionInfo = false;
			choose {
				when(wait(failureTracker)) {
					// The server is failed AND all data has been removed from it, so permanently remove it.
					TraceEvent("StatusMapChange", self->distributorId).detail("ServerID", server->id).detail("Status", "Removing");

					if(server->updated.canBeSet()) {
						server->updated.send(Void());
					}

					// Remove server from FF/serverList
					wait(removeStorageServer(cx, server->id, self->lock, ddEnabledState));

					TraceEvent("StatusMapChange", self->distributorId).detail("ServerID", server->id).detail("Status", "Removed");
					// Sets removeSignal (alerting dataDistributionTeamCollection to remove the storage server from its own data structures)
					server->removed.send( Void() );
					self->removedServers.send( server->id );
					return Void();
				}
				when( std::pair<StorageServerInterface, ProcessClass> newInterface = wait( interfaceChanged ) ) {
					bool restartRecruiting =  newInterface.first.waitFailure.getEndpoint().getPrimaryAddress() != server->lastKnownInterface.waitFailure.getEndpoint().getPrimaryAddress();
					bool localityChanged = server->lastKnownInterface.locality != newInterface.first.locality;
					bool machineLocalityChanged = server->lastKnownInterface.locality.zoneId().get() !=
					                              newInterface.first.locality.zoneId().get();
					TraceEvent("StorageServerInterfaceChanged", self->distributorId)
					    .detail("ServerID", server->id)
					    .detail("NewWaitFailureToken", newInterface.first.waitFailure.getEndpoint().token)
					    .detail("OldWaitFailureToken", server->lastKnownInterface.waitFailure.getEndpoint().token)
					    .detail("LocalityChanged", localityChanged)
					    .detail("MachineLocalityChanged", machineLocalityChanged);

					server->lastKnownInterface = newInterface.first;
					server->lastKnownClass = newInterface.second;
					if (localityChanged) {
						TEST(true); // Server locality changed

						// The locality change of a server will affect machine teams related to the server if
						// the server's machine locality is changed
						if (machineLocalityChanged) {
							// First handle the impact on the machine of the server on the old locality
							Reference<TCMachineInfo> machine = server->machine;
							ASSERT(machine->serversOnMachine.size() >= 1);
							if (machine->serversOnMachine.size() == 1) {
								// When server is the last server on the machine,
								// remove the machine and the related machine team
								self->removeMachine(machine);
								server->machine = Reference<TCMachineInfo>();
							} else {
								// we remove the server from the machine, and
								// update locality entry for the machine and the global machineLocalityMap
								int serverIndex = -1;
								for (int i = 0; i < machine->serversOnMachine.size(); ++i) {
									if (machine->serversOnMachine[i].getPtr() == server) {
										// NOTE: now the machine's locality is wrong. Need update it whenever uses it.
										serverIndex = i;
										machine->serversOnMachine[i] = machine->serversOnMachine.back();
										machine->serversOnMachine.pop_back();
										break; // Invariant: server only appear on the machine once
									}
								}
								ASSERT(serverIndex != -1);
								// NOTE: we do not update the machine's locality map even when
								// its representative server is changed.
							}

							// Second handle the impact on the destination machine where the server's new locality is;
							// If the destination machine is new, create one; otherwise, add server to an existing one
							// Update server's machine reference to the destination machine
							Reference<TCMachineInfo> destMachine =
							    self->checkAndCreateMachine(self->server_info[server->id]);
							ASSERT(destMachine.isValid());
						}

						// Ensure the server's server team belong to a machine team, and
						// Get the newBadTeams due to the locality change
						vector<Reference<TCTeamInfo>> newBadTeams;
						for (auto& serverTeam : server->teams) {
							if (!self->satisfiesPolicy(serverTeam->getServers())) {
								newBadTeams.push_back(serverTeam);
								continue;
							}
							if (machineLocalityChanged) {
								Reference<TCMachineTeamInfo> machineTeam = self->checkAndCreateMachineTeam(serverTeam);
								ASSERT(machineTeam.isValid());
								serverTeam->machineTeam = machineTeam;
							}
						}

						server->inDesiredDC =
						    (self->includedDCs.empty() ||
						     std::find(self->includedDCs.begin(), self->includedDCs.end(),
						               server->lastKnownInterface.locality.dcId()) != self->includedDCs.end());
						self->resetLocalitySet();

						bool addedNewBadTeam = false;
						for(auto it : newBadTeams) {
							if( self->removeTeam(it) ) {
								self->addTeam(it->getServers(), true);
								addedNewBadTeam = true;
							}
						}
						if(addedNewBadTeam && self->badTeamRemover.isReady()) {
							TEST(true); // Server locality change created bad teams
							self->doBuildTeams = true;
							self->badTeamRemover = removeBadTeams(self);
							self->addActor.send(self->badTeamRemover);
							// The team number changes, so we need to update the team number info
							// self->traceTeamCollectionInfo();
							recordTeamCollectionInfo = true;
						}
						// The locality change of the server will invalid the server's old teams,
						// so we need to rebuild teams for the server
						self->doBuildTeams = true;
					}

					interfaceChanged = server->onInterfaceChanged;
					// Old failureTracker for the old interface will be actorCancelled since the handler of the old
					// actor now points to the new failure monitor actor.
					status = ServerStatus( status.isFailed, status.isUndesired, server->lastKnownInterface.locality );

					// self->traceTeamCollectionInfo();
					recordTeamCollectionInfo = true;
					// Restart the storeTracker for the new interface. This will cancel the previous
					// keyValueStoreTypeTracker
					storeTypeTracker = keyValueStoreTypeTracker(self, server);
					hasWrongDC = !isCorrectDC(self, server);
					hasInvalidLocality =
					    !self->isValidLocality(self->configuration.storagePolicy, server->lastKnownInterface.locality);
					self->restartTeamBuilder.trigger();

					if(restartRecruiting)
						self->restartRecruiting.trigger();
				}
				when( wait( otherChanges.empty() ? Never() : quorum( otherChanges, 1 ) ) ) {
					TraceEvent("SameAddressChangedStatus", self->distributorId).detail("ServerID", server->id);
				}
				when(wait(server->wrongStoreTypeToRemove.onChange())) {
					TraceEvent("UndesiredStorageServerTriggered", self->distributorId)
					    .detail("Server", server->id)
					    .detail("StoreType", server->storeType)
					    .detail("ConfigStoreType", self->configuration.storageServerStoreType)
					    .detail("WrongStoreTypeRemoved", server->wrongStoreTypeToRemove.get());
				}
				when( wait( server->wakeUpTracker.getFuture() ) ) {
					server->wakeUpTracker = Promise<Void>();
				}
				when(wait(storeTypeTracker)) {}
				when(wait(server->ssVersionTooFarBehind.onChange())) { }
				when(wait(self->disableFailingLaggingServers.onChange())) { }
			}

			if (recordTeamCollectionInfo) {
				self->traceTeamCollectionInfo();
			}
		}
	} catch( Error &e ) {
		state Error err = e;
		TraceEvent("StorageServerTrackerCancelled", self->distributorId)
		    .suppressFor(1.0)
		    .detail("Primary", self->primary)
		    .detail("Server", server->id)
		    .error(e, /*includeCancelled*/ true);
		if (e.code() != error_code_actor_cancelled && errorOut.canBeSet()) {
			errorOut.sendError(e);
			wait(delay(0)); // Check for cancellation, since errorOut.sendError(e) could delete self
		}
		throw err;
	}
}

//Monitor whether or not storage servers are being recruited.  If so, then a database cannot be considered quiet
ACTOR Future<Void> monitorStorageServerRecruitment(DDTeamCollection* self) {
	state bool recruiting = false;
	TraceEvent("StorageServerRecruitment", self->distributorId)
	    .detail("State", "Idle")
	    .trackLatest("StorageServerRecruitment_" + self->distributorId.toString());
	loop {
		if( !recruiting ) {
			while(self->recruitingStream.get() == 0) {
				wait( self->recruitingStream.onChange() );
			}
			TraceEvent("StorageServerRecruitment", self->distributorId)
				.detail("State", "Recruiting")
				.trackLatest("StorageServerRecruitment_" + self->distributorId.toString());
			recruiting = true;
		} else {
			loop {
				choose {
					when( wait( self->recruitingStream.onChange() ) ) {}
					when( wait( self->recruitingStream.get() == 0 ? delay(SERVER_KNOBS->RECRUITMENT_IDLE_DELAY, TaskPriority::DataDistribution) : Future<Void>(Never()) ) ) { break; }
				}
			}
			TraceEvent("StorageServerRecruitment", self->distributorId)
				.detail("State", "Idle")
				.trackLatest("StorageServerRecruitment_" + self->distributorId.toString());
			recruiting = false;
		}
	}
}

ACTOR Future<Void> checkAndRemoveInvalidLocalityAddr(DDTeamCollection* self) {
	state double start = now();
	state bool hasCorrectedLocality = false;

	loop {
		try {
			wait(delay(SERVER_KNOBS->DD_CHECK_INVALID_LOCALITY_DELAY, TaskPriority::DataDistribution));

			// Because worker's processId can be changed when its locality is changed, we cannot watch on the old
			// processId; This actor is inactive most time, so iterating all workers incurs little performance overhead.
			state vector<ProcessData> workers = wait(getWorkers(self->cx));
			state std::set<AddressExclusion> existingAddrs;
			for (int i = 0; i < workers.size(); i++) {
				const ProcessData& workerData = workers[i];
				AddressExclusion addr(workerData.address.ip, workerData.address.port);
				existingAddrs.insert(addr);
				if (self->invalidLocalityAddr.count(addr) &&
				    self->isValidLocality(self->configuration.storagePolicy, workerData.locality)) {
					// The locality info on the addr has been corrected
					self->invalidLocalityAddr.erase(addr);
					hasCorrectedLocality = true;
					TraceEvent("InvalidLocalityCorrected").detail("Addr", addr.toString());
				}
			}

			wait(yield(TaskPriority::DataDistribution));

			// In case system operator permanently excludes workers on the address with invalid locality
			for (auto addr = self->invalidLocalityAddr.begin(); addr != self->invalidLocalityAddr.end();) {
				if (!existingAddrs.count(*addr)) {
					// The address no longer has a worker
					addr = self->invalidLocalityAddr.erase(addr);
					hasCorrectedLocality = true;
					TraceEvent("InvalidLocalityNoLongerExists").detail("Addr", addr->toString());
				} else {
					++addr;
				}
			}

			if (hasCorrectedLocality) {
				// Recruit on address who locality has been corrected
				self->restartRecruiting.trigger();
				hasCorrectedLocality = false;
			}

			if (self->invalidLocalityAddr.empty()) {
				break;
			}

			if (now() - start > 300) { // Report warning if invalid locality is not corrected within 300 seconds
				// The incorrect locality info has not been properly corrected in a reasonable time
				TraceEvent(SevWarn, "PersistentInvalidLocality").detail("Addresses", self->invalidLocalityAddr.size());
				start = now();
			}
		} catch (Error& e) {
			TraceEvent("CheckAndRemoveInvalidLocalityAddrRetry", self->distributorId).detail("Error", e.what());
		}
	}

	return Void();
}

int numExistingSSOnAddr(DDTeamCollection* self, const AddressExclusion& addr) {
	int numExistingSS = 0;
	for (auto& server : self->server_info) {
		const NetworkAddress& netAddr = server.second->lastKnownInterface.stableAddress();
		AddressExclusion usedAddr(netAddr.ip, netAddr.port);
		if (usedAddr == addr) {
			++numExistingSS;
		}
	}

	return numExistingSS;
}

ACTOR Future<Void> initializeStorage(DDTeamCollection* self, RecruitStorageReply candidateWorker,
                                     const DDEnabledState* ddEnabledState) {
	// SOMEDAY: Cluster controller waits for availability, retry quickly if a server's Locality changes
	self->recruitingStream.set(self->recruitingStream.get() + 1);

	const NetworkAddress& netAddr = candidateWorker.worker.stableAddress();
	AddressExclusion workerAddr(netAddr.ip, netAddr.port);
	if (numExistingSSOnAddr(self, workerAddr) <= 2 &&
	    self->recruitingLocalities.find(candidateWorker.worker.stableAddress()) == self->recruitingLocalities.end()) {
		// Only allow at most 2 storage servers on an address, because
		// too many storage server on the same address (i.e., process) can cause OOM.
		// Ask the candidateWorker to initialize a SS only if the worker does not have a pending request
		state UID interfaceId = deterministicRandom()->randomUniqueID();
		InitializeStorageRequest isr;
		isr.storeType = self->configuration.storageServerStoreType;
		isr.seedTag = invalidTag;
		isr.reqId = deterministicRandom()->randomUniqueID();
		isr.interfaceId = interfaceId;

		TraceEvent("DDRecruiting")
		    .detail("Primary", self->primary)
		    .detail("State", "Sending request to worker")
		    .detail("WorkerID", candidateWorker.worker.id())
		    .detail("WorkerLocality", candidateWorker.worker.locality.toString())
		    .detail("Interf", interfaceId)
		    .detail("Addr", candidateWorker.worker.address())
		    .detail("RecruitingStream", self->recruitingStream.get());

		self->recruitingIds.insert(interfaceId);
		self->recruitingLocalities.insert(candidateWorker.worker.stableAddress());
		state ErrorOr<InitializeStorageReply> newServer =
		    wait(candidateWorker.worker.storage.tryGetReply(isr, TaskPriority::DataDistribution));
		if (newServer.isError()) {
			TraceEvent(SevWarn, "DDRecruitmentError").error(newServer.getError());
			if (!newServer.isError(error_code_recruitment_failed) &&
			    !newServer.isError(error_code_request_maybe_delivered))
				throw newServer.getError();
			wait(delay(SERVER_KNOBS->STORAGE_RECRUITMENT_DELAY, TaskPriority::DataDistribution));
		}
		self->recruitingIds.erase(interfaceId);
		self->recruitingLocalities.erase(candidateWorker.worker.stableAddress());

		TraceEvent("DDRecruiting")
		    .detail("Primary", self->primary)
		    .detail("State", "Finished request")
		    .detail("WorkerID", candidateWorker.worker.id())
		    .detail("WorkerLocality", candidateWorker.worker.locality.toString())
		    .detail("Interf", interfaceId)
		    .detail("Addr", candidateWorker.worker.address())
		    .detail("RecruitingStream", self->recruitingStream.get());

		if (newServer.present()) {
			if (!self->server_info.count(newServer.get().interf.id()))
				self->addServer(newServer.get().interf, candidateWorker.processClass, self->serverTrackerErrorOut,
				                newServer.get().addedVersion, ddEnabledState);
			else
				TraceEvent(SevWarn, "DDRecruitmentError").detail("Reason", "Server ID already recruited");

			self->doBuildTeams = true;
		}
	}

	self->recruitingStream.set(self->recruitingStream.get() - 1);
	self->restartRecruiting.trigger();

	return Void();
}

// Recruit a worker as a storage server
ACTOR Future<Void> storageRecruiter(DDTeamCollection* self, Reference<AsyncVar<struct ServerDBInfo>> db,
                                    const DDEnabledState* ddEnabledState) {
	state Future<RecruitStorageReply> fCandidateWorker;
	state RecruitStorageRequest lastRequest;
	state bool hasHealthyTeam;
	state std::map<AddressExclusion, int> numSSPerAddr;
	loop {
		try {
			numSSPerAddr.clear();
			hasHealthyTeam = (self->healthyTeamCount != 0);
			RecruitStorageRequest rsr;
			std::set<AddressExclusion> exclusions;
			for(auto s = self->server_info.begin(); s != self->server_info.end(); ++s) {
				auto serverStatus = self->server_status.get( s->second->lastKnownInterface.id() );
				if( serverStatus.excludeOnRecruit() ) {
					TraceEvent(SevDebug, "DDRecruitExcl1")
					    .detail("Primary", self->primary)
					    .detail("Excluding", s->second->lastKnownInterface.address());
					auto addr = s->second->lastKnownInterface.stableAddress();
					AddressExclusion addrExcl(addr.ip, addr.port);
					exclusions.insert(addrExcl);
					numSSPerAddr[addrExcl]++; // increase from 0
				}
			}
			for(auto addr : self->recruitingLocalities) {
				exclusions.insert( AddressExclusion(addr.ip, addr.port));
			}

			auto excl = self->excludedServers.getKeys();
			for(const auto& s : excl) {
				if (self->excludedServers.get(s) != DDTeamCollection::Status::NONE) {
					TraceEvent(SevDebug, "DDRecruitExcl2")
					    .detail("Primary", self->primary)
					    .detail("Excluding", s.toString());
					exclusions.insert( s );
				}
			}

			// Exclude workers that have invalid locality
			for (auto& addr : self->invalidLocalityAddr) {
				TraceEvent(SevDebug, "DDRecruitExclInvalidAddr").detail("Excluding", addr.toString());
				exclusions.insert(addr);
			}

			rsr.criticalRecruitment = self->healthyTeamCount == 0;
			for(auto it : exclusions) {
				rsr.excludeAddresses.push_back(it);
			}

			rsr.includeDCs = self->includedDCs;

			TraceEvent(rsr.criticalRecruitment ? SevWarn : SevInfo, "DDRecruiting")
			    .detail("Primary", self->primary)
			    .detail("State", "Sending request to CC")
			    .detail("Exclusions", rsr.excludeAddresses.size())
			    .detail("Critical", rsr.criticalRecruitment)
			    .detail("IncludedDCsSize", rsr.includeDCs.size());

			if( rsr.criticalRecruitment ) {
				TraceEvent(SevWarn, "DDRecruitingEmergency", self->distributorId).detail("Primary", self->primary);
			}

			if(!fCandidateWorker.isValid() || fCandidateWorker.isReady() || rsr.excludeAddresses != lastRequest.excludeAddresses || rsr.criticalRecruitment != lastRequest.criticalRecruitment) {
				lastRequest = rsr;
				fCandidateWorker = brokenPromiseToNever( db->get().clusterInterface.recruitStorage.getReply( rsr, TaskPriority::DataDistribution ) );
			}

			choose {
				when( RecruitStorageReply candidateWorker = wait( fCandidateWorker ) ) {
					AddressExclusion candidateSSAddr(candidateWorker.worker.stableAddress().ip,
					                                 candidateWorker.worker.stableAddress().port);
					int numExistingSS = numSSPerAddr[candidateSSAddr];
					if (numExistingSS >= 2) {
						TraceEvent(SevWarnAlways, "StorageRecruiterTooManySSOnSameAddr", self->distributorId)
						    .detail("Primary", self->primary)
						    .detail("Addr", candidateSSAddr.toString())
						    .detail("NumExistingSS", numExistingSS);
					}
					self->addActor.send(initializeStorage(self, candidateWorker, ddEnabledState));
				}
				when( wait( db->onChange() ) ) { // SOMEDAY: only if clusterInterface changes?
					fCandidateWorker = Future<RecruitStorageReply>();
				}
				when(wait(self->restartRecruiting.onTrigger())) {}
			}
			wait( delay(FLOW_KNOBS->PREVENT_FAST_SPIN_DELAY, TaskPriority::DataDistribution) );
		} catch( Error &e ) {
			if(e.code() != error_code_timed_out) {
				throw;
			}
			TEST(true); //Storage recruitment timed out
		}
	}
}

ACTOR Future<Void> updateReplicasKey(DDTeamCollection* self, Optional<Key> dcId) {
	std::vector<Future<Void>> serverUpdates;

	for(auto& it : self->server_info) {
		serverUpdates.push_back(it.second->updated.getFuture());
	}

	wait(self->initialFailureReactionDelay && waitForAll(serverUpdates));
	wait(waitUntilHealthy(self));
	TraceEvent("DDUpdatingReplicas", self->distributorId)
	    .detail("Primary", self->primary)
	    .detail("DcId", dcId)
	    .detail("Replicas", self->configuration.storageTeamSize);
	state Transaction tr(self->cx);
	loop {
		try {
			Optional<Value> val = wait( tr.get(datacenterReplicasKeyFor(dcId)) );
			state int oldReplicas = val.present() ? decodeDatacenterReplicasValue(val.get()) : 0;
			if(oldReplicas == self->configuration.storageTeamSize) {
				TraceEvent("DDUpdatedAlready", self->distributorId)
				    .detail("Primary", self->primary)
				    .detail("DcId", dcId)
				    .detail("Replicas", self->configuration.storageTeamSize);
				return Void();
			}
			if(oldReplicas < self->configuration.storageTeamSize) {
				tr.set(rebootWhenDurableKey, StringRef());
			}
			tr.set(datacenterReplicasKeyFor(dcId), datacenterReplicasValue(self->configuration.storageTeamSize));
			wait( tr.commit() );
			TraceEvent("DDUpdatedReplicas", self->distributorId)
			    .detail("Primary", self->primary)
			    .detail("DcId", dcId)
			    .detail("Replicas", self->configuration.storageTeamSize)
			    .detail("OldReplicas", oldReplicas);
			return Void();
		} catch( Error &e ) {
			wait( tr.onError(e) );
		}
	}
}

ACTOR Future<Void> serverGetTeamRequests(TeamCollectionInterface tci, DDTeamCollection* self) {
	loop {
		GetTeamRequest req = waitNext(tci.getTeam.getFuture());
		self->addActor.send( self->getTeam( self, req ) );
	}
}

ACTOR Future<Void> remoteRecovered( Reference<AsyncVar<struct ServerDBInfo>> db ) {
	TraceEvent("DDTrackerStarting");
	while ( db->get().recoveryState < RecoveryState::ALL_LOGS_RECRUITED ) {
		TraceEvent("DDTrackerStarting").detail("RecoveryState", (int)db->get().recoveryState);
		wait( db->onChange() );
	}
	return Void();
}

ACTOR Future<Void> monitorHealthyTeams( DDTeamCollection* self ) {
	TraceEvent("DDMonitorHealthyTeamsStart").detail("ZeroHealthyTeams", self->zeroHealthyTeams->get());
	loop choose {
		when ( wait(self->zeroHealthyTeams->get() ? delay(SERVER_KNOBS->DD_ZERO_HEALTHY_TEAM_DELAY, TaskPriority::DataDistribution) : Never()) ) {
			self->doBuildTeams = true;
			wait( DDTeamCollection::checkBuildTeams(self) );
		}
		when ( wait(self->zeroHealthyTeams->onChange()) ) {}
	}
}

// Keep track of servers and teams -- serves requests for getRandomTeam
ACTOR Future<Void> dataDistributionTeamCollection(Reference<DDTeamCollection> teamCollection,
                                                  Reference<InitialDataDistribution> initData,
                                                  TeamCollectionInterface tci,
                                                  Reference<AsyncVar<struct ServerDBInfo>> db,
                                                  const DDEnabledState* ddEnabledState) {
	state DDTeamCollection* self = teamCollection.getPtr();
	state Future<Void> loggingTrigger = Void();
	state PromiseStream<Void> serverRemoved;
	state Future<Void> error = actorCollection( self->addActor.getFuture() );

	try {
		wait(DDTeamCollection::init(self, initData, ddEnabledState));
		initData = Reference<InitialDataDistribution>();
		self->addActor.send(serverGetTeamRequests(tci, self));

		TraceEvent("DDTeamCollectionBegin", self->distributorId).detail("Primary", self->primary);
		wait( self->readyToStart || error );
		TraceEvent("DDTeamCollectionReadyToStart", self->distributorId).detail("Primary", self->primary);

		// removeBadTeams() does not always run. We may need to restart the actor when needed.
		// So we need the badTeamRemover variable to check if the actor is ready.
		if(self->badTeamRemover.isReady()) {
			self->badTeamRemover = removeBadTeams(self);
			self->addActor.send(self->badTeamRemover);
		}

		self->addActor.send(machineTeamRemover(self));
		self->addActor.send(serverTeamRemover(self));

		if (self->wrongStoreTypeRemover.isReady()) {
			self->wrongStoreTypeRemover = removeWrongStoreType(self);
			self->addActor.send(self->wrongStoreTypeRemover);
		}

		self->traceTeamCollectionInfo();

		if(self->includedDCs.size()) {
			//start this actor before any potential recruitments can happen
			self->addActor.send(updateReplicasKey(self, self->includedDCs[0]));
		}

		// The following actors (e.g. storageRecruiter) do not need to be assigned to a variable because
		// they are always running.
		self->addActor.send(storageRecruiter(self, db, ddEnabledState));
		self->addActor.send(monitorStorageServerRecruitment( self ));
		self->addActor.send(waitServerListChange(self, serverRemoved.getFuture(), ddEnabledState));
		self->addActor.send(trackExcludedServers( self ));
		self->addActor.send(monitorHealthyTeams( self ));
		self->addActor.send(waitHealthyZoneChange( self ));

		// SOMEDAY: Monitor FF/serverList for (new) servers that aren't in allServers and add or remove them

		loop choose {
			when( UID removedServer = waitNext( self->removedServers.getFuture() ) ) {
				TEST(true);  // Storage server removed from database
				self->removeServer(removedServer);
				serverRemoved.send( Void() );

				self->restartRecruiting.trigger();
			}
			when( wait( self->zeroHealthyTeams->onChange() ) ) {
				if(self->zeroHealthyTeams->get()) {
					self->restartRecruiting.trigger();
					self->noHealthyTeams();
				}
			}
			when( wait( loggingTrigger ) ) {
				int highestPriority = 0;
				for(auto it : self->priority_teams) {
					if(it.second > 0) {
						highestPriority = std::max(highestPriority, it.first);
					}
				}

				TraceEvent("TotalDataInFlight", self->distributorId)
				    .detail("Primary", self->primary)
				    .detail("TotalBytes", self->getDebugTotalDataInFlight())
				    .detail("UnhealthyServers", self->unhealthyServers)
				    .detail("ServerCount", self->server_info.size())
				    .detail("StorageTeamSize", self->configuration.storageTeamSize)
				    .detail("HighestPriority", highestPriority)
				    .trackLatest(self->primary ? "TotalDataInFlight" : "TotalDataInFlightRemote");
				loggingTrigger = delay( SERVER_KNOBS->DATA_DISTRIBUTION_LOGGING_INTERVAL, TaskPriority::FlushTrace );
			}
			when( wait( self->serverTrackerErrorOut.getFuture() ) ) {} // Propagate errors from storageServerTracker
			when( wait( error ) ) {}
		}
	} catch (Error& e) {
		if (e.code() != error_code_movekeys_conflict)
			TraceEvent(SevError, "DataDistributionTeamCollectionError", self->distributorId).error(e);
		throw e;
	}
}

ACTOR Future<Void> waitForDataDistributionEnabled(Database cx, const DDEnabledState* ddEnabledState) {
	state Transaction tr(cx);
	loop {
		wait(delay(SERVER_KNOBS->DD_ENABLED_CHECK_DELAY, TaskPriority::DataDistribution));

		try {
			Optional<Value> mode = wait( tr.get( dataDistributionModeKey ) );
			if (!mode.present() && ddEnabledState->isDDEnabled()) {
				TraceEvent("WaitForDDEnabledSucceeded");
				return Void();
			}
			if (mode.present()) {
				BinaryReader rd( mode.get(), Unversioned() );
				int m;
				rd >> m;
				TraceEvent(SevDebug, "WaitForDDEnabled")
				    .detail("Mode", m)
				    .detail("IsDDEnabled", ddEnabledState->isDDEnabled());
				if (m && ddEnabledState->isDDEnabled()) {
					TraceEvent("WaitForDDEnabledSucceeded");
					return Void();
				}
			}

			tr.reset();
		} catch (Error& e) {
			wait( tr.onError(e) );
		}
	}
}

ACTOR Future<bool> isDataDistributionEnabled(Database cx, const DDEnabledState* ddEnabledState) {
	state Transaction tr(cx);
	loop {
		try {
			Optional<Value> mode = wait( tr.get( dataDistributionModeKey ) );
			if (!mode.present() && ddEnabledState->isDDEnabled()) return true;
			if (mode.present()) {
				BinaryReader rd( mode.get(), Unversioned() );
				int m;
				rd >> m;
				if (m && ddEnabledState->isDDEnabled()) {
					TraceEvent(SevDebug, "IsDDEnabledSucceeded")
					    .detail("Mode", m)
					    .detail("IsDDEnabled", ddEnabledState->isDDEnabled());
					return true;
				}
			}
			// SOMEDAY: Write a wrapper in MoveKeys.actor.h
			Optional<Value> readVal = wait( tr.get( moveKeysLockOwnerKey ) );
			UID currentOwner = readVal.present() ? BinaryReader::fromStringRef<UID>(readVal.get(), Unversioned()) : UID();
			if (ddEnabledState->isDDEnabled() && (currentOwner != dataDistributionModeLock)) {
				TraceEvent(SevDebug, "IsDDEnabledSucceeded")
				    .detail("CurrentOwner", currentOwner)
				    .detail("DDModeLock", dataDistributionModeLock)
				    .detail("IsDDEnabled", ddEnabledState->isDDEnabled());
				return true;
			}
			TraceEvent(SevDebug, "IsDDEnabledFailed")
			    .detail("CurrentOwner", currentOwner)
			    .detail("DDModeLock", dataDistributionModeLock)
			    .detail("IsDDEnabled", ddEnabledState->isDDEnabled());
			return false;
		} catch (Error& e) {
			wait( tr.onError(e) );
		}
	}
}

//Ensures that the serverKeys key space is properly coalesced
//This method is only used for testing and is not implemented in a manner that is safe for large databases
ACTOR Future<Void> debugCheckCoalescing(Database cx) {
	state Transaction tr(cx);
	loop {
		try {
			state Standalone<RangeResultRef> serverList = wait(tr.getRange(serverListKeys, CLIENT_KNOBS->TOO_MANY));
			ASSERT( !serverList.more && serverList.size() < CLIENT_KNOBS->TOO_MANY);

			state int i;
			for(i = 0; i < serverList.size(); i++) {
				state UID id = decodeServerListValue(serverList[i].value).id();
				Standalone<RangeResultRef> ranges = wait(krmGetRanges(&tr, serverKeysPrefixFor(id), allKeys));
				ASSERT(ranges.end()[-1].key == allKeys.end);

				for(int j = 0; j < ranges.size() - 2; j++)
					if(ranges[j].value == ranges[j + 1].value)
						TraceEvent(SevError, "UncoalescedValues", id).detail("Key1", ranges[j].key).detail("Key2", ranges[j + 1].key).detail("Value", ranges[j].value);
			}

			TraceEvent("DoneCheckingCoalescing");
			return Void();
		}
		catch(Error &e){
			wait( tr.onError(e) );
		}
	}
}

static std::set<int> const& normalDDQueueErrors() {
	static std::set<int> s;
	if (s.empty()) {
		s.insert( error_code_movekeys_conflict );
		s.insert( error_code_broken_promise );
	}
	return s;
}

ACTOR Future<Void> pollMoveKeysLock(Database cx, MoveKeysLock lock, const DDEnabledState* ddEnabledState) {
	loop {
		wait(delay(SERVER_KNOBS->MOVEKEYS_LOCK_POLLING_DELAY));
		state Transaction tr(cx);
		loop {
			try {
				wait(checkMoveKeysLockReadOnly(&tr, lock, ddEnabledState));
				break;
			} catch( Error &e ) {
				wait( tr.onError(e) );
			}
		}
	}
}

struct DataDistributorData : NonCopyable, ReferenceCounted<DataDistributorData> {
	Reference<AsyncVar<struct ServerDBInfo>> dbInfo;
	UID ddId;
	PromiseStream<Future<Void>> addActor;
	DDTeamCollection* teamCollection;

	DataDistributorData(Reference<AsyncVar<ServerDBInfo>> const& db, UID id)
	  : dbInfo(db), ddId(id), teamCollection(nullptr) {}
};

ACTOR Future<Void> monitorBatchLimitedTime(Reference<AsyncVar<ServerDBInfo>> db, double* lastLimited) {
	loop {
		wait( delay(SERVER_KNOBS->METRIC_UPDATE_RATE) );

		state Reference<GrvProxyInfo> grvProxies(new GrvProxyInfo(db->get().client.grvProxies, false));

		choose {
			when (wait(db->onChange())) {}
			when (GetHealthMetricsReply reply = wait(grvProxies->size() ?
					basicLoadBalance(grvProxies, &GrvProxyInterface::getHealthMetrics, GetHealthMetricsRequest(false))
					: Never())) {
				if (reply.healthMetrics.batchLimited) {
					*lastLimited = now();
				}
			}
		}
	}
}

ACTOR Future<Void> dataDistribution(Reference<DataDistributorData> self,
                                    PromiseStream<GetMetricsListRequest> getShardMetricsList,
                                    const DDEnabledState* ddEnabledState) {
	state double lastLimited = 0;
	self->addActor.send( monitorBatchLimitedTime(self->dbInfo, &lastLimited) );

	state Database cx = openDBOnServer(self->dbInfo, TaskPriority::DataDistributionLaunch, true, true);
	cx->locationCacheSize = SERVER_KNOBS->DD_LOCATION_CACHE_SIZE;

	//cx->setOption( FDBDatabaseOptions::LOCATION_CACHE_SIZE, StringRef((uint8_t*) &SERVER_KNOBS->DD_LOCATION_CACHE_SIZE, 8) );
	//ASSERT( cx->locationCacheSize == SERVER_KNOBS->DD_LOCATION_CACHE_SIZE );

	//wait(debugCheckCoalescing(cx));
	state std::vector<Optional<Key>> primaryDcId;
	state std::vector<Optional<Key>> remoteDcIds;
	state DatabaseConfiguration configuration;
	state Reference<InitialDataDistribution> initData;
	state MoveKeysLock lock;
	state Reference<DDTeamCollection> primaryTeamCollection;
	state Reference<DDTeamCollection> remoteTeamCollection;
	loop {
		try {
			loop {
				TraceEvent("DDInitTakingMoveKeysLock", self->ddId);
				MoveKeysLock lock_ = wait( takeMoveKeysLock( cx, self->ddId ) );
				lock = lock_;
				TraceEvent("DDInitTookMoveKeysLock", self->ddId);

				DatabaseConfiguration configuration_ = wait( getDatabaseConfiguration(cx) );
				configuration = configuration_;
				primaryDcId.clear();
				remoteDcIds.clear();
				const std::vector<RegionInfo>& regions = configuration.regions;
				if ( configuration.regions.size() > 0 ) {
					primaryDcId.push_back( regions[0].dcId );
				}
				if ( configuration.regions.size() > 1 ) {
					remoteDcIds.push_back( regions[1].dcId );
				}

				TraceEvent("DDInitGotConfiguration", self->ddId).detail("Conf", configuration.toString());

				state Transaction tr(cx);
				loop {
					try {
						tr.setOption( FDBTransactionOptions::ACCESS_SYSTEM_KEYS );
						tr.setOption( FDBTransactionOptions::PRIORITY_SYSTEM_IMMEDIATE );

						Standalone<RangeResultRef> replicaKeys = wait(tr.getRange(datacenterReplicasKeys, CLIENT_KNOBS->TOO_MANY));

						for(auto& kv : replicaKeys) {
							auto dcId = decodeDatacenterReplicasKey(kv.key);
							auto replicas = decodeDatacenterReplicasValue(kv.value);
							if((primaryDcId.size() && primaryDcId[0] == dcId) || (remoteDcIds.size() && remoteDcIds[0] == dcId && configuration.usableRegions > 1)) {
								if(replicas > configuration.storageTeamSize) {
									tr.set(kv.key, datacenterReplicasValue(configuration.storageTeamSize));
								}
							} else {
								tr.clear(kv.key);
							}
						}

						wait(tr.commit());
						break;
					}
					catch(Error &e) {
						wait(tr.onError(e));
					}
				}

				TraceEvent("DDInitUpdatedReplicaKeys", self->ddId);
				Reference<InitialDataDistribution> initData_ = wait(getInitialDataDistribution(
				    cx, self->ddId, lock, configuration.usableRegions > 1 ? remoteDcIds : std::vector<Optional<Key>>(),
				    ddEnabledState));
				initData = initData_;
				if(initData->shards.size() > 1) {
					TraceEvent("DDInitGotInitialDD", self->ddId)
					    .detail("B", initData->shards.end()[-2].key)
					    .detail("E", initData->shards.end()[-1].key)
					    .detail("Src", describe(initData->shards.end()[-2].primarySrc))
					    .detail("Dest", describe(initData->shards.end()[-2].primaryDest))
					    .trackLatest("InitialDD");
				} else {
					TraceEvent("DDInitGotInitialDD", self->ddId).detail("B","").detail("E", "").detail("Src", "[no items]").detail("Dest", "[no items]").trackLatest("InitialDD");
				}

				if (initData->mode && ddEnabledState->isDDEnabled()) {
					// mode may be set true by system operator using fdbcli and isDDEnabled() set to true
					break;
				}
				TraceEvent("DataDistributionDisabled", self->ddId);

				TraceEvent("MovingData", self->ddId)
					.detail( "InFlight", 0 )
					.detail( "InQueue", 0 )
					.detail( "AverageShardSize", -1 )
					.detail( "UnhealthyRelocations", 0 )
					.detail( "HighestPriority", 0 )
					.detail( "BytesWritten", 0 )
					.detail( "PriorityRecoverMove", 0 )
					.detail( "PriorityRebalanceUnderutilizedTeam", 0 )
					.detail( "PriorityRebalannceOverutilizedTeam", 0)
					.detail( "PriorityTeamHealthy", 0 )
					.detail( "PriorityTeamContainsUndesiredServer", 0 )
					.detail( "PriorityTeamRedundant", 0 )
					.detail( "PriorityMergeShard", 0 )
					.detail( "PriorityTeamUnhealthy", 0 )
					.detail( "PriorityTeam2Left", 0 )
					.detail( "PriorityTeam1Left", 0 )
					.detail( "PriorityTeam0Left", 0 )
					.detail( "PrioritySplitShard", 0 )
					.trackLatest( "MovingData" );

				TraceEvent("TotalDataInFlight", self->ddId).detail("Primary", true).detail("TotalBytes", 0).detail("UnhealthyServers", 0).detail("HighestPriority", 0).trackLatest("TotalDataInFlight");
				TraceEvent("TotalDataInFlight", self->ddId).detail("Primary", false).detail("TotalBytes", 0).detail("UnhealthyServers", 0).detail("HighestPriority", configuration.usableRegions > 1 ? 0 : -1).trackLatest("TotalDataInFlightRemote");

				wait(waitForDataDistributionEnabled(cx, ddEnabledState));
				TraceEvent("DataDistributionEnabled");
			}

			// When/If this assertion fails, Evan owes Ben a pat on the back for his foresight
			ASSERT(configuration.storageTeamSize > 0);

			state PromiseStream<RelocateShard> output;
			state PromiseStream<RelocateShard> input;
			state PromiseStream<Promise<int64_t>> getAverageShardBytes;
			state PromiseStream<GetMetricsRequest> getShardMetrics;
			state Reference<AsyncVar<bool>> processingUnhealthy( new AsyncVar<bool>(false) );
			state Promise<Void> readyToStart;
			state Reference<ShardsAffectedByTeamFailure> shardsAffectedByTeamFailure( new ShardsAffectedByTeamFailure );

			state int shard = 0;
			for (; shard < initData->shards.size() - 1; shard++) {
				KeyRangeRef keys = KeyRangeRef(initData->shards[shard].key, initData->shards[shard+1].key);
				shardsAffectedByTeamFailure->defineShard(keys);
				std::vector<ShardsAffectedByTeamFailure::Team> teams;
				teams.push_back(ShardsAffectedByTeamFailure::Team(initData->shards[shard].primarySrc, true));
				if (configuration.usableRegions > 1) {
					teams.push_back(ShardsAffectedByTeamFailure::Team(initData->shards[shard].remoteSrc, false));
				}
				if(g_network->isSimulated()) {
					TraceEvent("DDInitShard").detail("Keys", keys).detail("PrimarySrc", describe(initData->shards[shard].primarySrc)).detail("RemoteSrc", describe(initData->shards[shard].remoteSrc))
					.detail("PrimaryDest", describe(initData->shards[shard].primaryDest)).detail("RemoteDest", describe(initData->shards[shard].remoteDest));
				}

				shardsAffectedByTeamFailure->moveShard(keys, teams);
				if (initData->shards[shard].hasDest) {
					// This shard is already in flight.  Ideally we should use dest in ShardsAffectedByTeamFailure and
					// generate a dataDistributionRelocator directly in DataDistributionQueue to track it, but it's
					// easier to just (with low priority) schedule it for movement.
					bool unhealthy = initData->shards[shard].primarySrc.size() != configuration.storageTeamSize;
					if (!unhealthy && configuration.usableRegions > 1) {
						unhealthy = initData->shards[shard].remoteSrc.size() != configuration.storageTeamSize;
					}
					output.send( RelocateShard( keys, unhealthy ? SERVER_KNOBS->PRIORITY_TEAM_UNHEALTHY : SERVER_KNOBS->PRIORITY_RECOVER_MOVE ) );
				}
				wait( yield(TaskPriority::DataDistribution) );
			}

			vector<TeamCollectionInterface> tcis;

			Reference<AsyncVar<bool>> anyZeroHealthyTeams;
			vector<Reference<AsyncVar<bool>>> zeroHealthyTeams;
			tcis.push_back(TeamCollectionInterface());
			zeroHealthyTeams.push_back(makeReference<AsyncVar<bool>>(true));
			int storageTeamSize = configuration.storageTeamSize;

			// Stored outside of data distribution tracker to avoid slow tasks
			// when tracker is cancelled
			state KeyRangeMap<ShardTrackedData> shards;

			vector<Future<Void>> actors;
			if (configuration.usableRegions > 1) {
				tcis.push_back(TeamCollectionInterface());
				storageTeamSize = 2*configuration.storageTeamSize;

				zeroHealthyTeams.push_back(makeReference<AsyncVar<bool>>(true));
				anyZeroHealthyTeams = makeReference<AsyncVar<bool>>(true);
				actors.push_back( anyTrue(zeroHealthyTeams, anyZeroHealthyTeams) );
			} else {
				anyZeroHealthyTeams = zeroHealthyTeams[0];
			}

			actors.push_back( pollMoveKeysLock(cx, lock, ddEnabledState) );
			actors.push_back(reportErrorsExcept(
			    dataDistributionTracker(initData, cx, output, shardsAffectedByTeamFailure, getShardMetrics,
			                            getShardMetricsList, getAverageShardBytes.getFuture(), readyToStart,
			                            anyZeroHealthyTeams, self->ddId, &shards),
			    "DDTracker", self->ddId, &normalDDQueueErrors()));
			actors.push_back(reportErrorsExcept(
			    dataDistributionQueue(cx, output, input.getFuture(), getShardMetrics, processingUnhealthy, tcis,
			                          shardsAffectedByTeamFailure, lock, getAverageShardBytes, self->ddId,
			                          storageTeamSize, configuration.storageTeamSize, &lastLimited, ddEnabledState),
			    "DDQueue", self->ddId, &normalDDQueueErrors()));

			vector<DDTeamCollection*> teamCollectionsPtrs;
<<<<<<< HEAD
			primaryTeamCollection = makeReference<DDTeamCollection>(
			    cx, self->ddId, lock, output, shardsAffectedByTeamFailure, configuration, primaryDcId,
			    configuration.usableRegions > 1 ? remoteDcIds : std::vector<Optional<Key>>(), readyToStart.getFuture(),
			    zeroHealthyTeams[0], true, processingUnhealthy);
			teamCollectionsPtrs.push_back(primaryTeamCollection.getPtr());
			if (configuration.usableRegions > 1) {
				remoteTeamCollection = makeReference<DDTeamCollection>(
				    cx, self->ddId, lock, output, shardsAffectedByTeamFailure, configuration, remoteDcIds,
				    Optional<std::vector<Optional<Key>>>(), readyToStart.getFuture() && remoteRecovered(self->dbInfo),
				    zeroHealthyTeams[1], false, processingUnhealthy);
=======
			primaryTeamCollection = Reference<DDTeamCollection>(new DDTeamCollection(
			    cx, self->ddId, lock, output, shardsAffectedByTeamFailure, configuration, primaryDcId,
			    configuration.usableRegions > 1 ? remoteDcIds : std::vector<Optional<Key>>(), readyToStart.getFuture(),
			    zeroHealthyTeams[0], true, processingUnhealthy, getShardMetrics));
			teamCollectionsPtrs.push_back(primaryTeamCollection.getPtr());
			if (configuration.usableRegions > 1) {
				remoteTeamCollection = Reference<DDTeamCollection>(new DDTeamCollection(
				    cx, self->ddId, lock, output, shardsAffectedByTeamFailure, configuration, remoteDcIds,
				    Optional<std::vector<Optional<Key>>>(), readyToStart.getFuture() && remoteRecovered(self->dbInfo),
				    zeroHealthyTeams[1], false, processingUnhealthy, getShardMetrics));
>>>>>>> d6e8de1a
				teamCollectionsPtrs.push_back(remoteTeamCollection.getPtr());
				remoteTeamCollection->teamCollections = teamCollectionsPtrs;
				actors.push_back(
				    reportErrorsExcept(dataDistributionTeamCollection(remoteTeamCollection, initData, tcis[1],
				                                                      self->dbInfo, ddEnabledState),
				                       "DDTeamCollectionSecondary", self->ddId, &normalDDQueueErrors()));
				actors.push_back(printSnapshotTeamsInfo(remoteTeamCollection));
			}
			primaryTeamCollection->teamCollections = teamCollectionsPtrs;
			self->teamCollection = primaryTeamCollection.getPtr();
			actors.push_back(reportErrorsExcept(
			    dataDistributionTeamCollection(primaryTeamCollection, initData, tcis[0], self->dbInfo, ddEnabledState),
			    "DDTeamCollectionPrimary", self->ddId, &normalDDQueueErrors()));

			actors.push_back(printSnapshotTeamsInfo(primaryTeamCollection));
			actors.push_back(yieldPromiseStream(output.getFuture(), input));

			wait( waitForAll( actors ) );
			return Void();
		}
		catch( Error &e ) {
			state Error err = e;
			TraceEvent("DataDistributorDestroyTeamCollections").error(e);
			self->teamCollection = nullptr;
			primaryTeamCollection = Reference<DDTeamCollection>();
			remoteTeamCollection = Reference<DDTeamCollection>();
			wait(shards.clearAsync());
			if (err.code() != error_code_movekeys_conflict) throw err;
			bool ddEnabled = wait( isDataDistributionEnabled(cx, ddEnabledState) );
			TraceEvent("DataDistributionMoveKeysConflict").detail("DataDistributionEnabled", ddEnabled).error(err);
			if( ddEnabled )
				throw err;
		}
	}
}

static std::set<int> const& normalDataDistributorErrors() {
	static std::set<int> s;
	if (s.empty()) {
		s.insert( error_code_worker_removed );
		s.insert( error_code_broken_promise );
		s.insert( error_code_actor_cancelled );
		s.insert( error_code_please_reboot );
		s.insert( error_code_movekeys_conflict );
	}
	return s;
}

ACTOR Future<Void> ddSnapCreateCore(DistributorSnapRequest snapReq, Reference<AsyncVar<struct ServerDBInfo>> db ) {
	state Database cx = openDBOnServer(db, TaskPriority::DefaultDelay, true, true);
	state ReadYourWritesTransaction tr(cx);
	loop {
		try {
			tr.setOption(FDBTransactionOptions::ACCESS_SYSTEM_KEYS);
			tr.setOption(FDBTransactionOptions::LOCK_AWARE);
			TraceEvent("SnapDataDistributor_WriteFlagAttempt")
				.detail("SnapPayload", snapReq.snapPayload)
				.detail("SnapUID", snapReq.snapUID);
			tr.set(writeRecoveryKey, writeRecoveryKeyTrue);
			wait(tr.commit());
			break;
		} catch (Error& e) {
			TraceEvent("SnapDataDistributor_WriteFlagError").error(e);
			wait(tr.onError(e));
		}
	}
	TraceEvent("SnapDataDistributor_SnapReqEnter")
		.detail("SnapPayload", snapReq.snapPayload)
		.detail("SnapUID", snapReq.snapUID);
	try {
		// disable tlog pop on local tlog nodes
		state std::vector<TLogInterface> tlogs = db->get().logSystemConfig.allLocalLogs(false);
		std::vector<Future<Void>> disablePops;
		for (const auto & tlog : tlogs) {
			disablePops.push_back(
				transformErrors(throwErrorOr(tlog.disablePopRequest.tryGetReply(TLogDisablePopRequest(snapReq.snapUID))), snap_disable_tlog_pop_failed())
				);
		}
		wait(waitForAll(disablePops));

		TraceEvent("SnapDataDistributor_AfterDisableTLogPop")
			.detail("SnapPayload", snapReq.snapPayload)
			.detail("SnapUID", snapReq.snapUID);
		// snap local storage nodes
		std::vector<WorkerInterface> storageWorkers = wait(transformErrors(getStorageWorkers(cx, db, true /* localOnly */), snap_storage_failed()));
		TraceEvent("SnapDataDistributor_GotStorageWorkers")
			.detail("SnapPayload", snapReq.snapPayload)
			.detail("SnapUID", snapReq.snapUID);
		std::vector<Future<Void>> storageSnapReqs;
		for (const auto & worker : storageWorkers) {
			storageSnapReqs.push_back(
				transformErrors(throwErrorOr(worker.workerSnapReq.tryGetReply(WorkerSnapRequest(snapReq.snapPayload, snapReq.snapUID, LiteralStringRef("storage")))), snap_storage_failed())
				);
		}
		wait(waitForAll(storageSnapReqs));

		TraceEvent("SnapDataDistributor_AfterSnapStorage")
			.detail("SnapPayload", snapReq.snapPayload)
			.detail("SnapUID", snapReq.snapUID);
		// snap local tlog nodes
		std::vector<Future<Void>> tLogSnapReqs;
		for (const auto & tlog : tlogs) {
			tLogSnapReqs.push_back(
				transformErrors(throwErrorOr(tlog.snapRequest.tryGetReply(TLogSnapRequest(snapReq.snapPayload, snapReq.snapUID, LiteralStringRef("tlog")))), snap_tlog_failed())
				);
		}
		wait(waitForAll(tLogSnapReqs));

		TraceEvent("SnapDataDistributor_AfterTLogStorage")
			.detail("SnapPayload", snapReq.snapPayload)
			.detail("SnapUID", snapReq.snapUID);
		// enable tlog pop on local tlog nodes
		std::vector<Future<Void>> enablePops;
		for (const auto & tlog : tlogs) {
			enablePops.push_back(
				transformErrors(throwErrorOr(tlog.enablePopRequest.tryGetReply(TLogEnablePopRequest(snapReq.snapUID))), snap_enable_tlog_pop_failed())
				);
		}
		wait(waitForAll(enablePops));

		TraceEvent("SnapDataDistributor_AfterEnableTLogPops")
			.detail("SnapPayload", snapReq.snapPayload)
			.detail("SnapUID", snapReq.snapUID);
		// snap the coordinators
		std::vector<WorkerInterface> coordWorkers = wait(getCoordWorkers(cx, db));
		TraceEvent("SnapDataDistributor_GotCoordWorkers")
			.detail("SnapPayload", snapReq.snapPayload)
			.detail("SnapUID", snapReq.snapUID);
		std::vector<Future<Void>> coordSnapReqs;
		for (const auto & worker : coordWorkers) {
			coordSnapReqs.push_back(
				transformErrors(throwErrorOr(worker.workerSnapReq.tryGetReply(WorkerSnapRequest(snapReq.snapPayload, snapReq.snapUID, LiteralStringRef("coord")))), snap_coord_failed())
				);
		}
		wait(waitForAll(coordSnapReqs));
		TraceEvent("SnapDataDistributor_AfterSnapCoords")
			.detail("SnapPayload", snapReq.snapPayload)
			.detail("SnapUID", snapReq.snapUID);
		tr.reset();
		loop {
			try {
				tr.setOption(FDBTransactionOptions::ACCESS_SYSTEM_KEYS);
				tr.setOption(FDBTransactionOptions::LOCK_AWARE);
				TraceEvent("SnapDataDistributor_ClearFlagAttempt")
				    .detail("SnapPayload", snapReq.snapPayload)
				    .detail("SnapUID", snapReq.snapUID);
				tr.clear(writeRecoveryKey);
				wait(tr.commit());
				break;
			} catch (Error& e) {
				TraceEvent("SnapDataDistributor_ClearFlagError").error(e);
				wait(tr.onError(e));
			}
		}
	} catch (Error& err) {
		state Error e = err;
		TraceEvent("SnapDataDistributor_SnapReqExit")
			.detail("SnapPayload", snapReq.snapPayload)
			.detail("SnapUID", snapReq.snapUID)
			.error(e, true /*includeCancelled */);
		if (e.code() == error_code_snap_storage_failed
			|| e.code() == error_code_snap_tlog_failed
			|| e.code() == error_code_operation_cancelled) {
			// enable tlog pop on local tlog nodes
			std::vector<TLogInterface> tlogs = db->get().logSystemConfig.allLocalLogs(false);
			try {
				std::vector<Future<Void>> enablePops;
				for (const auto & tlog : tlogs) {
					enablePops.push_back(
						transformErrors(throwErrorOr(tlog.enablePopRequest.tryGetReply(TLogEnablePopRequest(snapReq.snapUID))), snap_enable_tlog_pop_failed())
						);
				}
				wait(waitForAll(enablePops));
			} catch (Error& error) {
				TraceEvent(SevDebug, "IgnoreEnableTLogPopFailure");
			}
		}
		throw e;
	}
	return Void();
}

ACTOR Future<Void> ddSnapCreate(DistributorSnapRequest snapReq, Reference<AsyncVar<struct ServerDBInfo>> db,
                                DDEnabledState* ddEnabledState) {
	state Future<Void> dbInfoChange = db->onChange();
	if (!ddEnabledState->setDDEnabled(false, snapReq.snapUID)) {
		// disable DD before doing snapCreate, if previous snap req has already disabled DD then this operation fails here
		TraceEvent("SnapDDSetDDEnabledFailedInMemoryCheck");
		snapReq.reply.sendError(operation_failed());
		return Void();
	}
	double delayTime = g_network->isSimulated() ? 70.0 : SERVER_KNOBS->SNAP_CREATE_MAX_TIMEOUT;
	try {
		choose {
			when (wait(dbInfoChange)) {
				TraceEvent("SnapDDCreateDBInfoChanged")
					.detail("SnapPayload", snapReq.snapPayload)
					.detail("SnapUID", snapReq.snapUID);
				snapReq.reply.sendError(snap_with_recovery_unsupported());
			}
			when (wait(ddSnapCreateCore(snapReq, db))) {
				TraceEvent("SnapDDCreateSuccess")
					.detail("SnapPayload", snapReq.snapPayload)
					.detail("SnapUID", snapReq.snapUID);
				snapReq.reply.send(Void());
			}
			when (wait(delay(delayTime))) {
				TraceEvent("SnapDDCreateTimedOut")
					.detail("SnapPayload", snapReq.snapPayload)
					.detail("SnapUID", snapReq.snapUID);
				snapReq.reply.sendError(timed_out());
			}
		}
	} catch (Error& e) {
		TraceEvent("SnapDDCreateError")
			.detail("SnapPayload", snapReq.snapPayload)
			.detail("SnapUID", snapReq.snapUID)
			.error(e, true /*includeCancelled */);
		if (e.code() != error_code_operation_cancelled) {
			snapReq.reply.sendError(e);
		} else {
			// enable DD should always succeed
			bool success = ddEnabledState->setDDEnabled(true, snapReq.snapUID);
			ASSERT(success);
			throw e;
		}
	}
	// enable DD should always succeed
	bool success = ddEnabledState->setDDEnabled(true, snapReq.snapUID);
	ASSERT(success);
	return Void();
}

ACTOR Future<Void> ddExclusionSafetyCheck(DistributorExclusionSafetyCheckRequest req,
                                          Reference<DataDistributorData> self, Database cx) {
	TraceEvent("DDExclusionSafetyCheckBegin", self->ddId);
	vector<StorageServerInterface> ssis = wait(getStorageServers(cx));
	DistributorExclusionSafetyCheckReply reply(true);
	if (!self->teamCollection) {
		TraceEvent("DDExclusionSafetyCheckTeamCollectionInvalid", self->ddId);
		reply.safe = false;
		req.reply.send(reply);
		return Void();
	}
	// If there is only 1 team, unsafe to mark failed: team building can get stuck due to lack of servers left
	if (self->teamCollection->teams.size() <= 1) {
		TraceEvent("DDExclusionSafetyCheckNotEnoughTeams", self->ddId);
		reply.safe = false;
		req.reply.send(reply);
		return Void();
	}
	vector<UID> excludeServerIDs;
	// Go through storage server interfaces and translate Address -> server ID (UID)
	for (const AddressExclusion& excl : req.exclusions) {
		for (const auto& ssi : ssis) {
			if (excl.excludes(ssi.address()) || (ssi.secondaryAddress().present() && excl.excludes(ssi.secondaryAddress().get()))) {
				excludeServerIDs.push_back(ssi.id());
			}
		}
	}
	std::sort(excludeServerIDs.begin(), excludeServerIDs.end());
	for (const auto& team : self->teamCollection->teams) {
		vector<UID> teamServerIDs = team->getServerIDs();
		std::sort(teamServerIDs.begin(), teamServerIDs.end());
		TraceEvent(SevDebug, "DDExclusionSafetyCheck", self->ddId)
			.detail("Excluding", describe(excludeServerIDs))
			.detail("Existing", team->getDesc());
		// Find size of set intersection of both vectors and see if the leftover team is valid
		vector<UID> intersectSet(teamServerIDs.size());
		auto it = std::set_intersection(excludeServerIDs.begin(), excludeServerIDs.end(), teamServerIDs.begin(),
		                                teamServerIDs.end(), intersectSet.begin());
		intersectSet.resize(it - intersectSet.begin());
		if (teamServerIDs.size() - intersectSet.size() < SERVER_KNOBS->DD_EXCLUDE_MIN_REPLICAS) {
			reply.safe = false;
			break;
		}
	}
	TraceEvent("DDExclusionSafetyCheckFinish", self->ddId);
	req.reply.send(reply);
	return Void();
}

ACTOR Future<Void> waitFailCacheServer(Database* db, StorageServerInterface ssi) {
	state Transaction tr(*db);
	state Key key = storageCacheServerKey(ssi.id());
	wait(waitFailureClient(ssi.waitFailure));
	loop {
		tr.setOption(FDBTransactionOptions::ACCESS_SYSTEM_KEYS);
		try {
			tr.addReadConflictRange(storageCacheServerKeys);
			tr.clear(key);
			wait(tr.commit());
			break;
		} catch (Error& e) {
			wait(tr.onError(e));
		}
	}
	return Void();
}

ACTOR Future<Void> cacheServerWatcher(Database* db) {
	state Transaction tr(*db);
	state ActorCollection actors(false);
	state std::set<UID> knownCaches;
	loop {
		tr.setOption(FDBTransactionOptions::ACCESS_SYSTEM_KEYS);
		try {
			Standalone<RangeResultRef> range = wait(tr.getRange(storageCacheServerKeys, CLIENT_KNOBS->TOO_MANY));
			ASSERT(!range.more);
			std::set<UID> caches;
			for (auto& kv : range) {
				UID id;
				BinaryReader reader{kv.key.removePrefix(storageCacheServersPrefix), Unversioned()};
				reader >> id;
				caches.insert(id);
				if (knownCaches.find(id) == knownCaches.end()) {
					StorageServerInterface ssi;
					BinaryReader reader{kv.value, IncludeVersion()};
					reader >> ssi;
					actors.add(waitFailCacheServer(db, ssi));
				}
			}
			knownCaches = std::move(caches);
			tr.reset();
			wait(delay(5.0) || actors.getResult());
			ASSERT(!actors.getResult().isReady());
		} catch (Error& e) {
			wait(tr.onError(e));
		}
	}
}

static int64_t getMedianShardSize(VectorRef<DDMetricsRef> metricVec) {
	std::nth_element(metricVec.begin(), metricVec.begin() + metricVec.size() / 2, metricVec.end(),
	                 [](const DDMetricsRef& d1, const DDMetricsRef& d2) { return d1.shardBytes < d2.shardBytes; });
	return metricVec[metricVec.size() / 2].shardBytes;
}

ACTOR Future<Void> ddGetMetrics(GetDataDistributorMetricsRequest req,
                                PromiseStream<GetMetricsListRequest> getShardMetricsList) {
	ErrorOr<Standalone<VectorRef<DDMetricsRef>>> result = wait(
	    errorOr(brokenPromiseToNever(getShardMetricsList.getReply(GetMetricsListRequest(req.keys, req.shardLimit)))));

	if (result.isError()) {
		req.reply.sendError(result.getError());
	} else {
		GetDataDistributorMetricsReply rep;
		if (!req.midOnly) {
			rep.storageMetricsList = result.get();
		} else {
			auto& metricVec = result.get();
			if (metricVec.empty())
				rep.midShardSize = 0;
			else {
				rep.midShardSize = getMedianShardSize(metricVec.contents());
			}
		}
		req.reply.send(rep);
	}

	return Void();
}

ACTOR Future<Void> dataDistributor(DataDistributorInterface di, Reference<AsyncVar<struct ServerDBInfo>> db ) {
	state Reference<DataDistributorData> self( new DataDistributorData(db, di.id()) );
	state Future<Void> collection = actorCollection( self->addActor.getFuture() );
	state PromiseStream<GetMetricsListRequest> getShardMetricsList;
	state Database cx = openDBOnServer(db, TaskPriority::DefaultDelay, true, true);
	state ActorCollection actors(false);
	state DDEnabledState ddEnabledState;
	self->addActor.send(actors.getResult());
	self->addActor.send(traceRole(Role::DATA_DISTRIBUTOR, di.id()));

	try {
		TraceEvent("DataDistributorRunning", di.id());
		self->addActor.send( waitFailureServer(di.waitFailure.getFuture()) );
		self->addActor.send(cacheServerWatcher(&cx));
		state Future<Void> distributor =
		    reportErrorsExcept(dataDistribution(self, getShardMetricsList, &ddEnabledState), "DataDistribution",
		                       di.id(), &normalDataDistributorErrors());

		loop choose {
			when ( wait(distributor || collection) ) {
				ASSERT(false);
				throw internal_error();
			}
			when ( HaltDataDistributorRequest req = waitNext(di.haltDataDistributor.getFuture()) ) {
				req.reply.send(Void());
				TraceEvent("DataDistributorHalted", di.id()).detail("ReqID", req.requesterID);
				break;
			}
			when(GetDataDistributorMetricsRequest req = waitNext(di.dataDistributorMetrics.getFuture())) {
				actors.add(ddGetMetrics(req, getShardMetricsList));
			}
			when(DistributorSnapRequest snapReq = waitNext(di.distributorSnapReq.getFuture())) {
				actors.add(ddSnapCreate(snapReq, db, &ddEnabledState));
			}
			when(DistributorExclusionSafetyCheckRequest exclCheckReq = waitNext(di.distributorExclCheckReq.getFuture())) {
				actors.add(ddExclusionSafetyCheck(exclCheckReq, self, cx));
			}
		}
	}
	catch ( Error &err ) {
		if ( normalDataDistributorErrors().count(err.code()) == 0 ) {
			TraceEvent("DataDistributorError", di.id()).error(err, true);
			throw err;
		}
		TraceEvent("DataDistributorDied", di.id()).error(err, true);
	}

	return Void();
}

DDTeamCollection* testTeamCollection(int teamSize, Reference<IReplicationPolicy> policy, int processCount) {
	Database database =
	    DatabaseContext::create(makeReference<AsyncVar<ClientDBInfo>>(), Never(), LocalityData(), false);

	DatabaseConfiguration conf;
	conf.storageTeamSize = teamSize;
	conf.storagePolicy = policy;

	DDTeamCollection* collection =
	    new DDTeamCollection(database, UID(0, 0), MoveKeysLock(), PromiseStream<RelocateShard>(),
<<<<<<< HEAD
	                         makeReference<ShardsAffectedByTeamFailure>(), conf, {}, {}, Future<Void>(Void()),
	                         makeReference<AsyncVar<bool>>(true), true, makeReference<AsyncVar<bool>>(false));
=======
	                         Reference<ShardsAffectedByTeamFailure>(new ShardsAffectedByTeamFailure()), conf, {}, {},
	                         Future<Void>(Void()), Reference<AsyncVar<bool>>(new AsyncVar<bool>(true)), true,
	                         Reference<AsyncVar<bool>>(new AsyncVar<bool>(false)), PromiseStream<GetMetricsRequest>());
>>>>>>> d6e8de1a

	for (int id = 1; id <= processCount; ++id) {
		UID uid(id, 0);
		StorageServerInterface interface;
		interface.uniqueID = uid;
	 	interface.locality.set(LiteralStringRef("machineid"), Standalone<StringRef>(std::to_string(id)));
		interface.locality.set(LiteralStringRef("zoneid"), Standalone<StringRef>(std::to_string(id % 5)));
		interface.locality.set(LiteralStringRef("data_hall"), Standalone<StringRef>(std::to_string(id % 3)));
		collection->server_info[uid] =
		    makeReference<TCServerInfo>(interface, collection, ProcessClass(), true, collection->storageServerSet);
		collection->server_status.set(uid, ServerStatus(false, false, interface.locality));
		collection->checkAndCreateMachine(collection->server_info[uid]);
	}

	return collection;
}

DDTeamCollection* testMachineTeamCollection(int teamSize, Reference<IReplicationPolicy> policy, int processCount) {
	Database database =
	    DatabaseContext::create(makeReference<AsyncVar<ClientDBInfo>>(), Never(), LocalityData(), false);

	DatabaseConfiguration conf;
	conf.storageTeamSize = teamSize;
	conf.storagePolicy = policy;

	DDTeamCollection* collection =
	    new DDTeamCollection(database, UID(0, 0), MoveKeysLock(), PromiseStream<RelocateShard>(),
<<<<<<< HEAD
	                         makeReference<ShardsAffectedByTeamFailure>(), conf, {}, {}, Future<Void>(Void()),
	                         makeReference<AsyncVar<bool>>(true), true, makeReference<AsyncVar<bool>>(false));
=======
	                         Reference<ShardsAffectedByTeamFailure>(new ShardsAffectedByTeamFailure()), conf, {}, {},
	                         Future<Void>(Void()), Reference<AsyncVar<bool>>(new AsyncVar<bool>(true)), true,
	                         Reference<AsyncVar<bool>>(new AsyncVar<bool>(false)), PromiseStream<GetMetricsRequest>());
>>>>>>> d6e8de1a

	for (int id = 1; id <= processCount; id++) {
		UID uid(id, 0);
		StorageServerInterface interface;
		interface.uniqueID = uid;
		int process_id = id;
		int dc_id = process_id / 1000;
		int data_hall_id = process_id / 100;
		int zone_id = process_id / 10;
		int machine_id = process_id / 5;

		printf("testMachineTeamCollection: process_id:%d zone_id:%d machine_id:%d ip_addr:%s\n", process_id, zone_id,
		       machine_id, interface.address().toString().c_str());
		interface.locality.set(LiteralStringRef("processid"), Standalone<StringRef>(std::to_string(process_id)));
		interface.locality.set(LiteralStringRef("machineid"), Standalone<StringRef>(std::to_string(machine_id)));
		interface.locality.set(LiteralStringRef("zoneid"), Standalone<StringRef>(std::to_string(zone_id)));
		interface.locality.set(LiteralStringRef("data_hall"), Standalone<StringRef>(std::to_string(data_hall_id)));
		interface.locality.set(LiteralStringRef("dcid"), Standalone<StringRef>(std::to_string(dc_id)));
		collection->server_info[uid] =
		    makeReference<TCServerInfo>(interface, collection, ProcessClass(), true, collection->storageServerSet);

		collection->server_status.set(uid, ServerStatus(false, false, interface.locality));
	}

	int totalServerIndex = collection->constructMachinesFromServers();
	printf("testMachineTeamCollection: construct machines for %d servers\n", totalServerIndex);

	return collection;
}

TEST_CASE("DataDistribution/AddTeamsBestOf/UseMachineID") {
	wait(Future<Void>(Void()));

	int teamSize = 3; // replication size
	int processSize = 60;
	int desiredTeams = SERVER_KNOBS->DESIRED_TEAMS_PER_SERVER * processSize;
	int maxTeams = SERVER_KNOBS->MAX_TEAMS_PER_SERVER * processSize;

	Reference<IReplicationPolicy> policy = Reference<IReplicationPolicy>(new PolicyAcross(teamSize, "zoneid", Reference<IReplicationPolicy>(new PolicyOne())));
	state DDTeamCollection* collection = testMachineTeamCollection(teamSize, policy, processSize);

	collection->addTeamsBestOf(30, desiredTeams, maxTeams);

	ASSERT(collection->sanityCheckTeams() == true);

	delete (collection);

	return Void();
}

TEST_CASE("DataDistribution/AddTeamsBestOf/NotUseMachineID") {
	wait(Future<Void>(Void()));

	int teamSize = 3; // replication size
	int processSize = 60;
	int desiredTeams = SERVER_KNOBS->DESIRED_TEAMS_PER_SERVER * processSize;
	int maxTeams = SERVER_KNOBS->MAX_TEAMS_PER_SERVER * processSize;

	Reference<IReplicationPolicy> policy = Reference<IReplicationPolicy>(new PolicyAcross(teamSize, "zoneid", Reference<IReplicationPolicy>(new PolicyOne())));
	state DDTeamCollection* collection = testMachineTeamCollection(teamSize, policy, processSize);

	if (collection == nullptr) {
		fprintf(stderr, "collection is null\n");
		return Void();
	}

	collection->addBestMachineTeams(30); // Create machine teams to help debug
	collection->addTeamsBestOf(30, desiredTeams, maxTeams);
	collection->sanityCheckTeams(); // Server team may happen to be on the same machine team, although unlikely

	if (collection) delete (collection);

	return Void();
}

TEST_CASE("DataDistribution/AddAllTeams/isExhaustive") {
	Reference<IReplicationPolicy> policy = Reference<IReplicationPolicy>(new PolicyAcross(3, "zoneid", Reference<IReplicationPolicy>(new PolicyOne())));
	state int processSize = 10;
	state int desiredTeams = SERVER_KNOBS->DESIRED_TEAMS_PER_SERVER * processSize;
	state int maxTeams = SERVER_KNOBS->MAX_TEAMS_PER_SERVER * processSize;
	state DDTeamCollection* collection = testTeamCollection(3, policy, processSize);

	int result = collection->addTeamsBestOf(200, desiredTeams, maxTeams);

	delete(collection);

	// The maximum number of available server teams without considering machine locality is 120
	// The maximum number of available server teams with machine locality constraint is 120 - 40, because
	// the 40 (5*4*2) server teams whose servers come from the same machine are invalid.
	ASSERT(result == 80);

	return Void();
}

TEST_CASE("/DataDistribution/AddAllTeams/withLimit") {
	Reference<IReplicationPolicy> policy = Reference<IReplicationPolicy>(new PolicyAcross(3, "zoneid", Reference<IReplicationPolicy>(new PolicyOne())));
	state int processSize = 10;
	state int desiredTeams = SERVER_KNOBS->DESIRED_TEAMS_PER_SERVER * processSize;
	state int maxTeams = SERVER_KNOBS->MAX_TEAMS_PER_SERVER * processSize;

	state DDTeamCollection* collection = testTeamCollection(3, policy, processSize);

	int result = collection->addTeamsBestOf(10, desiredTeams, maxTeams);

	delete(collection);

	ASSERT(result >= 10);

	return Void();
}

TEST_CASE("/DataDistribution/AddTeamsBestOf/SkippingBusyServers") {
	wait(Future<Void>(Void()));
	Reference<IReplicationPolicy> policy = Reference<IReplicationPolicy>(new PolicyAcross(3, "zoneid", Reference<IReplicationPolicy>(new PolicyOne())));
	state int processSize = 10;
	state int desiredTeams = SERVER_KNOBS->DESIRED_TEAMS_PER_SERVER * processSize;
	state int maxTeams = SERVER_KNOBS->MAX_TEAMS_PER_SERVER * processSize;
	state int teamSize = 3;
	//state int targetTeamsPerServer = SERVER_KNOBS->DESIRED_TEAMS_PER_SERVER * (teamSize + 1) / 2;
	state DDTeamCollection* collection = testTeamCollection(teamSize, policy, processSize);

	collection->addTeam(std::set<UID>({ UID(1, 0), UID(2, 0), UID(3, 0) }), true);
	collection->addTeam(std::set<UID>({ UID(1, 0), UID(3, 0), UID(4, 0) }), true);

	state int result = collection->addTeamsBestOf(8, desiredTeams, maxTeams);

	ASSERT(result >= 8);

	for(auto process = collection->server_info.begin(); process != collection->server_info.end(); process++) {
		auto teamCount = process->second->teams.size();
		ASSERT(teamCount >= 1);
		//ASSERT(teamCount <= targetTeamsPerServer);
	}

	delete(collection);

	return Void();
}

// Due to the randomness in choosing the machine team and the server team from the machine team, it is possible that
// we may not find the remaining several (e.g., 1 or 2) available teams.
// It is hard to conclude what is the minimum number of  teams the addTeamsBestOf() should create in this situation.
TEST_CASE("/DataDistribution/AddTeamsBestOf/NotEnoughServers") {
	wait(Future<Void>(Void()));

	Reference<IReplicationPolicy> policy = Reference<IReplicationPolicy>(new PolicyAcross(3, "zoneid", Reference<IReplicationPolicy>(new PolicyOne())));
	state int processSize = 5;
	state int desiredTeams = SERVER_KNOBS->DESIRED_TEAMS_PER_SERVER * processSize;
	state int maxTeams = SERVER_KNOBS->MAX_TEAMS_PER_SERVER * processSize;
	state int teamSize = 3;
	state DDTeamCollection* collection = testTeamCollection(teamSize, policy, processSize);

	collection->addTeam(std::set<UID>({ UID(1, 0), UID(2, 0), UID(3, 0) }), true);
	collection->addTeam(std::set<UID>({ UID(1, 0), UID(3, 0), UID(4, 0) }), true);

	collection->addBestMachineTeams(10);
	int result = collection->addTeamsBestOf(10, desiredTeams, maxTeams);

	if (collection->machineTeams.size() != 10 || result != 8) {
		collection->traceAllInfo(true); // Debug message
	}

	// NOTE: Due to the pure randomness in selecting a machine for a machine team,
	// we cannot guarantee that all machine teams are created.
	// When we chnage the selectReplicas function to achieve such guarantee, we can enable the following ASSERT
	ASSERT(collection->machineTeams.size() == 10); // Should create all machine teams

	// We need to guarantee a server always have at least a team so that the server can participate in data distribution
	for (auto process = collection->server_info.begin(); process != collection->server_info.end(); process++) {
		auto teamCount = process->second->teams.size();
		ASSERT(teamCount >= 1);
	}

	delete(collection);

	// If we find all available teams, result will be 8 because we prebuild 2 teams
	ASSERT(result == 8);

	return Void();
}<|MERGE_RESOLUTION|>--- conflicted
+++ resolved
@@ -4975,29 +4975,16 @@
 			    "DDQueue", self->ddId, &normalDDQueueErrors()));
 
 			vector<DDTeamCollection*> teamCollectionsPtrs;
-<<<<<<< HEAD
-			primaryTeamCollection = makeReference<DDTeamCollection>(
-			    cx, self->ddId, lock, output, shardsAffectedByTeamFailure, configuration, primaryDcId,
-			    configuration.usableRegions > 1 ? remoteDcIds : std::vector<Optional<Key>>(), readyToStart.getFuture(),
-			    zeroHealthyTeams[0], true, processingUnhealthy);
-			teamCollectionsPtrs.push_back(primaryTeamCollection.getPtr());
-			if (configuration.usableRegions > 1) {
-				remoteTeamCollection = makeReference<DDTeamCollection>(
-				    cx, self->ddId, lock, output, shardsAffectedByTeamFailure, configuration, remoteDcIds,
-				    Optional<std::vector<Optional<Key>>>(), readyToStart.getFuture() && remoteRecovered(self->dbInfo),
-				    zeroHealthyTeams[1], false, processingUnhealthy);
-=======
-			primaryTeamCollection = Reference<DDTeamCollection>(new DDTeamCollection(
+			primaryTeamCollection = makeReference<DDTeamCollection>(new DDTeamCollection(
 			    cx, self->ddId, lock, output, shardsAffectedByTeamFailure, configuration, primaryDcId,
 			    configuration.usableRegions > 1 ? remoteDcIds : std::vector<Optional<Key>>(), readyToStart.getFuture(),
 			    zeroHealthyTeams[0], true, processingUnhealthy, getShardMetrics));
 			teamCollectionsPtrs.push_back(primaryTeamCollection.getPtr());
 			if (configuration.usableRegions > 1) {
-				remoteTeamCollection = Reference<DDTeamCollection>(new DDTeamCollection(
+				remoteTeamCollection = makeReference<DDTeamCollection>(new DDTeamCollection(
 				    cx, self->ddId, lock, output, shardsAffectedByTeamFailure, configuration, remoteDcIds,
 				    Optional<std::vector<Optional<Key>>>(), readyToStart.getFuture() && remoteRecovered(self->dbInfo),
 				    zeroHealthyTeams[1], false, processingUnhealthy, getShardMetrics));
->>>>>>> d6e8de1a
 				teamCollectionsPtrs.push_back(remoteTeamCollection.getPtr());
 				remoteTeamCollection->teamCollections = teamCollectionsPtrs;
 				actors.push_back(
@@ -5421,14 +5408,9 @@
 
 	DDTeamCollection* collection =
 	    new DDTeamCollection(database, UID(0, 0), MoveKeysLock(), PromiseStream<RelocateShard>(),
-<<<<<<< HEAD
 	                         makeReference<ShardsAffectedByTeamFailure>(), conf, {}, {}, Future<Void>(Void()),
-	                         makeReference<AsyncVar<bool>>(true), true, makeReference<AsyncVar<bool>>(false));
-=======
-	                         Reference<ShardsAffectedByTeamFailure>(new ShardsAffectedByTeamFailure()), conf, {}, {},
-	                         Future<Void>(Void()), Reference<AsyncVar<bool>>(new AsyncVar<bool>(true)), true,
-	                         Reference<AsyncVar<bool>>(new AsyncVar<bool>(false)), PromiseStream<GetMetricsRequest>());
->>>>>>> d6e8de1a
+	                         makeReference<AsyncVar<bool>>(true), true, makeReference<AsyncVar<bool>>(false),
+	                         PromiseStream<GetMetricsRequest>());
 
 	for (int id = 1; id <= processCount; ++id) {
 		UID uid(id, 0);
@@ -5456,14 +5438,9 @@
 
 	DDTeamCollection* collection =
 	    new DDTeamCollection(database, UID(0, 0), MoveKeysLock(), PromiseStream<RelocateShard>(),
-<<<<<<< HEAD
 	                         makeReference<ShardsAffectedByTeamFailure>(), conf, {}, {}, Future<Void>(Void()),
-	                         makeReference<AsyncVar<bool>>(true), true, makeReference<AsyncVar<bool>>(false));
-=======
-	                         Reference<ShardsAffectedByTeamFailure>(new ShardsAffectedByTeamFailure()), conf, {}, {},
-	                         Future<Void>(Void()), Reference<AsyncVar<bool>>(new AsyncVar<bool>(true)), true,
-	                         Reference<AsyncVar<bool>>(new AsyncVar<bool>(false)), PromiseStream<GetMetricsRequest>());
->>>>>>> d6e8de1a
+	                         makeReference<AsyncVar<bool>>(true), true, makeReference<AsyncVar<bool>>(false),
+	                         PromiseStream<GetMetricsRequest>());
 
 	for (int id = 1; id <= processCount; id++) {
 		UID uid(id, 0);
