/*
 * TLogServer.actor.cpp
 *
 * This source file is part of the FoundationDB open source project
 *
 * Copyright 2013-2018 Apple Inc. and the FoundationDB project authors
 *
 * Licensed under the Apache License, Version 2.0 (the "License");
 * you may not use this file except in compliance with the License.
 * You may obtain a copy of the License at
 *
 *     http://www.apache.org/licenses/LICENSE-2.0
 *
 * Unless required by applicable law or agreed to in writing, software
 * distributed under the License is distributed on an "AS IS" BASIS,
 * WITHOUT WARRANTIES OR CONDITIONS OF ANY KIND, either express or implied.
 * See the License for the specific language governing permissions and
 * limitations under the License.
 */

#include "flow/Hash3.h"
#include "flow/UnitTest.h"
#include "fdbclient/NativeAPI.actor.h"
#include "fdbclient/Notified.h"
#include "fdbclient/KeyRangeMap.h"
#include "fdbclient/RunTransaction.actor.h"
#include "fdbclient/SystemData.h"
#include "fdbclient/FDBTypes.h"
#include "fdbserver/WorkerInterface.actor.h"
#include "fdbserver/LogProtocolMessage.h"
#include "fdbserver/SpanContextMessage.h"
#include "fdbserver/TLogInterface.h"
#include "fdbserver/Knobs.h"
#include "fdbserver/IKeyValueStore.h"
#include "fdbserver/MutationTracking.h"
#include "flow/ActorCollection.h"
#include "fdbrpc/FailureMonitor.h"
#include "fdbserver/IDiskQueue.h"
#include "fdbrpc/sim_validation.h"
#include "fdbrpc/simulator.h"
#include "fdbrpc/Stats.h"
#include "fdbserver/ServerDBInfo.h"
#include "fdbserver/LogSystem.h"
#include "fdbserver/WaitFailure.h"
#include "fdbserver/RecoveryState.h"
#include "fdbserver/FDBExecHelper.actor.h"
#include "flow/Histogram.h"
#include "flow/actorcompiler.h" // This must be the last #include.

using std::make_pair;
using std::max;
using std::min;
using std::pair;

struct TLogQueueEntryRef {
	UID id;
	Version version;
	Version knownCommittedVersion;
	StringRef messages;

	TLogQueueEntryRef() : version(0), knownCommittedVersion(0) {}
	TLogQueueEntryRef(Arena& a, TLogQueueEntryRef const& from)
	  : id(from.id), version(from.version), knownCommittedVersion(from.knownCommittedVersion),
	    messages(a, from.messages) {}

	// To change this serialization, ProtocolVersion::TLogQueueEntryRef must be updated, and downgrades need to be
	// considered
	template <class Ar>
	void serialize(Ar& ar) {
		serializer(ar, version, messages, knownCommittedVersion, id);
	}
	size_t expectedSize() const { return messages.expectedSize(); }
};

struct AlternativeTLogQueueEntryRef {
	UID id;
	Version version;
	Version knownCommittedVersion;
	std::vector<TagsAndMessage>* alternativeMessages;

	AlternativeTLogQueueEntryRef() : version(0), knownCommittedVersion(0), alternativeMessages(nullptr) {}

	template <class Ar>
	void serialize(Ar& ar) {
		ASSERT(!ar.isDeserializing && alternativeMessages);
		uint32_t msgSize = expectedSize();
		serializer(ar, version, msgSize);
		for (auto& msg : *alternativeMessages) {
			ar.serializeBytes(msg.message);
		}
		serializer(ar, knownCommittedVersion, id);
	}

	uint32_t expectedSize() const {
		uint32_t msgSize = 0;
		for (auto& msg : *alternativeMessages) {
			msgSize += msg.message.size();
		}
		return msgSize;
	}
};

typedef Standalone<TLogQueueEntryRef> TLogQueueEntry;
struct LogData;
struct TLogData;

struct TLogQueue final : public IClosable {
public:
	TLogQueue(IDiskQueue* queue, UID dbgid) : queue(queue), dbgid(dbgid) {}

	// Each packet in the queue is
	//    uint32_t payloadSize
	//    uint8_t payload[payloadSize]  (begins with uint64_t protocolVersion via IncludeVersion)
	//    uint8_t validFlag

	// TLogQueue is a durable queue of TLogQueueEntry objects with an interface similar to IDiskQueue

	// TLogQueue pushes (but not commits) are atomic - after commit fails to return, a prefix of entire calls to push
	// are durable.  This is
	//    implemented on top of the weaker guarantee of IDiskQueue::commit (that a prefix of bytes is durable) using
	//    validFlag and by padding any incomplete packet with zeros after recovery.

	// Before calling push, pop, or commit, the user must call readNext() until it throws
	//    end_of_stream(). It may not be called again thereafter.
	Future<TLogQueueEntry> readNext(TLogData* tLog) { return readNext(this, tLog); }

	Future<bool> initializeRecovery(IDiskQueue::location recoverAt) { return queue->initializeRecovery(recoverAt); }

	template <class T>
	void push(T const& qe, Reference<LogData> logData);
	void forgetBefore(Version upToVersion, Reference<LogData> logData);
	void pop(IDiskQueue::location upToLocation);
	Future<Void> commit() { return queue->commit(); }

	// Implements IClosable
	Future<Void> getError() override { return queue->getError(); }
	Future<Void> onClosed() override { return queue->onClosed(); }
	void dispose() override {
		queue->dispose();
		delete this;
	}
	void close() override {
		queue->close();
		delete this;
	}

private:
	IDiskQueue* queue;
	UID dbgid;

	void updateVersionSizes(const TLogQueueEntry& result,
	                        TLogData* tLog,
	                        IDiskQueue::location start,
	                        IDiskQueue::location end);

	ACTOR static Future<TLogQueueEntry> readNext(TLogQueue* self, TLogData* tLog) {
		state TLogQueueEntry result;
		state int zeroFillSize = 0;

		loop {
			state IDiskQueue::location startloc = self->queue->getNextReadLocation();
			Standalone<StringRef> h = wait(self->queue->readNext(sizeof(uint32_t)));
			if (h.size() != sizeof(uint32_t)) {
				if (h.size()) {
					TEST(true); // Zero fill within size field
					int payloadSize = 0;
					memcpy(&payloadSize, h.begin(), h.size());
					zeroFillSize = sizeof(uint32_t) - h.size(); // zero fill the size itself
					zeroFillSize += payloadSize + 1; // and then the contents and valid flag
				}
				break;
			}

			state uint32_t payloadSize = *(uint32_t*)h.begin();
			ASSERT(payloadSize < (100 << 20));

			Standalone<StringRef> e = wait(self->queue->readNext(payloadSize + 1));
			if (e.size() != payloadSize + 1) {
				TEST(true); // Zero fill within payload
				zeroFillSize = payloadSize + 1 - e.size();
				break;
			}

			if (e[payloadSize]) {
				ASSERT(e[payloadSize] == 1);
				Arena a = e.arena();
				ArenaReader ar(a, e.substr(0, payloadSize), IncludeVersion());
				ar >> result;
				const IDiskQueue::location endloc = self->queue->getNextReadLocation();
				self->updateVersionSizes(result, tLog, startloc, endloc);
				return result;
			}
		}
		if (zeroFillSize) {
			TEST(true); // Fixing a partial commit at the end of the tlog queue
			for (int i = 0; i < zeroFillSize; i++)
				self->queue->push(StringRef((const uint8_t*)"", 1));
		}
		throw end_of_stream();
	}
};

////// Persistence format (for self->persistentData)

// Immutable keys
// persistFormat has been mostly invalidated by TLogVersion, and can probably be removed when
// 4.6's TLog code is removed.
static const KeyValueRef persistFormat(LiteralStringRef("Format"), LiteralStringRef("FoundationDB/LogServer/3/0"));
static const KeyRangeRef persistFormatReadableRange(LiteralStringRef("FoundationDB/LogServer/3/0"),
                                                    LiteralStringRef("FoundationDB/LogServer/4/0"));
static const KeyRangeRef persistProtocolVersionKeys(LiteralStringRef("ProtocolVersion/"),
                                                    LiteralStringRef("ProtocolVersion0"));
static const KeyRangeRef persistTLogSpillTypeKeys(LiteralStringRef("TLogSpillType/"),
                                                  LiteralStringRef("TLogSpillType0"));
static const KeyRangeRef persistRecoveryCountKeys =
    KeyRangeRef(LiteralStringRef("DbRecoveryCount/"), LiteralStringRef("DbRecoveryCount0"));

// Updated on updatePersistentData()
static const KeyRangeRef persistCurrentVersionKeys =
    KeyRangeRef(LiteralStringRef("version/"), LiteralStringRef("version0"));
static const KeyRangeRef persistKnownCommittedVersionKeys =
    KeyRangeRef(LiteralStringRef("knownCommitted/"), LiteralStringRef("knownCommitted0"));
static const KeyRef persistRecoveryLocationKey = KeyRef(LiteralStringRef("recoveryLocation"));
static const KeyRangeRef persistLocalityKeys =
    KeyRangeRef(LiteralStringRef("Locality/"), LiteralStringRef("Locality0"));
static const KeyRangeRef persistLogRouterTagsKeys =
    KeyRangeRef(LiteralStringRef("LogRouterTags/"), LiteralStringRef("LogRouterTags0"));
static const KeyRangeRef persistTxsTagsKeys = KeyRangeRef(LiteralStringRef("TxsTags/"), LiteralStringRef("TxsTags0"));
static const KeyRange persistTagMessagesKeys = prefixRange(LiteralStringRef("TagMsg/"));
static const KeyRange persistTagMessageRefsKeys = prefixRange(LiteralStringRef("TagMsgRef/"));
static const KeyRange persistTagPoppedKeys = prefixRange(LiteralStringRef("TagPop/"));

static Key persistTagMessagesKey(UID id, Tag tag, Version version) {
	BinaryWriter wr(Unversioned());
	wr.serializeBytes(persistTagMessagesKeys.begin);
	wr << id;
	wr << tag;
	wr << bigEndian64(version);
	return wr.toValue();
}

static Key persistTagMessageRefsKey(UID id, Tag tag, Version version) {
	BinaryWriter wr(Unversioned());
	wr.serializeBytes(persistTagMessageRefsKeys.begin);
	wr << id;
	wr << tag;
	wr << bigEndian64(version);
	return wr.toValue();
}

static Key persistTagPoppedKey(UID id, Tag tag) {
	BinaryWriter wr(Unversioned());
	wr.serializeBytes(persistTagPoppedKeys.begin);
	wr << id;
	wr << tag;
	return wr.toValue();
}

static Value persistTagPoppedValue(Version popped) {
	return BinaryWriter::toValue(popped, Unversioned());
}

static Tag decodeTagPoppedKey(KeyRef id, KeyRef key) {
	Tag s;
	BinaryReader rd(key.removePrefix(persistTagPoppedKeys.begin).removePrefix(id), Unversioned());
	rd >> s;
	return s;
}

static Version decodeTagPoppedValue(ValueRef value) {
	return BinaryReader::fromStringRef<Version>(value, Unversioned());
}

static StringRef stripTagMessagesKey(StringRef key) {
	return key.substr(sizeof(UID) + sizeof(Tag) + persistTagMessagesKeys.begin.size());
}

static Version decodeTagMessagesKey(StringRef key) {
	return bigEndian64(BinaryReader::fromStringRef<Version>(stripTagMessagesKey(key), Unversioned()));
}

struct SpilledData {
	SpilledData() = default;
	SpilledData(Version version, IDiskQueue::location start, uint32_t length, uint32_t mutationBytes)
	  : version(version), start(start), length(length), mutationBytes(mutationBytes) {}

	template <class Ar>
	void serialize(Ar& ar) {
		serializer(ar, version, start, length, mutationBytes);
	}

	Version version = 0;
	IDiskQueue::location start = 0;
	uint32_t length = 0;
	uint32_t mutationBytes = 0;
};

struct TLogData : NonCopyable {
	AsyncTrigger newLogData;
	// A process has only 1 SharedTLog, which holds data for multiple logs, so that it obeys its assigned memory limit.
	// A process has only 1 active log and multiple non-active log from old generations.
	// In the figure below, TLog [1-4] are logs from old generations.
	// Because SS may need to pull data from old generation log, we keep Tlog [1-4].
	//
	//  We always pop the disk queue from the oldest TLog, spill from the oldest TLog that still has
	//  data in memory, and commits to the disk queue come from the most recent TLog.
	//
	//                    SharedTLog
	//  +--------+--------+--------+--------+--------+
	//  | TLog 1 | TLog 2 | TLog 3 | TLog 4 | TLog 5 |
	//  +--------+--------+--------+--------+--------+
	//    ^ popOrder         ^spillOrder         ^committing
	//
	// ^popOrder is the location where SS reads the to-be-read data from tlog.
	// ^committing is the location where the active TLog accepts the pushed data.
	Deque<UID> popOrder;
	Deque<UID> spillOrder;
	std::map<UID, Reference<struct LogData>> id_data;

	UID dbgid;
	UID workerID;

	IKeyValueStore* persistentData; // Durable data on disk that were spilled.
	IDiskQueue* rawPersistentQueue; // The physical queue the persistentQueue below stores its data. Ideally, log
	                                // interface should work without directly accessing rawPersistentQueue
	TLogQueue* persistentQueue; // Logical queue the log operates on and persist its data.

	int64_t diskQueueCommitBytes;
	AsyncVar<bool>
	    largeDiskQueueCommitBytes; // becomes true when diskQueueCommitBytes is greater than MAX_QUEUE_COMMIT_BYTES

	Reference<AsyncVar<ServerDBInfo> const> dbInfo;
	Database cx;

	NotifiedVersion queueCommitEnd;
	Version queueCommitBegin;

	int64_t instanceID;
	int64_t bytesInput;
	int64_t bytesDurable;
	int64_t targetVolatileBytes; // The number of bytes of mutations this TLog should hold in memory before spilling.
	int64_t overheadBytesInput;
	int64_t overheadBytesDurable;
	int activePeekStreams = 0;

	WorkerCache<TLogInterface> tlogCache;
	FlowLock peekMemoryLimiter;

	PromiseStream<Future<Void>> sharedActors;
	Promise<Void> terminated;
	FlowLock concurrentLogRouterReads;
	FlowLock persistentDataCommitLock;

	// Beginning of fields used by snapshot based backup and restore
	bool ignorePopRequest; // ignore pop request from storage servers
	double ignorePopDeadline; // time until which the ignorePopRequest will be
	                          // honored
	std::string ignorePopUid; // callers that set ignorePopRequest will set this
	                          // extra state, used to validate the ownership of
	                          // the set and for callers that unset will
	                          // be able to match it up
	std::string dataFolder; // folder where data is stored
	std::map<Tag, Version> toBePopped; // map of Tag->Version for all the pops
	                                   // that came when ignorePopRequest was set
	Reference<AsyncVar<bool>> degraded;
	// End of fields used by snapshot based backup and restore

	std::vector<TagsAndMessage> tempTagMessages;

	Reference<Histogram> commitLatencyDist;

	TLogData(UID dbgid,
	         UID workerID,
	         IKeyValueStore* persistentData,
	         IDiskQueue* persistentQueue,
	         Reference<AsyncVar<ServerDBInfo> const> dbInfo,
	         Reference<AsyncVar<bool>> degraded,
	         std::string folder)
	  : dbgid(dbgid), workerID(workerID), persistentData(persistentData), rawPersistentQueue(persistentQueue),
	    persistentQueue(new TLogQueue(persistentQueue, dbgid)), diskQueueCommitBytes(0),
	    largeDiskQueueCommitBytes(false), dbInfo(dbInfo), queueCommitEnd(0), queueCommitBegin(0),
	    instanceID(deterministicRandom()->randomUniqueID().first()), bytesInput(0), bytesDurable(0),
	    targetVolatileBytes(SERVER_KNOBS->TLOG_SPILL_THRESHOLD), overheadBytesInput(0), overheadBytesDurable(0),
	    peekMemoryLimiter(SERVER_KNOBS->TLOG_SPILL_REFERENCE_MAX_PEEK_MEMORY_BYTES),
	    concurrentLogRouterReads(SERVER_KNOBS->CONCURRENT_LOG_ROUTER_READS), ignorePopRequest(false),
	    dataFolder(folder), degraded(degraded),
	    commitLatencyDist(Histogram::getHistogram(LiteralStringRef("tLog"),
	                                              LiteralStringRef("commit"),
	                                              Histogram::Unit::microseconds)) {
		cx = openDBOnServer(dbInfo, TaskPriority::DefaultEndpoint, LockAware::True);
	}
};

struct LogData : NonCopyable, public ReferenceCounted<LogData> {
	struct TagData : NonCopyable, public ReferenceCounted<TagData> {
		std::deque<std::pair<Version, LengthPrefixedStringRef>> versionMessages;
		bool
		    nothingPersistent; // true means tag is *known* to have no messages in persistentData.  false means nothing.
		bool poppedRecently; // `popped` has changed since last updatePersistentData
		Version popped; // see popped version tracking contract below
		Version persistentPopped; // The popped version recorded in the btree.
		Version versionForPoppedLocation; // `poppedLocation` was calculated at this popped version
		IDiskQueue::location poppedLocation; // The location of the earliest commit with data for this tag.
		bool unpoppedRecovered;
		Tag tag;

		TagData(Tag tag,
		        Version popped,
		        IDiskQueue::location poppedLocation,
		        bool nothingPersistent,
		        bool poppedRecently,
		        bool unpoppedRecovered)
		  : nothingPersistent(nothingPersistent), poppedRecently(poppedRecently), popped(popped), persistentPopped(0),
		    versionForPoppedLocation(0), poppedLocation(poppedLocation), unpoppedRecovered(unpoppedRecovered),
		    tag(tag) {}

		TagData(TagData&& r) noexcept
		  : versionMessages(std::move(r.versionMessages)), nothingPersistent(r.nothingPersistent),
		    poppedRecently(r.poppedRecently), popped(r.popped), persistentPopped(r.persistentPopped),
		    versionForPoppedLocation(r.versionForPoppedLocation), poppedLocation(r.poppedLocation),
		    unpoppedRecovered(r.unpoppedRecovered), tag(r.tag) {}
		void operator=(TagData&& r) noexcept {
			versionMessages = std::move(r.versionMessages);
			nothingPersistent = r.nothingPersistent;
			poppedRecently = r.poppedRecently;
			popped = r.popped;
			persistentPopped = r.persistentPopped;
			versionForPoppedLocation = r.versionForPoppedLocation;
			poppedLocation = r.poppedLocation;
			tag = r.tag;
			unpoppedRecovered = r.unpoppedRecovered;
		}

		// Erase messages not needed to update *from* versions >= before (thus, messages with toversion <= before)
		ACTOR Future<Void> eraseMessagesBefore(TagData* self,
		                                       Version before,
		                                       TLogData* tlogData,
		                                       Reference<LogData> logData,
		                                       TaskPriority taskID) {
			while (!self->versionMessages.empty() && self->versionMessages.front().first < before) {
				Version version = self->versionMessages.front().first;
				std::pair<int, int>& sizes = logData->version_sizes[version];
				int64_t messagesErased = 0;

				while (!self->versionMessages.empty() && self->versionMessages.front().first == version) {
					auto const& m = self->versionMessages.front();
					++messagesErased;

					if (self->tag.locality != tagLocalityTxs && self->tag != txsTag) {
						sizes.first -= m.second.expectedSize();
					} else {
						sizes.second -= m.second.expectedSize();
					}

					self->versionMessages.pop_front();
				}

				int64_t bytesErased = messagesErased * SERVER_KNOBS->VERSION_MESSAGES_ENTRY_BYTES_WITH_OVERHEAD;
				logData->bytesDurable += bytesErased;
				tlogData->bytesDurable += bytesErased;
				tlogData->overheadBytesDurable += bytesErased;
				wait(yield(taskID));
			}

			return Void();
		}

		Future<Void> eraseMessagesBefore(Version before,
		                                 TLogData* tlogData,
		                                 Reference<LogData> logData,
		                                 TaskPriority taskID) {
			return eraseMessagesBefore(this, before, tlogData, logData, taskID);
		}
	};

	Map<Version, std::pair<IDiskQueue::location, IDiskQueue::location>>
	    versionLocation; // For the version of each entry that was push()ed, the [start, end) location of the serialized
	                     // bytes

	/*
	Popped version tracking contract needed by log system to implement ILogCursor::popped():

	    - Log server tracks for each (possible) tag a popped_version
	    Impl: TagData::popped (in memory) and persistTagPoppedKeys (in persistentData)
	    - popped_version(tag) is <= the maximum version for which log server (or a predecessor) is ever asked to pop the
	tag Impl: Only increased by tLogPop() in response to either a pop request or recovery from a predecessor
	    - popped_version(tag) is > the maximum version for which log server is unable to peek messages due to previous
	pops (on this server or a predecessor) Impl: Increased by tLogPop() atomically with erasing messages from memory;
	persisted by updatePersistentData() atomically with erasing messages from store; messages are not erased from queue
	where popped_version is not persisted
	    - LockTLogReply returns all tags which either have messages, or which have nonzero popped_versions
	    Impl: tag_data is present for all such tags
	    - peek(tag, v) returns the popped_version for tag if that is greater than v
	    Impl: Check tag_data->popped (after all waits)
	*/

	AsyncTrigger stopCommit;
	bool stopped, initialized;
	DBRecoveryCount recoveryCount;

	// If persistentDataVersion != persistentDurableDataVersion,
	// then spilling is happening from persistentDurableDataVersion to persistentDataVersion.
	// Data less than persistentDataDurableVersion is spilled on disk (or fully popped from the TLog);
	VersionMetricHandle persistentDataVersion,
	    persistentDataDurableVersion; // The last version number in the portion of the log (written|durable) to
	                                  // persistentData
	NotifiedVersion version;
	NotifiedVersion queueCommittedVersion; // The disk queue has committed up until the queueCommittedVersion version.
	Version queueCommittingVersion;
	Version knownCommittedVersion; // The maximum version that a proxy has told us that is committed (all TLogs have
	                               // ack'd a commit for this version).
	Version durableKnownCommittedVersion, minKnownCommittedVersion;
	Version queuePoppedVersion; // The disk queue has been popped up until the location which represents this version.
	Version minPoppedTagVersion;
	Tag minPoppedTag; // The tag that makes tLog hold its data and cause tLog's disk queue increasing.

	Deque<std::pair<Version, Standalone<VectorRef<uint8_t>>>> messageBlocks;
	std::vector<std::vector<Reference<TagData>>> tag_data; // tag.locality | tag.id
	int unpoppedRecoveredTags;

	Reference<TagData> getTagData(Tag tag) {
		int idx = tag.toTagDataIndex();
		if (idx >= tag_data.size()) {
			tag_data.resize(idx + 1);
		}
		if (tag.id >= tag_data[idx].size()) {
			tag_data[idx].resize(tag.id + 1);
		}
		return tag_data[idx][tag.id];
	}

	// only callable after getTagData returns a null reference
	Reference<TagData> createTagData(Tag tag,
	                                 Version popped,
	                                 bool nothingPersistent,
	                                 bool poppedRecently,
	                                 bool unpoppedRecovered) {
		if (tag.locality != tagLocalityLogRouter && tag.locality != tagLocalityTxs && tag != txsTag && allTags.size() &&
		    !allTags.count(tag) && popped <= recoveredAt) {
			popped = recoveredAt + 1;
		}
		auto newTagData = makeReference<TagData>(tag, popped, 0, nothingPersistent, poppedRecently, unpoppedRecovered);
		tag_data[tag.toTagDataIndex()][tag.id] = newTagData;
		return newTagData;
	}

	Map<Version, std::pair<int, int>> version_sizes;

	CounterCollection cc;
	Counter bytesInput;
	Counter bytesDurable;

	UID logId;
	ProtocolVersion protocolVersion;
	Version newPersistentDataVersion;
	Future<Void> removed;
	PromiseStream<Future<Void>> addActor;
	TLogData* tLogData;
	Promise<Void> recoveryComplete, committingQueue;
	Version unrecoveredBefore, recoveredAt;

	struct PeekTrackerData {
		std::map<int, Promise<std::pair<Version, bool>>>
		    sequence_version; // second: Version is peeked begin version. bool is onlySpilled
		double lastUpdate;

		Tag tag;

		double lastLogged;
		int64_t totalPeeks;
		int64_t replyBytes;
		int64_t duplicatePeeks;
		double queueTime;
		double queueMax;
		double blockTime;
		double blockMax;
		double workTime;
		double workMax;

		int64_t unblockedPeeks;
		double idleTime;
		double idleMax;

		PeekTrackerData() : lastUpdate(0) { resetMetrics(); }

		void resetMetrics() {
			lastLogged = now();
			totalPeeks = 0;
			replyBytes = 0;
			duplicatePeeks = 0;
			queueTime = 0;
			queueMax = 0;
			blockTime = 0;
			blockMax = 0;
			workTime = 0;
			workMax = 0;
			unblockedPeeks = 0;
			idleTime = 0;
			idleMax = 0;
		}
	};

	std::map<UID, PeekTrackerData> peekTracker;

	Reference<AsyncVar<Reference<ILogSystem>>> logSystem;
	Tag remoteTag;
	bool isPrimary;
	int logRouterTags;
	Version logRouterPoppedVersion, logRouterPopToVersion;
	int8_t locality;
	UID recruitmentID;
	TLogSpillType logSpillType;
	std::set<Tag> allTags;
	Future<Void> terminated;
	FlowLock execOpLock;
	bool execOpCommitInProgress;
	int txsTags;

	explicit LogData(TLogData* tLogData,
	                 TLogInterface interf,
	                 Tag remoteTag,
	                 bool isPrimary,
	                 int logRouterTags,
	                 int txsTags,
	                 UID recruitmentID,
	                 ProtocolVersion protocolVersion,
	                 TLogSpillType logSpillType,
	                 std::vector<Tag> tags,
	                 std::string context)
	  : stopped(false), initialized(false), queueCommittingVersion(0), knownCommittedVersion(0),
	    durableKnownCommittedVersion(0), minKnownCommittedVersion(0), queuePoppedVersion(0), minPoppedTagVersion(0),
	    minPoppedTag(invalidTag), unpoppedRecoveredTags(0), cc("TLog", interf.id().toString()),
	    bytesInput("BytesInput", cc), bytesDurable("BytesDurable", cc), logId(interf.id()),
	    protocolVersion(protocolVersion), newPersistentDataVersion(invalidVersion), tLogData(tLogData),
	    unrecoveredBefore(1), recoveredAt(1), logSystem(new AsyncVar<Reference<ILogSystem>>()), remoteTag(remoteTag),
	    isPrimary(isPrimary), logRouterTags(logRouterTags), logRouterPoppedVersion(0), logRouterPopToVersion(0),
	    locality(tagLocalityInvalid), recruitmentID(recruitmentID), logSpillType(logSpillType),
	    allTags(tags.begin(), tags.end()), terminated(tLogData->terminated.getFuture()), execOpCommitInProgress(false),
	    txsTags(txsTags) {
		startRole(Role::TRANSACTION_LOG,
		          interf.id(),
		          tLogData->workerID,
		          { { "SharedTLog", tLogData->dbgid.shortString() } },
		          context);
		addActor.send(traceRole(Role::TRANSACTION_LOG, interf.id()));

		persistentDataVersion.init(LiteralStringRef("TLog.PersistentDataVersion"), cc.id);
		persistentDataDurableVersion.init(LiteralStringRef("TLog.PersistentDataDurableVersion"), cc.id);
		version.initMetric(LiteralStringRef("TLog.Version"), cc.id);
		queueCommittedVersion.initMetric(LiteralStringRef("TLog.QueueCommittedVersion"), cc.id);

		specialCounter(cc, "Version", [this]() { return this->version.get(); });
		specialCounter(cc, "QueueCommittedVersion", [this]() { return this->queueCommittedVersion.get(); });
		specialCounter(cc, "PersistentDataVersion", [this]() { return this->persistentDataVersion; });
		specialCounter(cc, "PersistentDataDurableVersion", [this]() { return this->persistentDataDurableVersion; });
		specialCounter(cc, "KnownCommittedVersion", [this]() { return this->knownCommittedVersion; });
		specialCounter(cc, "QueuePoppedVersion", [this]() { return this->queuePoppedVersion; });
		specialCounter(cc, "MinPoppedTagVersion", [this]() { return this->minPoppedTagVersion; });
		// The locality and id of the tag that is responsible for making the TLog hold onto its oldest piece of data.
		// If disk queues are growing and no one is sure why, then you shall look at this to find the tag responsible
		// for why the TLog thinks it can't throw away data.
		specialCounter(cc, "MinPoppedTagLocality", [this]() { return this->minPoppedTag.locality; });
		specialCounter(cc, "MinPoppedTagId", [this]() { return this->minPoppedTag.id; });
		specialCounter(cc, "SharedBytesInput", [tLogData]() { return tLogData->bytesInput; });
		specialCounter(cc, "SharedBytesDurable", [tLogData]() { return tLogData->bytesDurable; });
		specialCounter(cc, "SharedOverheadBytesInput", [tLogData]() { return tLogData->overheadBytesInput; });
		specialCounter(cc, "SharedOverheadBytesDurable", [tLogData]() { return tLogData->overheadBytesDurable; });
		specialCounter(cc, "PeekMemoryReserved", [tLogData]() { return tLogData->peekMemoryLimiter.activePermits(); });
		specialCounter(cc, "PeekMemoryRequestsStalled", [tLogData]() { return tLogData->peekMemoryLimiter.waiters(); });
		specialCounter(cc, "Generation", [this]() { return this->recoveryCount; });
		specialCounter(cc, "ActivePeekStreams", [tLogData]() { return tLogData->activePeekStreams; });
	}

	~LogData() {
		endRole(Role::TRANSACTION_LOG, logId, "Error", true);

		if (!terminated.isReady()) {
			tLogData->bytesDurable += bytesInput.getValue() - bytesDurable.getValue();
			TraceEvent("TLogBytesWhenRemoved", logId)
			    .detail("SharedBytesInput", tLogData->bytesInput)
			    .detail("SharedBytesDurable", tLogData->bytesDurable)
			    .detail("LocalBytesInput", bytesInput.getValue())
			    .detail("LocalBytesDurable", bytesDurable.getValue());

			ASSERT_ABORT(tLogData->bytesDurable <= tLogData->bytesInput);

			Key logIdKey = BinaryWriter::toValue(logId, Unversioned());
			tLogData->persistentData->clear(singleKeyRange(logIdKey.withPrefix(persistCurrentVersionKeys.begin)));
			tLogData->persistentData->clear(
			    singleKeyRange(logIdKey.withPrefix(persistKnownCommittedVersionKeys.begin)));
			tLogData->persistentData->clear(singleKeyRange(logIdKey.withPrefix(persistLocalityKeys.begin)));
			tLogData->persistentData->clear(singleKeyRange(logIdKey.withPrefix(persistLogRouterTagsKeys.begin)));
			tLogData->persistentData->clear(singleKeyRange(logIdKey.withPrefix(persistTxsTagsKeys.begin)));
			tLogData->persistentData->clear(singleKeyRange(logIdKey.withPrefix(persistRecoveryCountKeys.begin)));
			tLogData->persistentData->clear(singleKeyRange(logIdKey.withPrefix(persistProtocolVersionKeys.begin)));
			tLogData->persistentData->clear(singleKeyRange(logIdKey.withPrefix(persistTLogSpillTypeKeys.begin)));
			tLogData->persistentData->clear(singleKeyRange(logIdKey.withPrefix(persistRecoveryLocationKey)));
			Key msgKey = logIdKey.withPrefix(persistTagMessagesKeys.begin);
			tLogData->persistentData->clear(KeyRangeRef(msgKey, strinc(msgKey)));
			Key msgRefKey = logIdKey.withPrefix(persistTagMessageRefsKeys.begin);
			tLogData->persistentData->clear(KeyRangeRef(msgRefKey, strinc(msgRefKey)));
			Key poppedKey = logIdKey.withPrefix(persistTagPoppedKeys.begin);
			tLogData->persistentData->clear(KeyRangeRef(poppedKey, strinc(poppedKey)));
		}

		for (auto it = peekTracker.begin(); it != peekTracker.end(); ++it) {
			for (auto seq : it->second.sequence_version) {
				if (!seq.second.isSet()) {
					seq.second.sendError(timed_out());
				}
			}
		}
	}

	LogEpoch epoch() const { return recoveryCount; }

	bool shouldSpillByValue(Tag t) const {
		switch (logSpillType) {
		case TLogSpillType::VALUE:
			return true;
		case TLogSpillType::REFERENCE:
			return t.locality == tagLocalityTxs || t == txsTag;
		default:
			ASSERT(false);
			return false;
		}
	}

	bool shouldSpillByReference(Tag t) const { return !shouldSpillByValue(t); }
};

template <class T>
void TLogQueue::push(T const& qe, Reference<LogData> logData) {
	BinaryWriter wr(Unversioned()); // outer framing is not versioned
	wr << uint32_t(0);
	IncludeVersion(ProtocolVersion::withTLogQueueEntryRef()).write(wr); // payload is versioned
	wr << qe;
	wr << uint8_t(1);
	*(uint32_t*)wr.getData() = wr.getLength() - sizeof(uint32_t) - sizeof(uint8_t);
	const IDiskQueue::location startloc = queue->getNextPushLocation();
	// FIXME: push shouldn't return anything.  We should call getNextPushLocation() again.
	const IDiskQueue::location endloc = queue->push(wr.toValue());
	//TraceEvent("TLogQueueVersionWritten", dbgid).detail("Size", wr.getLength() - sizeof(uint32_t) - sizeof(uint8_t)).detail("Loc", loc);
	logData->versionLocation[qe.version] = std::make_pair(startloc, endloc);
}

void TLogQueue::forgetBefore(Version upToVersion, Reference<LogData> logData) {
	// Keep only the given and all subsequent version numbers
	// Find the first version >= upTo
	auto v = logData->versionLocation.lower_bound(upToVersion);
	if (v == logData->versionLocation.begin())
		return;

	if (v == logData->versionLocation.end()) {
		v = logData->versionLocation.lastItem();
	} else {
		v.decrementNonEnd();
	}

	logData->versionLocation.erase(logData->versionLocation.begin(),
	                               v); // ... and then we erase that previous version and all prior versions
}

void TLogQueue::pop(IDiskQueue::location upToLocation) {
	queue->pop(upToLocation);
}

void TLogQueue::updateVersionSizes(const TLogQueueEntry& result,
                                   TLogData* tLog,
                                   IDiskQueue::location start,
                                   IDiskQueue::location end) {
	auto it = tLog->id_data.find(result.id);
	if (it != tLog->id_data.end()) {
		it->second->versionLocation[result.version] = std::make_pair(start, end);
	}
}

ACTOR Future<Void> tLogLock(TLogData* self, ReplyPromise<TLogLockResult> reply, Reference<LogData> logData) {
	state Version stopVersion = logData->version.get();

	TEST(true); // TLog stopped by recovering master
	TEST(logData->stopped); // logData already stopped
	TEST(!logData->stopped); // logData not yet stopped

	TraceEvent("TLogStop", logData->logId)
	    .detail("Ver", stopVersion)
	    .detail("IsStopped", logData->stopped)
	    .detail("QueueCommitted", logData->queueCommittedVersion.get());

	logData->stopped = true;
	if (!logData->recoveryComplete.isSet()) {
		logData->recoveryComplete.sendError(end_of_stream());
	}

	// Lock once the current version has been committed
	wait(logData->queueCommittedVersion.whenAtLeast(stopVersion));

	ASSERT(stopVersion == logData->version.get());

	TLogLockResult result;
	result.end = stopVersion;
	result.knownCommittedVersion = logData->knownCommittedVersion;

	TraceEvent("TLogStop2", self->dbgid)
	    .detail("LogId", logData->logId)
	    .detail("Ver", stopVersion)
	    .detail("IsStopped", logData->stopped)
	    .detail("QueueCommitted", logData->queueCommittedVersion.get())
	    .detail("KnownCommitted", result.knownCommittedVersion);

	reply.send(result);
	return Void();
}

void updatePersistentPopped(TLogData* self, Reference<LogData> logData, Reference<LogData::TagData> data) {
	if (!data->poppedRecently)
		return;
	self->persistentData->set(
	    KeyValueRef(persistTagPoppedKey(logData->logId, data->tag), persistTagPoppedValue(data->popped)));
	data->poppedRecently = false;
	data->persistentPopped = data->popped;

	if (data->nothingPersistent)
		return;

	if (logData->shouldSpillByValue(data->tag)) {
		self->persistentData->clear(KeyRangeRef(persistTagMessagesKey(logData->logId, data->tag, Version(0)),
		                                        persistTagMessagesKey(logData->logId, data->tag, data->popped)));
	} else {
		self->persistentData->clear(KeyRangeRef(persistTagMessageRefsKey(logData->logId, data->tag, Version(0)),
		                                        persistTagMessageRefsKey(logData->logId, data->tag, data->popped)));
	}

	if (data->popped > logData->persistentDataVersion) {
		data->nothingPersistent = true;
	}
}

ACTOR Future<Void> updatePoppedLocation(TLogData* self, Reference<LogData> logData, Reference<LogData::TagData> data) {
	// For anything spilled by value, we do not need to track its popped location.
	if (logData->shouldSpillByValue(data->tag)) {
		return Void();
	}

	if (data->versionForPoppedLocation >= data->persistentPopped)
		return Void();
	data->versionForPoppedLocation = data->persistentPopped;

	// Use persistentPopped and not popped, so that a pop update received after spilling doesn't cause
	// us to remove data that still is pointed to by SpilledData in the btree.
	if (data->persistentPopped <= logData->persistentDataVersion) {
		// Recover the next needed location in the Disk Queue from the index.
		RangeResult kvrefs = wait(self->persistentData->readRange(
		    KeyRangeRef(persistTagMessageRefsKey(logData->logId, data->tag, data->persistentPopped),
		                persistTagMessageRefsKey(logData->logId, data->tag, logData->persistentDataVersion + 1)),
		    1));

		if (kvrefs.empty()) {
			// Nothing was persistent after all.
			data->nothingPersistent = true;
		} else {
			VectorRef<SpilledData> spilledData;
			BinaryReader r(kvrefs[0].value, AssumeVersion(logData->protocolVersion));
			r >> spilledData;

			for (const SpilledData& sd : spilledData) {
				if (sd.version >= data->persistentPopped) {
					data->poppedLocation = sd.start;
					data->versionForPoppedLocation = sd.version;
					break;
				}
			}
		}
	}

	if (data->persistentPopped >= logData->persistentDataVersion || data->nothingPersistent) {
		// Then the location must be in memory.
		auto locationIter = logData->versionLocation.lower_bound(data->persistentPopped);
		if (locationIter != logData->versionLocation.end()) {
			data->poppedLocation = locationIter->value.first;
			data->versionForPoppedLocation = locationIter->key;
		} else {
			// No data on disk and no data in RAM.
			// This TLog instance will be removed soon anyway, so we temporarily freeze our poppedLocation
			// to avoid trying to track what the ending location of this TLog instance was.
		}
	}

	return Void();
}

// It runs against the oldest TLog instance, calculates the first location in the disk queue that contains un-popped
// data, and then issues a pop to the disk queue at that location so that anything earlier can be
// removed/forgotten/overwritten. In effect, it applies the effect of TLogPop RPCs to disk.
ACTOR Future<Void> popDiskQueue(TLogData* self, Reference<LogData> logData) {
	if (!logData->initialized)
		return Void();

	std::vector<Future<Void>> updates;
	for (int tagLocality = 0; tagLocality < logData->tag_data.size(); tagLocality++) {
		for (int tagId = 0; tagId < logData->tag_data[tagLocality].size(); tagId++) {
			Reference<LogData::TagData> tagData = logData->tag_data[tagLocality][tagId];
			if (tagData) {
				updates.push_back(updatePoppedLocation(self, logData, tagData));
			}
		}
	}
	wait(waitForAll(updates));

	IDiskQueue::location minLocation = 0;
	Version minVersion = 0;
	auto locationIter = logData->versionLocation.lower_bound(logData->persistentDataVersion);
	if (locationIter != logData->versionLocation.end()) {
		minLocation = locationIter->value.first;
		minVersion = locationIter->key;
	}
	logData->minPoppedTagVersion = std::numeric_limits<Version>::max();

	for (int tagLocality = 0; tagLocality < logData->tag_data.size(); tagLocality++) {
		for (int tagId = 0; tagId < logData->tag_data[tagLocality].size(); tagId++) {
			Reference<LogData::TagData> tagData = logData->tag_data[tagLocality][tagId];
			if (tagData && logData->shouldSpillByReference(tagData->tag)) {
				if (!tagData->nothingPersistent) {
					minLocation = std::min(minLocation, tagData->poppedLocation);
					minVersion = std::min(minVersion, tagData->popped);
				}
				if ((!tagData->nothingPersistent || tagData->versionMessages.size()) &&
				    tagData->popped < logData->minPoppedTagVersion) {
					logData->minPoppedTagVersion = tagData->popped;
					logData->minPoppedTag = tagData->tag;
				}
			}
		}
	}

	if (self->queueCommitEnd.get() > 0) {
		Version lastCommittedVersion = logData->queueCommittedVersion.get();
		IDiskQueue::location lastCommittedLocation = minLocation;
		auto locationIter = logData->versionLocation.lower_bound(lastCommittedVersion);
		if (locationIter != logData->versionLocation.end()) {
			lastCommittedLocation = locationIter->value.first;
		}
		self->persistentQueue->pop(std::min(minLocation, lastCommittedLocation));
		logData->queuePoppedVersion = std::max(logData->queuePoppedVersion, minVersion);
	}

	return Void();
}

ACTOR Future<Void> updatePersistentData(TLogData* self, Reference<LogData> logData, Version newPersistentDataVersion) {
	state BinaryWriter wr(Unversioned());
	// PERSIST: Changes self->persistentDataVersion and writes and commits the relevant changes
	ASSERT(newPersistentDataVersion <= logData->version.get());
	ASSERT(newPersistentDataVersion <= logData->queueCommittedVersion.get());
	ASSERT(newPersistentDataVersion > logData->persistentDataVersion);
	ASSERT(logData->persistentDataVersion == logData->persistentDataDurableVersion);
	logData->newPersistentDataVersion = newPersistentDataVersion;

	//TraceEvent("UpdatePersistentData", self->dbgid).detail("Seq", newPersistentDataSeq);

	state bool anyData = false;

	// For all existing tags
	state int tagLocality = 0;
	state int tagId = 0;

	for (tagLocality = 0; tagLocality < logData->tag_data.size(); tagLocality++) {
		for (tagId = 0; tagId < logData->tag_data[tagLocality].size(); tagId++) {
			state Reference<LogData::TagData> tagData = logData->tag_data[tagLocality][tagId];
			if (tagData) {
				wait(tagData->eraseMessagesBefore(tagData->popped, self, logData, TaskPriority::UpdateStorage));
				state Version currentVersion = 0;
				// Clear recently popped versions from persistentData if necessary
				updatePersistentPopped(self, logData, tagData);
				state Version lastVersion = std::numeric_limits<Version>::min();
				state IDiskQueue::location firstLocation = std::numeric_limits<IDiskQueue::location>::max();
				// Transfer unpopped messages with version numbers less than newPersistentDataVersion to persistentData
				state std::deque<std::pair<Version, LengthPrefixedStringRef>>::iterator msg =
				    tagData->versionMessages.begin();
				state int refSpilledTagCount = 0;
				wr = BinaryWriter(AssumeVersion(logData->protocolVersion));
				// We prefix our spilled locations with a count, so that we can read this back out as a VectorRef.
				wr << uint32_t(0);
				while (msg != tagData->versionMessages.end() && msg->first <= newPersistentDataVersion) {
					currentVersion = msg->first;
					anyData = true;
					tagData->nothingPersistent = false;

					if (logData->shouldSpillByValue(tagData->tag)) {
						wr = BinaryWriter(Unversioned());
						for (; msg != tagData->versionMessages.end() && msg->first == currentVersion; ++msg) {
							wr << msg->second.toStringRef();
						}
						self->persistentData->set(KeyValueRef(
						    persistTagMessagesKey(logData->logId, tagData->tag, currentVersion), wr.toValue()));
					} else {
						// spill everything else by reference
						const IDiskQueue::location begin = logData->versionLocation[currentVersion].first;
						const IDiskQueue::location end = logData->versionLocation[currentVersion].second;
						ASSERT(end > begin && end.lo - begin.lo < std::numeric_limits<uint32_t>::max());
						uint32_t length = static_cast<uint32_t>(end.lo - begin.lo);
						refSpilledTagCount++;

						uint32_t size = 0;
						for (; msg != tagData->versionMessages.end() && msg->first == currentVersion; ++msg) {
							// Fast forward until we find a new version.
							size += msg->second.expectedSize();
						}

						SpilledData spilledData(currentVersion, begin, length, size);
						wr << spilledData;

						lastVersion = std::max(currentVersion, lastVersion);
						firstLocation = std::min(begin, firstLocation);

						if ((wr.getLength() + sizeof(SpilledData) >
						     SERVER_KNOBS->TLOG_SPILL_REFERENCE_MAX_BYTES_PER_BATCH)) {
							*(uint32_t*)wr.getData() = refSpilledTagCount;
							self->persistentData->set(KeyValueRef(
							    persistTagMessageRefsKey(logData->logId, tagData->tag, lastVersion), wr.toValue()));
							tagData->poppedLocation = std::min(tagData->poppedLocation, firstLocation);
							refSpilledTagCount = 0;
							wr = BinaryWriter(AssumeVersion(logData->protocolVersion));
							wr << uint32_t(0);
						}

						Future<Void> f = yield(TaskPriority::UpdateStorage);
						if (!f.isReady()) {
							wait(f);
							msg = std::upper_bound(tagData->versionMessages.begin(),
							                       tagData->versionMessages.end(),
							                       std::make_pair(currentVersion, LengthPrefixedStringRef()),
							                       CompareFirst<std::pair<Version, LengthPrefixedStringRef>>());
						}
					}
				}
				if (refSpilledTagCount > 0) {
					*(uint32_t*)wr.getData() = refSpilledTagCount;
					self->persistentData->set(
					    KeyValueRef(persistTagMessageRefsKey(logData->logId, tagData->tag, lastVersion), wr.toValue()));
					tagData->poppedLocation = std::min(tagData->poppedLocation, firstLocation);
				}

				wait(yield(TaskPriority::UpdateStorage));
			}
		}
	}

	auto locationIter = logData->versionLocation.lower_bound(newPersistentDataVersion);
	if (locationIter != logData->versionLocation.end()) {
		self->persistentData->set(
		    KeyValueRef(persistRecoveryLocationKey, BinaryWriter::toValue(locationIter->value.first, Unversioned())));
	}

	self->persistentData->set(
	    KeyValueRef(BinaryWriter::toValue(logData->logId, Unversioned()).withPrefix(persistCurrentVersionKeys.begin),
	                BinaryWriter::toValue(newPersistentDataVersion, Unversioned())));
	self->persistentData->set(KeyValueRef(
	    BinaryWriter::toValue(logData->logId, Unversioned()).withPrefix(persistKnownCommittedVersionKeys.begin),
	    BinaryWriter::toValue(logData->knownCommittedVersion, Unversioned())));
	logData->persistentDataVersion = newPersistentDataVersion;

	wait(self->persistentData->commit()); // SOMEDAY: This seems to be running pretty often, should we slow it down???
	wait(delay(0, TaskPriority::UpdateStorage));

	// Now that the changes we made to persistentData are durable, erase the data we moved from memory and the queue,
	// increase bytesDurable accordingly, and update persistentDataDurableVersion.

	TEST(anyData); // TLog moved data to persistentData
	logData->persistentDataDurableVersion = newPersistentDataVersion;

	for (tagLocality = 0; tagLocality < logData->tag_data.size(); tagLocality++) {
		for (tagId = 0; tagId < logData->tag_data[tagLocality].size(); tagId++) {
			if (logData->tag_data[tagLocality][tagId]) {
				wait(logData->tag_data[tagLocality][tagId]->eraseMessagesBefore(
				    newPersistentDataVersion + 1, self, logData, TaskPriority::UpdateStorage));
				wait(yield(TaskPriority::UpdateStorage));
			}
		}
	}

	logData->version_sizes.erase(logData->version_sizes.begin(),
	                             logData->version_sizes.lower_bound(logData->persistentDataDurableVersion));

	wait(yield(TaskPriority::UpdateStorage));

	while (!logData->messageBlocks.empty() && logData->messageBlocks.front().first <= newPersistentDataVersion) {
		int64_t bytesErased =
		    int64_t(logData->messageBlocks.front().second.size()) * SERVER_KNOBS->TLOG_MESSAGE_BLOCK_OVERHEAD_FACTOR;
		logData->bytesDurable += bytesErased;
		self->bytesDurable += bytesErased;
		logData->messageBlocks.pop_front();
		wait(yield(TaskPriority::UpdateStorage));
	}

	if (logData->bytesDurable.getValue() > logData->bytesInput.getValue() || self->bytesDurable > self->bytesInput) {
		TraceEvent(SevError, "BytesDurableTooLarge", logData->logId)
		    .detail("SharedBytesInput", self->bytesInput)
		    .detail("SharedBytesDurable", self->bytesDurable)
		    .detail("LocalBytesInput", logData->bytesInput.getValue())
		    .detail("LocalBytesDurable", logData->bytesDurable.getValue());
	}

	ASSERT(logData->bytesDurable.getValue() <= logData->bytesInput.getValue());
	ASSERT(self->bytesDurable <= self->bytesInput);

	if (self->queueCommitEnd.get() > 0) {
		// FIXME: Maintain a heap of tags ordered by version to make this O(1) instead of O(n).
		Version minVersion = std::numeric_limits<Version>::max();
		for (tagLocality = 0; tagLocality < logData->tag_data.size(); tagLocality++) {
			for (tagId = 0; tagId < logData->tag_data[tagLocality].size(); tagId++) {
				Reference<LogData::TagData> tagData = logData->tag_data[tagLocality][tagId];
				if (tagData) {
					if (logData->shouldSpillByValue(tagData->tag)) {
						minVersion = std::min(minVersion, newPersistentDataVersion);
					} else {
						minVersion = std::min(minVersion, tagData->popped);
					}
				}
			}
		}
		if (minVersion != std::numeric_limits<Version>::max()) {
			self->persistentQueue->forgetBefore(
			    newPersistentDataVersion,
			    logData); // SOMEDAY: this can cause a slow task (~0.5ms), presumably from erasing too many versions.
			              // Should we limit the number of versions cleared at a time?
		}
	}
	logData->newPersistentDataVersion = invalidVersion;

	return Void();
}

ACTOR Future<Void> tLogPopCore(TLogData* self, Tag inputTag, Version to, Reference<LogData> logData) {
	state Version upTo = to;
	int8_t tagLocality = inputTag.locality;
	if (isPseudoLocality(tagLocality)) {
		if (logData->logSystem->get().isValid()) {
			upTo = logData->logSystem->get()->popPseudoLocalityTag(inputTag, to);
			tagLocality = tagLocalityLogRouter;
		} else {
			TraceEvent(SevWarn, "TLogPopNoLogSystem", self->dbgid)
			    .detail("Locality", tagLocality)
			    .detail("Version", upTo);
			return Void();
		}
	}
	state Tag tag(tagLocality, inputTag.id);
	auto tagData = logData->getTagData(tag);
	if (!tagData) {
		tagData = logData->createTagData(tag, upTo, true, true, false);
	} else if (upTo > tagData->popped) {
		tagData->popped = upTo;
		tagData->poppedRecently = true;

		if (tagData->unpoppedRecovered && upTo > logData->recoveredAt) {
			tagData->unpoppedRecovered = false;
			logData->unpoppedRecoveredTags--;
			TraceEvent("TLogPoppedTag", logData->logId)
			    .detail("Tags", logData->unpoppedRecoveredTags)
			    .detail("Tag", tag.toString())
			    .detail("DurableKCVer", logData->durableKnownCommittedVersion)
			    .detail("RecoveredAt", logData->recoveredAt);
			if (logData->unpoppedRecoveredTags == 0 && logData->durableKnownCommittedVersion >= logData->recoveredAt &&
			    logData->recoveryComplete.canBeSet()) {
				logData->recoveryComplete.send(Void());
			}
		}

		uint64_t PoppedVersionLag = logData->persistentDataDurableVersion - logData->queuePoppedVersion;
		if (SERVER_KNOBS->ENABLE_DETAILED_TLOG_POP_TRACE &&
		    (logData->queuePoppedVersion > 0) && // avoid generating massive events at beginning
		    (tagData->unpoppedRecovered ||
		     PoppedVersionLag >=
		         SERVER_KNOBS->TLOG_POPPED_VER_LAG_THRESHOLD_FOR_TLOGPOP_TRACE)) { // when recovery or long lag
			TraceEvent("TLogPopDetails", logData->logId)
			    .detail("Tag", tagData->tag.toString())
			    .detail("UpTo", upTo)
			    .detail("PoppedVersionLag", PoppedVersionLag)
			    .detail("MinPoppedTag", logData->minPoppedTag.toString())
			    .detail("QueuePoppedVersion", logData->queuePoppedVersion)
			    .detail("UnpoppedRecovered", tagData->unpoppedRecovered ? "True" : "False")
			    .detail("NothingPersistent", tagData->nothingPersistent ? "True" : "False");
		}
		if (upTo > logData->persistentDataDurableVersion)
			wait(tagData->eraseMessagesBefore(upTo, self, logData, TaskPriority::TLogPop));
		//TraceEvent("TLogPop", logData->logId).detail("Tag", tag.toString()).detail("To", upTo);
	}
	return Void();
}

ACTOR Future<Void> processPopRequests(TLogData* self, Reference<LogData> logData) {
	state std::vector<Future<Void>> ignoredPops;
	state std::map<Tag, Version>::const_iterator it;
	state int ignoredPopsPlayed = 0;
	state std::map<Tag, Version> toBePopped;
	toBePopped = std::move(self->toBePopped);
	self->toBePopped.clear();
	self->ignorePopRequest = false;
	self->ignorePopDeadline = 0.0;
	self->ignorePopUid = "";
	for (it = toBePopped.cbegin(); it != toBePopped.cend(); ++it) {
		const auto& [tag, version] = *it;
		TraceEvent("PlayIgnoredPop").detail("Tag", tag.toString()).detail("Version", version);
		ignoredPops.push_back(tLogPopCore(self, tag, version, logData));
		if (++ignoredPopsPlayed % SERVER_KNOBS->TLOG_POP_BATCH_SIZE == 0) {
			TEST(true); // Yielding while processing pop requests
			wait(yield());
		}
	}
	wait(waitForAll(ignoredPops));
	TraceEvent("ResetIgnorePopRequest")
	    .detail("IgnorePopRequest", self->ignorePopRequest)
	    .detail("IgnorePopDeadline", self->ignorePopDeadline);
	return Void();
}

ACTOR Future<Void> tLogPop(TLogData* self, TLogPopRequest req, Reference<LogData> logData) {
	if (self->ignorePopRequest) {
		TraceEvent(SevDebug, "IgnoringPopRequest").detail("IgnorePopDeadline", self->ignorePopDeadline);

		auto& v = self->toBePopped[req.tag];
		v = std::max(v, req.to);

		TraceEvent(SevDebug, "IgnoringPopRequest")
		    .detail("IgnorePopDeadline", self->ignorePopDeadline)
		    .detail("Tag", req.tag.toString())
		    .detail("Version", req.to);
	} else {
		wait(tLogPopCore(self, req.tag, req.to, logData));
	}
	req.reply.send(Void());
	return Void();
}

// This function (and updatePersistentData, which is called by this function) run at a low priority and can soak up all
// CPU resources. For this reason, they employ aggressive use of yields to avoid causing slow tasks that could introduce
// latencies for more important work (e.g. commits).
// This actor is just a loop that calls updatePersistentData and popDiskQueue whenever
// (a) there's data to be spilled or (b) we should update metadata after some commits have been fully popped.
ACTOR Future<Void> updateStorage(TLogData* self) {
	while (self->spillOrder.size() && !self->id_data.count(self->spillOrder.front())) {
		self->spillOrder.pop_front();
	}

	if (!self->spillOrder.size()) {
		wait(delay(BUGGIFY ? SERVER_KNOBS->BUGGIFY_TLOG_STORAGE_MIN_UPDATE_INTERVAL
		                   : SERVER_KNOBS->TLOG_STORAGE_MIN_UPDATE_INTERVAL,
		           TaskPriority::UpdateStorage));
		return Void();
	}

	state Reference<LogData> logData = self->id_data[self->spillOrder.front()];
	state Version nextVersion = 0;
	state int totalSize = 0;

	state FlowLock::Releaser commitLockReleaser;

	// FIXME: This policy for calculating the cache pop version could end up popping recent data in the remote DC after
	// two consecutive recoveries.
	// It also does not protect against spilling the cache tag directly, so it is theoretically possible to spill this
	// tag; which is not intended to ever happen.
	Optional<Version> cachePopVersion;
	for (auto& it : self->id_data) {
		if (!it.second->stopped) {
			if (it.second->version.get() - it.second->unrecoveredBefore >
			    SERVER_KNOBS->MAX_VERSIONS_IN_FLIGHT + SERVER_KNOBS->MAX_CACHE_VERSIONS) {
				cachePopVersion = it.second->version.get() - SERVER_KNOBS->MAX_CACHE_VERSIONS;
			}
			break;
		}
	}

	if (cachePopVersion.present()) {
		state std::vector<Future<Void>> cachePopFutures;
		for (auto& it : self->id_data) {
			cachePopFutures.push_back(tLogPop(self, TLogPopRequest(cachePopVersion.get(), 0, cacheTag), it.second));
		}
		wait(waitForAll(cachePopFutures));
	}

	if (logData->stopped) {
		if (self->bytesInput - self->bytesDurable >= self->targetVolatileBytes) {
			while (logData->persistentDataDurableVersion != logData->version.get()) {
				totalSize = 0;
				Map<Version, std::pair<int, int>>::iterator sizeItr = logData->version_sizes.begin();
				nextVersion = logData->version.get();
				while (totalSize < SERVER_KNOBS->REFERENCE_SPILL_UPDATE_STORAGE_BYTE_LIMIT &&
				       sizeItr != logData->version_sizes.end()) {
					totalSize += sizeItr->value.first + sizeItr->value.second;
					++sizeItr;
					nextVersion = sizeItr == logData->version_sizes.end() ? logData->version.get() : sizeItr->key;
				}

				wait(logData->queueCommittedVersion.whenAtLeast(nextVersion));
				wait(delay(0, TaskPriority::UpdateStorage));

				//TraceEvent("TlogUpdatePersist", self->dbgid).detail("LogId", logData->logId).detail("NextVersion", nextVersion).detail("Version", logData->version.get()).detail("PersistentDataDurableVer", logData->persistentDataDurableVersion).detail("QueueCommitVer", logData->queueCommittedVersion.get()).detail("PersistDataVer", logData->persistentDataVersion);
				if (nextVersion > logData->persistentDataVersion) {
					wait(self->persistentDataCommitLock.take());
					commitLockReleaser = FlowLock::Releaser(self->persistentDataCommitLock);
					wait(updatePersistentData(self, logData, nextVersion));
					// Concurrently with this loop, the last stopped TLog could have been removed.
					if (self->popOrder.size()) {
						wait(popDiskQueue(self, self->id_data[self->popOrder.front()]));
					}
					commitLockReleaser.release();
				} else {
					wait(delay(BUGGIFY ? SERVER_KNOBS->BUGGIFY_TLOG_STORAGE_MIN_UPDATE_INTERVAL
					                   : SERVER_KNOBS->TLOG_STORAGE_MIN_UPDATE_INTERVAL,
					           TaskPriority::UpdateStorage));
				}

				if (logData->removed.isReady()) {
					break;
				}
			}

			if (logData->persistentDataDurableVersion == logData->version.get()) {
				self->spillOrder.pop_front();
			}
			wait(delay(0.0, TaskPriority::UpdateStorage));
		} else {
			wait(delay(BUGGIFY ? SERVER_KNOBS->BUGGIFY_TLOG_STORAGE_MIN_UPDATE_INTERVAL
			                   : SERVER_KNOBS->TLOG_STORAGE_MIN_UPDATE_INTERVAL,
			           TaskPriority::UpdateStorage));
		}
	} else if (logData->initialized) {
		ASSERT(self->spillOrder.size() == 1);
		if (logData->version_sizes.empty()) {
			nextVersion = logData->version.get();
		} else {
			// Double check that a running TLog wasn't wrongly affected by spilling locked SharedTLogs.
			ASSERT_WE_THINK(self->targetVolatileBytes == SERVER_KNOBS->TLOG_SPILL_THRESHOLD);
			Map<Version, std::pair<int, int>>::iterator sizeItr = logData->version_sizes.begin();
			while (totalSize < SERVER_KNOBS->REFERENCE_SPILL_UPDATE_STORAGE_BYTE_LIMIT &&
			       sizeItr != logData->version_sizes.end() &&
			       (logData->bytesInput.getValue() - logData->bytesDurable.getValue() - totalSize >=
			            self->targetVolatileBytes ||
			        sizeItr->value.first == 0)) {
				totalSize += sizeItr->value.first + sizeItr->value.second;
				++sizeItr;
				nextVersion = sizeItr == logData->version_sizes.end() ? logData->version.get() : sizeItr->key;
			}
		}

		//TraceEvent("UpdateStorageVer", logData->logId).detail("NextVersion", nextVersion).detail("PersistentDataVersion", logData->persistentDataVersion).detail("TotalSize", totalSize);

		wait(logData->queueCommittedVersion.whenAtLeast(nextVersion));
		wait(delay(0, TaskPriority::UpdateStorage));

		if (nextVersion > logData->persistentDataVersion) {
			wait(self->persistentDataCommitLock.take());
			commitLockReleaser = FlowLock::Releaser(self->persistentDataCommitLock);
			wait(updatePersistentData(self, logData, nextVersion));
			if (self->popOrder.size()) {
				wait(popDiskQueue(self, self->id_data[self->popOrder.front()]));
			}
			commitLockReleaser.release();
		}

		if (totalSize < SERVER_KNOBS->REFERENCE_SPILL_UPDATE_STORAGE_BYTE_LIMIT) {
			wait(delay(BUGGIFY ? SERVER_KNOBS->BUGGIFY_TLOG_STORAGE_MIN_UPDATE_INTERVAL
			                   : SERVER_KNOBS->TLOG_STORAGE_MIN_UPDATE_INTERVAL,
			           TaskPriority::UpdateStorage));
		} else {
			// recovery wants to commit to persistant data when updatePersistentData is not active, this delay ensures
			// that immediately after updatePersist returns another one has not been started yet.
			wait(delay(0.0, TaskPriority::UpdateStorage));
		}
	} else {
		wait(delay(BUGGIFY ? SERVER_KNOBS->BUGGIFY_TLOG_STORAGE_MIN_UPDATE_INTERVAL
		                   : SERVER_KNOBS->TLOG_STORAGE_MIN_UPDATE_INTERVAL,
		           TaskPriority::UpdateStorage));
	}
	return Void();
}

ACTOR Future<Void> updateStorageLoop(TLogData* self) {
	wait(delay(0, TaskPriority::UpdateStorage));

	loop { wait(updateStorage(self)); }
}

void commitMessages(TLogData* self,
                    Reference<LogData> logData,
                    Version version,
                    const std::vector<TagsAndMessage>& taggedMessages) {
	// SOMEDAY: This method of copying messages is reasonably memory efficient, but it's still a lot of bytes copied.
	// Find a way to do the memory allocation right as we receive the messages in the network layer.

	int64_t addedBytes = 0;
	int64_t overheadBytes = 0;
	int expectedBytes = 0;
	int txsBytes = 0;

	if (!taggedMessages.size()) {
		return;
	}

	int msgSize = 0;
	for (auto& i : taggedMessages) {
		msgSize += i.message.size();
	}

	// Grab the last block in the blocks list so we can share its arena
	// We pop all of the elements of it to create a "fresh" vector that starts at the end of the previous vector
	Standalone<VectorRef<uint8_t>> block;
	if (logData->messageBlocks.empty()) {
		block = Standalone<VectorRef<uint8_t>>();
		block.reserve(block.arena(), std::max<int64_t>(SERVER_KNOBS->TLOG_MESSAGE_BLOCK_BYTES, msgSize));
	} else {
		block = logData->messageBlocks.back().second;
	}

	block.pop_front(block.size());

	for (auto& msg : taggedMessages) {
		if (msg.message.size() > block.capacity() - block.size()) {
			logData->messageBlocks.emplace_back(version, block);
			addedBytes += int64_t(block.size()) * SERVER_KNOBS->TLOG_MESSAGE_BLOCK_OVERHEAD_FACTOR;
			block = Standalone<VectorRef<uint8_t>>();
			block.reserve(block.arena(), std::max<int64_t>(SERVER_KNOBS->TLOG_MESSAGE_BLOCK_BYTES, msgSize));
		}

		DEBUG_TAGS_AND_MESSAGE("TLogCommitMessages", version, msg.getRawMessage(), logData->logId)
		    .detail("DebugID", self->dbgid);
		block.append(block.arena(), msg.message.begin(), msg.message.size());
		for (auto tag : msg.tags) {
			if (logData->locality == tagLocalitySatellite) {
				if (!(tag.locality == tagLocalityTxs || tag.locality == tagLocalityLogRouter || tag == txsTag)) {
					continue;
				}
			} else if (!(logData->locality == tagLocalitySpecial || logData->locality == tag.locality ||
			             tag.locality < 0)) {
				continue;
			}

			if (tag.locality == tagLocalityLogRouter) {
				if (!logData->logRouterTags) {
					continue;
				}
				tag.id = tag.id % logData->logRouterTags;
			}
			if (tag.locality == tagLocalityTxs) {
				if (logData->txsTags > 0) {
					tag.id = tag.id % logData->txsTags;
				} else {
					tag = txsTag;
				}
			}
			Reference<LogData::TagData> tagData = logData->getTagData(tag);
			if (!tagData) {
				tagData = logData->createTagData(tag, 0, true, true, false);
			}

			if (version >= tagData->popped) {
				tagData->versionMessages.emplace_back(
				    version, LengthPrefixedStringRef((uint32_t*)(block.end() - msg.message.size())));
				if (tagData->versionMessages.back().second.expectedSize() > SERVER_KNOBS->MAX_MESSAGE_SIZE) {
					TraceEvent(SevWarnAlways, "LargeMessage")
					    .detail("Size", tagData->versionMessages.back().second.expectedSize());
				}
				if (tag.locality != tagLocalityTxs && tag != txsTag) {
					expectedBytes += tagData->versionMessages.back().second.expectedSize();
				} else {
					txsBytes += tagData->versionMessages.back().second.expectedSize();
				}

				// The factor of VERSION_MESSAGES_OVERHEAD is intended to be an overestimate of the actual memory used
				// to store this data in a std::deque. In practice, this number is probably something like 528/512
				// ~= 1.03, but this could vary based on the implementation. There will also be a fixed overhead per
				// std::deque, but its size should be trivial relative to the size of the TLog queue and can be thought
				// of as increasing the capacity of the queue slightly.
				overheadBytes += SERVER_KNOBS->VERSION_MESSAGES_ENTRY_BYTES_WITH_OVERHEAD;
			}
		}

		msgSize -= msg.message.size();
	}
	logData->messageBlocks.emplace_back(version, block);
	addedBytes += int64_t(block.size()) * SERVER_KNOBS->TLOG_MESSAGE_BLOCK_OVERHEAD_FACTOR;
	addedBytes += overheadBytes;

	logData->version_sizes[version] = std::make_pair(expectedBytes, txsBytes);
	logData->bytesInput += addedBytes;
	self->bytesInput += addedBytes;
	self->overheadBytesInput += overheadBytes;

	//TraceEvent("TLogPushed", self->dbgid).detail("Bytes", addedBytes).detail("MessageBytes", messages.size()).detail("Tags", tags.size()).detail("ExpectedBytes", expectedBytes).detail("MCount", mCount).detail("TCount", tCount);
}

void commitMessages(TLogData* self, Reference<LogData> logData, Version version, Arena arena, StringRef messages) {
	ArenaReader rd(arena, messages, Unversioned());
	self->tempTagMessages.clear();
	while (!rd.empty()) {
		TagsAndMessage tagsAndMsg;
		tagsAndMsg.loadFromArena(&rd, nullptr);
		self->tempTagMessages.push_back(std::move(tagsAndMsg));
	}
	commitMessages(self, logData, version, self->tempTagMessages);
}

Version poppedVersion(Reference<LogData> self, Tag tag) {
	auto tagData = self->getTagData(tag);
	if (!tagData) {
		if (tag == txsTag || tag.locality == tagLocalityTxs) {
			return 0;
		}
		return self->recoveredAt;
	}
	return tagData->popped;
}

std::deque<std::pair<Version, LengthPrefixedStringRef>>& getVersionMessages(Reference<LogData> self, Tag tag) {
	auto tagData = self->getTagData(tag);
	if (!tagData) {
		static std::deque<std::pair<Version, LengthPrefixedStringRef>> empty;
		return empty;
	}
	return tagData->versionMessages;
};

void peekMessagesFromMemory(Reference<LogData> self,
                            Tag tag,
                            Version begin,
                            BinaryWriter& messages,
                            Version& endVersion) {
	ASSERT(!messages.getLength());

	auto& deque = getVersionMessages(self, tag);
	//TraceEvent("TLogPeekMem", self->dbgid).detail("Tag", req.tag1).detail("PDS", self->persistentDataSequence).detail("PDDS", self->persistentDataDurableSequence).detail("Oldest", map1.empty() ? 0 : map1.begin()->key ).detail("OldestMsgCount", map1.empty() ? 0 : map1.begin()->value.size());

	begin = std::max(begin, self->persistentDataDurableVersion + 1);
	auto it = std::lower_bound(deque.begin(),
	                           deque.end(),
	                           std::make_pair(begin, LengthPrefixedStringRef()),
	                           CompareFirst<std::pair<Version, LengthPrefixedStringRef>>());

	Version currentVersion = -1;
	for (; it != deque.end(); ++it) {
		if (it->first != currentVersion) {
			if (messages.getLength() >= SERVER_KNOBS->DESIRED_TOTAL_BYTES) {
				endVersion = currentVersion + 1;
				//TraceEvent("TLogPeekMessagesReached2", self->dbgid);
				break;
			}

			currentVersion = it->first;
			messages << VERSION_HEADER << currentVersion;
		}

		// We need the 4 byte length prefix to be a TagsAndMessage format, but that prefix is added as part of StringRef
		// serialization.
		int offset = messages.getLength();
		messages << it->second.toStringRef();
		void* data = messages.getData();
		DEBUG_TAGS_AND_MESSAGE(
<<<<<<< HEAD
		    "TLogPeek", currentVersion, StringRef((uint8_t*)data + offset, messages.getLength() - offset))
		    .detail("LogId", self->logId)
		    .detail("PeekTag", tag);
=======
		    "TLogPeek", currentVersion, StringRef((uint8_t*)data + offset, messages.getLength() - offset), self->logId)
		    .detail("PeekTag", req.tag);
>>>>>>> dcef866e
	}
}

ACTOR Future<std::vector<StringRef>> parseMessagesForTag(StringRef commitBlob, Tag tag, int logRouters) {
	// See the comment in LogSystem.cpp for the binary format of commitBlob.
	state std::vector<StringRef> relevantMessages;
	state BinaryReader rd(commitBlob, AssumeVersion(g_network->protocolVersion()));
	while (!rd.empty()) {
		TagsAndMessage tagsAndMessage;
		tagsAndMessage.loadFromArena(&rd, nullptr);
		for (Tag t : tagsAndMessage.tags) {
			if (t == tag || (tag.locality == tagLocalityLogRouter && t.locality == tagLocalityLogRouter &&
			                 t.id % logRouters == tag.id)) {
				// Mutations that are in the partially durable span between known comitted version and
				// recovery version get copied to the new log generation.  These commits might have had more
				// log router tags than what now exist, so we mod them down to what we have.
				relevantMessages.push_back(tagsAndMessage.getRawMessage());
				break;
			}
		}
		wait(yield());
	}
	return relevantMessages;
}

// Common logics to peek TLog and create TLogPeekReply that serves both streaming peek or normal peek request
ACTOR template <typename PromiseType>
Future<Void> tLogPeekMessages(PromiseType replyPromise,
                              TLogData* self,
                              Reference<LogData> logData,
                              Version reqBegin,
                              Tag reqTag,
                              bool reqReturnIfBlocked = false,
                              bool reqOnlySpilled = false,
                              Optional<std::pair<UID, int>> reqSequence = Optional<std::pair<UID, int>>()) {
	state BinaryWriter messages(Unversioned());
	state BinaryWriter messages2(Unversioned());
	state int sequence = -1;
	state UID peekId;
	state double queueStart = now();

	if (reqTag.locality == tagLocalityTxs && reqTag.id >= logData->txsTags && logData->txsTags > 0) {
		reqTag.id = reqTag.id % logData->txsTags;
	}

	if (reqSequence.present()) {
		try {
			peekId = reqSequence.get().first;
			sequence = reqSequence.get().second;
			if (sequence >= SERVER_KNOBS->PARALLEL_GET_MORE_REQUESTS &&
			    logData->peekTracker.find(peekId) == logData->peekTracker.end()) {
				throw operation_obsolete();
			}
			auto& trackerData = logData->peekTracker[peekId];
			if (sequence == 0 && trackerData.sequence_version.find(0) == trackerData.sequence_version.end()) {
				trackerData.tag = reqTag;
				trackerData.sequence_version[0].send(std::make_pair(reqBegin, reqOnlySpilled));
			}
			auto seqBegin = trackerData.sequence_version.begin();
			// The peek cursor and this comparison need to agree about the maximum number of in-flight requests.
			while (trackerData.sequence_version.size() &&
			       seqBegin->first <= sequence - SERVER_KNOBS->PARALLEL_GET_MORE_REQUESTS) {
				if (seqBegin->second.canBeSet()) {
					seqBegin->second.sendError(operation_obsolete());
				}
				trackerData.sequence_version.erase(seqBegin);
				seqBegin = trackerData.sequence_version.begin();
			}

			if (trackerData.sequence_version.size() && sequence < seqBegin->first) {
				throw operation_obsolete();
			}

			Future<std::pair<Version, bool>> fPrevPeekData = trackerData.sequence_version[sequence].getFuture();
			if (fPrevPeekData.isReady()) {
				trackerData.unblockedPeeks++;
				double t = now() - trackerData.lastUpdate;
				if (t > trackerData.idleMax)
					trackerData.idleMax = t;
				trackerData.idleTime += t;
			}
			trackerData.lastUpdate = now();
			std::pair<Version, bool> prevPeekData = wait(fPrevPeekData);
			reqBegin = std::max(prevPeekData.first, reqBegin);
			reqOnlySpilled = prevPeekData.second;
			wait(yield());
		} catch (Error& e) {
			if (e.code() == error_code_timed_out || e.code() == error_code_operation_obsolete) {
				replyPromise.sendError(e);
				return Void();
			} else {
				throw;
			}
		}
	}

	state double blockStart = now();

	if (reqReturnIfBlocked && logData->version.get() < reqBegin) {
		replyPromise.sendError(end_of_stream());
		if (reqSequence.present()) {
			auto& trackerData = logData->peekTracker[peekId];
			auto& sequenceData = trackerData.sequence_version[sequence + 1];
			trackerData.lastUpdate = now();
			if (!sequenceData.isSet()) {
				sequenceData.send(std::make_pair(reqBegin, reqOnlySpilled));
			}
		}
		return Void();
	}

	//TraceEvent("TLogPeekMessages0", self->dbgid).detail("ReqBeginEpoch", reqBegin.epoch).detail("ReqBeginSeq", reqBegin.sequence).detail("Epoch", self->epoch()).detail("PersistentDataSeq", self->persistentDataSequence).detail("Tag1", reqTag1).detail("Tag2", reqTag2);
	// Wait until we have something to return that the caller doesn't already have
	if (logData->version.get() < reqBegin) {
		wait(logData->version.whenAtLeast(reqBegin));
		wait(delay(SERVER_KNOBS->TLOG_PEEK_DELAY, g_network->getCurrentTask()));
	}

	if (logData->locality != tagLocalitySatellite && reqTag.locality == tagLocalityLogRouter) {
		wait(self->concurrentLogRouterReads.take());
		state FlowLock::Releaser globalReleaser(self->concurrentLogRouterReads);
		wait(delay(0.0, TaskPriority::Low));
	}

	if (reqBegin <= logData->persistentDataDurableVersion && reqTag.locality != tagLocalityTxs && reqTag != txsTag) {
		// Reading spilled data will almost always imply that the storage server is >5s behind the rest
		// of the cluster.  We shouldn't prioritize spending CPU on helping this server catch up
		// slightly faster over keeping the rest of the cluster operating normally.
		// txsTag is only ever peeked on recovery, and we would still wish to prioritize requests
		// that impact recovery duration.
		wait(delay(0, TaskPriority::TLogSpilledPeekReply));
	}

	state double workStart = now();

	Version poppedVer = poppedVersion(logData, reqTag);
	if (poppedVer > reqBegin) {
		TLogPeekReply rep;
		rep.maxKnownVersion = logData->version.get();
		rep.minKnownCommittedVersion = logData->minKnownCommittedVersion;
		rep.popped = poppedVer;
		rep.end = poppedVer;
		rep.onlySpilled = false;

		if (reqSequence.present()) {
			auto& trackerData = logData->peekTracker[peekId];
			auto& sequenceData = trackerData.sequence_version[sequence + 1];
			trackerData.lastUpdate = now();
			if (trackerData.sequence_version.size() && sequence + 1 < trackerData.sequence_version.begin()->first) {
				replyPromise.sendError(operation_obsolete());
				if (!sequenceData.isSet())
					sequenceData.sendError(operation_obsolete());
				return Void();
			}
			if (sequenceData.isSet()) {
				if (sequenceData.getFuture().get().first != rep.end) {
					TEST(true); // tlog peek second attempt ended at a different version
					replyPromise.sendError(operation_obsolete());
					return Void();
				}
			} else {
				sequenceData.send(std::make_pair(rep.end, rep.onlySpilled));
			}
			rep.begin = reqBegin;
		}

		replyPromise.send(rep);
		return Void();
	}

	state Version endVersion = logData->version.get() + 1;
	state bool onlySpilled = false;

	// grab messages from disk
	//TraceEvent("TLogPeekMessages", self->dbgid).detail("ReqBeginEpoch", reqBegin.epoch).detail("ReqBeginSeq", reqBegin.sequence).detail("Epoch", self->epoch()).detail("PersistentDataSeq", self->persistentDataSequence).detail("Tag1", reqTag1).detail("Tag2", reqTag2);
	if (reqBegin <= logData->persistentDataDurableVersion) {
		// Just in case the durable version changes while we are waiting for the read, we grab this data from memory. We
		// may or may not actually send it depending on whether we get enough data from disk. SOMEDAY: Only do this if
		// an initial attempt to read from disk results in insufficient data and the required data is no longer in
		// memory SOMEDAY: Should we only send part of the messages we collected, to actually limit the size of the
		// result?

		if (reqOnlySpilled) {
			endVersion = logData->persistentDataDurableVersion + 1;
		} else {
			peekMessagesFromMemory(logData, reqTag, reqBegin, messages2, endVersion);
		}

		if (logData->shouldSpillByValue(reqTag)) {
			RangeResult kvs = wait(self->persistentData->readRange(
			    KeyRangeRef(persistTagMessagesKey(logData->logId, reqTag, reqBegin),
			                persistTagMessagesKey(logData->logId, reqTag, logData->persistentDataDurableVersion + 1)),
			    SERVER_KNOBS->DESIRED_TOTAL_BYTES,
			    SERVER_KNOBS->DESIRED_TOTAL_BYTES));

			for (auto& kv : kvs) {
				auto ver = decodeTagMessagesKey(kv.key);
				messages << VERSION_HEADER << ver;
				messages.serializeBytes(kv.value);
			}

			if (kvs.expectedSize() >= SERVER_KNOBS->DESIRED_TOTAL_BYTES) {
				endVersion = decodeTagMessagesKey(kvs.end()[-1].key) + 1;
				onlySpilled = true;
			} else {
				messages.serializeBytes(messages2.toValue());
			}
		} else {
			// FIXME: Limit to approximately DESIRED_TOTATL_BYTES somehow.
			RangeResult kvrefs = wait(self->persistentData->readRange(
			    KeyRangeRef(
			        persistTagMessageRefsKey(logData->logId, reqTag, reqBegin),
			        persistTagMessageRefsKey(logData->logId, reqTag, logData->persistentDataDurableVersion + 1)),
			    SERVER_KNOBS->TLOG_SPILL_REFERENCE_MAX_BATCHES_PER_PEEK + 1));

			//TraceEvent("TLogPeekResults", self->dbgid).detail("ForAddress", replyPromise.getEndpoint().getPrimaryAddress()).detail("Tag1Results", s1).detail("Tag2Results", s2).detail("Tag1ResultsLim", kv1.size()).detail("Tag2ResultsLim", kv2.size()).detail("Tag1ResultsLast", kv1.size() ? kv1[0].key : "").detail("Tag2ResultsLast", kv2.size() ? kv2[0].key : "").detail("Limited", limited).detail("NextEpoch", next_pos.epoch).detail("NextSeq", next_pos.sequence).detail("NowEpoch", self->epoch()).detail("NowSeq", self->sequence.getNextSequence());

			state std::vector<std::pair<IDiskQueue::location, IDiskQueue::location>> commitLocations;
			state bool earlyEnd = false;
			uint32_t mutationBytes = 0;
			state uint64_t commitBytes = 0;
			state Version firstVersion = std::numeric_limits<Version>::max();
			for (int i = 0; i < kvrefs.size() && i < SERVER_KNOBS->TLOG_SPILL_REFERENCE_MAX_BATCHES_PER_PEEK; i++) {
				auto& kv = kvrefs[i];
				VectorRef<SpilledData> spilledData;
				BinaryReader r(kv.value, AssumeVersion(logData->protocolVersion));
				r >> spilledData;
				for (const SpilledData& sd : spilledData) {
					if (mutationBytes >= SERVER_KNOBS->DESIRED_TOTAL_BYTES) {
						earlyEnd = true;
						break;
					}
					if (sd.version >= reqBegin) {
						firstVersion = std::min(firstVersion, sd.version);
						const IDiskQueue::location end = sd.start.lo + sd.length;
						commitLocations.emplace_back(sd.start, end);
						// This isn't perfect, because we aren't accounting for page boundaries, but should be
						// close enough.
						commitBytes += sd.length;
						mutationBytes += sd.mutationBytes;
					}
				}
				if (earlyEnd)
					break;
			}
			earlyEnd = earlyEnd || (kvrefs.size() >= SERVER_KNOBS->TLOG_SPILL_REFERENCE_MAX_BATCHES_PER_PEEK + 1);
			wait(self->peekMemoryLimiter.take(TaskPriority::TLogSpilledPeekReply, commitBytes));
			state FlowLock::Releaser memoryReservation(self->peekMemoryLimiter, commitBytes);
			state std::vector<Future<Standalone<StringRef>>> messageReads;
			messageReads.reserve(commitLocations.size());
			for (const auto& pair : commitLocations) {
				messageReads.push_back(self->rawPersistentQueue->read(pair.first, pair.second, CheckHashes::True));
			}
			commitLocations.clear();
			wait(waitForAll(messageReads));

			state Version lastRefMessageVersion = 0;
			state int index = 0;
			loop {
				if (index >= messageReads.size())
					break;
				Standalone<StringRef> queueEntryData = messageReads[index].get();
				uint8_t valid;
				const uint32_t length = *(uint32_t*)queueEntryData.begin();
				queueEntryData = queueEntryData.substr(4, queueEntryData.size() - 4);
				BinaryReader rd(queueEntryData, IncludeVersion());
				state TLogQueueEntry entry;
				rd >> entry >> valid;
				ASSERT(valid == 0x01);
				ASSERT(length + sizeof(valid) == queueEntryData.size());

				messages << VERSION_HEADER << entry.version;

				std::vector<StringRef> rawMessages =
				    wait(parseMessagesForTag(entry.messages, reqTag, logData->logRouterTags));
				for (const StringRef& msg : rawMessages) {
					messages.serializeBytes(msg);
<<<<<<< HEAD
					DEBUG_TAGS_AND_MESSAGE("TLogPeekFromDisk", entry.version, msg)
					    .detail("UID", self->dbgid)
					    .detail("LogId", logData->logId)
					    .detail("PeekTag", reqTag);
=======
					DEBUG_TAGS_AND_MESSAGE("TLogPeekFromDisk", entry.version, msg, logData->logId)
					    .detail("DebugID", self->dbgid)
					    .detail("PeekTag", req.tag);
>>>>>>> dcef866e
				}

				lastRefMessageVersion = entry.version;
				index++;
			}

			messageReads.clear();
			memoryReservation.release();

			if (earlyEnd) {
				endVersion = lastRefMessageVersion + 1;
				onlySpilled = true;
			} else {
				messages.serializeBytes(messages2.toValue());
			}
		}
	} else {
		if (reqOnlySpilled) {
			endVersion = logData->persistentDataDurableVersion + 1;
		} else {
			peekMessagesFromMemory(logData, reqTag, reqBegin, messages, endVersion);
		}

		//TraceEvent("TLogPeekResults", self->dbgid).detail("ForAddress", replyPromise.getEndpoint().getPrimaryAddress()).detail("MessageBytes", messages.getLength()).detail("NextEpoch", next_pos.epoch).detail("NextSeq", next_pos.sequence).detail("NowSeq", self->sequence.getNextSequence());
	}

	TLogPeekReply reply;
	reply.maxKnownVersion = logData->version.get();
	reply.minKnownCommittedVersion = logData->minKnownCommittedVersion;
	reply.messages = StringRef(reply.arena, messages.toValue());
	reply.end = endVersion;
	reply.onlySpilled = onlySpilled;

	//TraceEvent("TlogPeek", self->dbgid).detail("LogId", logData->logId).detail("Tag", reqTag.toString()).
	//	detail("BeginVer", reqBegin).detail("EndVer", reply.end).
	//	detail("MsgBytes", reply.messages.expectedSize()).
	//	detail("ForAddress", replyPromise.getEndpoint().getPrimaryAddress());

	if (reqSequence.present()) {
		auto& trackerData = logData->peekTracker[peekId];
		trackerData.lastUpdate = now();

		double queueT = blockStart - queueStart;
		double blockT = workStart - blockStart;
		double workT = now() - workStart;

		trackerData.totalPeeks++;
		trackerData.replyBytes += reply.messages.size();

		if (queueT > trackerData.queueMax)
			trackerData.queueMax = queueT;
		if (blockT > trackerData.blockMax)
			trackerData.blockMax = blockT;
		if (workT > trackerData.workMax)
			trackerData.workMax = workT;

		trackerData.queueTime += queueT;
		trackerData.blockTime += blockT;
		trackerData.workTime += workT;

		auto& sequenceData = trackerData.sequence_version[sequence + 1];
		if (trackerData.sequence_version.size() && sequence + 1 < trackerData.sequence_version.begin()->first) {
			replyPromise.sendError(operation_obsolete());
			if (!sequenceData.isSet()) {
				// It would technically be more correct to .send({reqBegin, reqOnlySpilled}), as the next
				// request might still be in the window of active requests, but LogSystemPeekCursor will
				// throw away all future responses upon getting an operation_obsolete(), so computing a
				// response will probably be a waste of CPU.
				sequenceData.sendError(operation_obsolete());
			}
			return Void();
		}
		if (sequenceData.isSet()) {
			trackerData.duplicatePeeks++;
			if (sequenceData.getFuture().get().first != reply.end) {
				TEST(true); // tlog peek second attempt ended at a different version (2)
				replyPromise.sendError(operation_obsolete());
				return Void();
			}
		} else {
			sequenceData.send(std::make_pair(reply.end, reply.onlySpilled));
		}
		reply.begin = reqBegin;
	}

	replyPromise.send(reply);
	return Void();
}

// This actor keep pushing TLogPeekStreamReply until it's removed from the cluster or should recover
ACTOR Future<Void> tLogPeekStream(TLogData* self, TLogPeekStreamRequest req, Reference<LogData> logData) {
	self->activePeekStreams++;

	state Version begin = req.begin;
	state bool onlySpilled = false;
	req.reply.setByteLimit(std::min(SERVER_KNOBS->MAXIMUM_PEEK_BYTES, req.limitBytes));
	loop {
		state TLogPeekStreamReply reply;
		state Promise<TLogPeekReply> promise;
		state Future<TLogPeekReply> future(promise.getFuture());
		try {
			wait(req.reply.onReady() && store(reply.rep, future) &&
			     tLogPeekMessages(promise, self, logData, begin, req.tag, req.returnIfBlocked, onlySpilled));

			reply.rep.begin = begin;
			req.reply.send(reply);
			begin = reply.rep.end;
			onlySpilled = reply.rep.onlySpilled;
			if (reply.rep.end > logData->version.get()) {
				wait(delay(SERVER_KNOBS->TLOG_PEEK_DELAY, g_network->getCurrentTask()));
			} else {
				wait(delay(0, g_network->getCurrentTask()));
			}
		} catch (Error& e) {
			self->activePeekStreams--;
			TraceEvent(SevDebug, "TLogPeekStreamEnd", logData->logId).error(e, true);

			if (e.code() == error_code_end_of_stream || e.code() == error_code_operation_obsolete) {
				req.reply.sendError(e);
				return Void();
			} else {
				throw;
			}
		}
	}
}

ACTOR Future<Void> doQueueCommit(TLogData* self,
                                 Reference<LogData> logData,
                                 std::vector<Reference<LogData>> missingFinalCommit) {
	state Version ver = logData->version.get();
	state Version commitNumber = self->queueCommitBegin + 1;
	state Version knownCommittedVersion = logData->knownCommittedVersion;
	self->queueCommitBegin = commitNumber;
	logData->queueCommittingVersion = ver;

	g_network->setCurrentTask(TaskPriority::TLogCommitReply);
	Future<Void> c = self->persistentQueue->commit();
	self->diskQueueCommitBytes = 0;
	self->largeDiskQueueCommitBytes.set(false);

	wait(ioDegradedOrTimeoutError(
	    c, SERVER_KNOBS->MAX_STORAGE_COMMIT_TIME, self->degraded, SERVER_KNOBS->TLOG_DEGRADED_DURATION));
	if (g_network->isSimulated() && !g_simulator.speedUpSimulation && BUGGIFY_WITH_PROB(0.0001)) {
		wait(delay(6.0));
	}
	wait(self->queueCommitEnd.whenAtLeast(commitNumber - 1));

	// Calling check_yield instead of yield to avoid a destruction ordering problem in simulation
	if (g_network->check_yield(g_network->getCurrentTask())) {
		wait(delay(0, g_network->getCurrentTask()));
	}

	ASSERT(ver > logData->queueCommittedVersion.get());

	logData->durableKnownCommittedVersion = knownCommittedVersion;
	if (logData->unpoppedRecoveredTags == 0 && knownCommittedVersion >= logData->recoveredAt &&
	    logData->recoveryComplete.canBeSet()) {
		TraceEvent("TLogRecoveryComplete", logData->logId)
		    .detail("Tags", logData->unpoppedRecoveredTags)
		    .detail("DurableKCVer", logData->durableKnownCommittedVersion)
		    .detail("RecoveredAt", logData->recoveredAt);
		logData->recoveryComplete.send(Void());
	}

	//TraceEvent("TLogCommitDurable", self->dbgid).detail("Version", ver);
	if (logData->logSystem->get() &&
	    (!logData->isPrimary || logData->logRouterPoppedVersion < logData->logRouterPopToVersion)) {
		logData->logRouterPoppedVersion = ver;
		logData->logSystem->get()->pop(ver, logData->remoteTag, knownCommittedVersion, logData->locality);
	}

	logData->queueCommittedVersion.set(ver);
	self->queueCommitEnd.set(commitNumber);

	for (auto& it : missingFinalCommit) {
		TraceEvent("TLogCommitMissingFinalCommit", self->dbgid)
		    .detail("LogId", logData->logId)
		    .detail("Version", it->version.get())
		    .detail("QueueVer", it->queueCommittedVersion.get());
		TEST(true); // A TLog was replaced before having a chance to commit its queue
		it->queueCommittedVersion.set(it->version.get());
	}
	return Void();
}

ACTOR Future<Void> commitQueue(TLogData* self) {
	state Reference<LogData> logData;
	state std::vector<Reference<LogData>> missingFinalCommit;

	loop {
		int foundCount = 0;
		for (auto it : self->id_data) {
			if (!it.second->stopped) {
				logData = it.second;
				foundCount++;
			} else if (it.second->version.get() >
			           std::max(it.second->queueCommittingVersion, it.second->queueCommittedVersion.get())) {
				missingFinalCommit.push_back(it.second);
			}
		}

		ASSERT(foundCount < 2);
		if (!foundCount) {
			wait(self->newLogData.onTrigger());
			continue;
		}

		TraceEvent("CommitQueueNewLog", self->dbgid)
		    .detail("LogId", logData->logId)
		    .detail("Version", logData->version.get())
		    .detail("Committing", logData->queueCommittingVersion)
		    .detail("Commmitted", logData->queueCommittedVersion.get());
		if (logData->committingQueue.canBeSet()) {
			logData->committingQueue.send(Void());
		}

		loop {
			if (logData->stopped && logData->version.get() == std::max(logData->queueCommittingVersion,
			                                                           logData->queueCommittedVersion.get())) {
				wait(logData->queueCommittedVersion.whenAtLeast(logData->version.get()));
				break;
			}

			choose {
				when(wait(logData->version.whenAtLeast(
				    std::max(logData->queueCommittingVersion, logData->queueCommittedVersion.get()) + 1))) {
					while (self->queueCommitBegin != self->queueCommitEnd.get() &&
					       !self->largeDiskQueueCommitBytes.get()) {
						wait(self->queueCommitEnd.whenAtLeast(self->queueCommitBegin) ||
						     self->largeDiskQueueCommitBytes.onChange());
					}
					self->sharedActors.send(doQueueCommit(self, logData, missingFinalCommit));
					missingFinalCommit.clear();
				}
				when(wait(self->newLogData.onTrigger())) {}
			}
		}
	}
}

ACTOR Future<Void> tLogCommit(TLogData* self,
                              TLogCommitRequest req,
                              Reference<LogData> logData,
                              PromiseStream<Void> warningCollectorInput) {
	state Span span("TLog:tLogCommit"_loc, req.spanContext);
	state Optional<UID> tlogDebugID;
	if (req.debugID.present()) {
		tlogDebugID = nondeterministicRandom()->randomUniqueID();
		g_traceBatch.addAttach("CommitAttachID", req.debugID.get().first(), tlogDebugID.get().first());
		g_traceBatch.addEvent("CommitDebug", tlogDebugID.get().first(), "TLog.tLogCommit.BeforeWaitForVersion");
	}

	logData->minKnownCommittedVersion = std::max(logData->minKnownCommittedVersion, req.minKnownCommittedVersion);

	wait(logData->version.whenAtLeast(req.prevVersion));

	// Calling check_yield instead of yield to avoid a destruction ordering problem in simulation
	if (g_network->check_yield(g_network->getCurrentTask())) {
		wait(delay(0, g_network->getCurrentTask()));
	}

	state double waitStartT = 0;
	while (self->bytesInput - self->bytesDurable >= SERVER_KNOBS->TLOG_HARD_LIMIT_BYTES && !logData->stopped) {
		if (now() - waitStartT >= 1) {
			TraceEvent(SevWarn, "TLogUpdateLag", logData->logId)
			    .detail("Version", logData->version.get())
			    .detail("PersistentDataVersion", logData->persistentDataVersion)
			    .detail("PersistentDataDurableVersion", logData->persistentDataDurableVersion);
			waitStartT = now();
		}
		wait(delayJittered(.005, TaskPriority::TLogCommit));
	}

	if (logData->stopped) {
		req.reply.sendError(tlog_stopped());
		return Void();
	}

	state double beforeCommitT = now();

	// Not a duplicate (check relies on critical section between here self->version.set() below!)
	state bool isNotDuplicate = (logData->version.get() == req.prevVersion);
	if (isNotDuplicate) {
		if (req.debugID.present())
			g_traceBatch.addEvent("CommitDebug", tlogDebugID.get().first(), "TLog.tLogCommit.Before");

		//TraceEvent("TLogCommit", logData->logId).detail("Version", req.version);
		commitMessages(self, logData, req.version, req.arena, req.messages);

		logData->knownCommittedVersion = std::max(logData->knownCommittedVersion, req.knownCommittedVersion);

		TLogQueueEntryRef qe;
		// Log the changes to the persistent queue, to be committed by commitQueue()
		qe.version = req.version;
		qe.knownCommittedVersion = logData->knownCommittedVersion;
		qe.messages = req.messages;
		qe.id = logData->logId;
		self->persistentQueue->push(qe, logData);

		self->diskQueueCommitBytes += qe.expectedSize();
		if (self->diskQueueCommitBytes > SERVER_KNOBS->MAX_QUEUE_COMMIT_BYTES) {
			self->largeDiskQueueCommitBytes.set(true);
		}

		// Notifies the commitQueue actor to commit persistentQueue, and also unblocks tLogPeekMessages actors
		logData->version.set(req.version);

		if (req.debugID.present())
			g_traceBatch.addEvent("CommitDebug", tlogDebugID.get().first(), "TLog.tLogCommit.AfterTLogCommit");
	}
	// Send replies only once all prior messages have been received and committed.
	state Future<Void> stopped = logData->stopCommit.onTrigger();
	wait(
	    timeoutWarning(logData->queueCommittedVersion.whenAtLeast(req.version) || stopped, 0.1, warningCollectorInput));

	if (stopped.isReady()) {
		ASSERT(logData->stopped);
		req.reply.sendError(tlog_stopped());
		return Void();
	}

	if (isNotDuplicate) {
		self->commitLatencyDist->sampleSeconds(now() - beforeCommitT);
	}

	if (req.debugID.present())
		g_traceBatch.addEvent("CommitDebug", tlogDebugID.get().first(), "TLog.tLogCommit.After");

	req.reply.send(logData->durableKnownCommittedVersion);
	return Void();
}

ACTOR Future<Void> initPersistentState(TLogData* self, Reference<LogData> logData) {
	wait(self->persistentDataCommitLock.take());
	state FlowLock::Releaser commitLockReleaser(self->persistentDataCommitLock);

	// PERSIST: Initial setup of persistentData for a brand new tLog for a new database
	state IKeyValueStore* storage = self->persistentData;
	wait(ioTimeoutError(storage->init(), SERVER_KNOBS->TLOG_MAX_CREATE_DURATION));
	storage->set(persistFormat);
	storage->set(
	    KeyValueRef(BinaryWriter::toValue(logData->logId, Unversioned()).withPrefix(persistCurrentVersionKeys.begin),
	                BinaryWriter::toValue(logData->version.get(), Unversioned())));
	storage->set(KeyValueRef(
	    BinaryWriter::toValue(logData->logId, Unversioned()).withPrefix(persistKnownCommittedVersionKeys.begin),
	    BinaryWriter::toValue(logData->knownCommittedVersion, Unversioned())));
	storage->set(KeyValueRef(BinaryWriter::toValue(logData->logId, Unversioned()).withPrefix(persistLocalityKeys.begin),
	                         BinaryWriter::toValue(logData->locality, Unversioned())));
	storage->set(
	    KeyValueRef(BinaryWriter::toValue(logData->logId, Unversioned()).withPrefix(persistLogRouterTagsKeys.begin),
	                BinaryWriter::toValue(logData->logRouterTags, Unversioned())));
	storage->set(KeyValueRef(BinaryWriter::toValue(logData->logId, Unversioned()).withPrefix(persistTxsTagsKeys.begin),
	                         BinaryWriter::toValue(logData->txsTags, Unversioned())));
	storage->set(
	    KeyValueRef(BinaryWriter::toValue(logData->logId, Unversioned()).withPrefix(persistRecoveryCountKeys.begin),
	                BinaryWriter::toValue(logData->recoveryCount, Unversioned())));
	storage->set(
	    KeyValueRef(BinaryWriter::toValue(logData->logId, Unversioned()).withPrefix(persistProtocolVersionKeys.begin),
	                BinaryWriter::toValue(logData->protocolVersion, Unversioned())));
	storage->set(
	    KeyValueRef(BinaryWriter::toValue(logData->logId, Unversioned()).withPrefix(persistTLogSpillTypeKeys.begin),
	                BinaryWriter::toValue(logData->logSpillType, AssumeVersion(logData->protocolVersion))));

	for (auto tag : logData->allTags) {
		ASSERT(!logData->getTagData(tag));
		logData->createTagData(tag, 0, true, true, true);
		updatePersistentPopped(self, logData, logData->getTagData(tag));
	}

	TraceEvent("TLogInitCommit", logData->logId).log();
	wait(ioTimeoutError(self->persistentData->commit(), SERVER_KNOBS->TLOG_MAX_CREATE_DURATION));
	return Void();
}

ACTOR Future<Void> rejoinMasters(TLogData* self,
                                 TLogInterface tli,
                                 DBRecoveryCount recoveryCount,
                                 Future<Void> registerWithMaster,
                                 bool isPrimary) {
	state UID lastMasterID(0, 0);
	loop {
		auto const& inf = self->dbInfo->get();
		bool isDisplaced =
		    !std::count(inf.priorCommittedLogServers.begin(), inf.priorCommittedLogServers.end(), tli.id());
		if (isPrimary) {
			isDisplaced =
			    isDisplaced && inf.recoveryCount >= recoveryCount && inf.recoveryState != RecoveryState::UNINITIALIZED;
		} else {
			isDisplaced = isDisplaced &&
			              ((inf.recoveryCount > recoveryCount && inf.recoveryState != RecoveryState::UNINITIALIZED) ||
			               (inf.recoveryCount == recoveryCount && inf.recoveryState == RecoveryState::FULLY_RECOVERED));
		}
		isDisplaced = isDisplaced && !inf.logSystemConfig.hasTLog(tli.id());
		if (isDisplaced) {
			TraceEvent("TLogDisplaced", tli.id())
			    .detail("Reason", "DBInfoDoesNotContain")
			    .detail("RecoveryCount", recoveryCount)
			    .detail("InfRecoveryCount", inf.recoveryCount)
			    .detail("RecoveryState", (int)inf.recoveryState)
			    .detail("LogSysConf", describe(inf.logSystemConfig.tLogs))
			    .detail("PriorLogs", describe(inf.priorCommittedLogServers))
			    .detail("OldLogGens", inf.logSystemConfig.oldTLogs.size());
			if (BUGGIFY)
				wait(delay(SERVER_KNOBS->BUGGIFY_WORKER_REMOVED_MAX_LAG * deterministicRandom()->random01()));
			throw worker_removed();
		}

		if (registerWithMaster.isReady()) {
			if (self->dbInfo->get().master.id() != lastMasterID) {
				// The TLogRejoinRequest is needed to establish communications with a new master, which doesn't have our
				// TLogInterface
				TLogRejoinRequest req(tli);
				TraceEvent("TLogRejoining", tli.id()).detail("Master", self->dbInfo->get().master.id());
				choose {
					when(TLogRejoinReply rep =
					         wait(brokenPromiseToNever(self->dbInfo->get().master.tlogRejoin.getReply(req)))) {
						if (rep.masterIsRecovered)
							lastMasterID = self->dbInfo->get().master.id();
					}
					when(wait(self->dbInfo->onChange())) {}
				}
			} else {
				wait(self->dbInfo->onChange());
			}
		} else {
			wait(registerWithMaster || self->dbInfo->onChange());
		}
	}
}

ACTOR Future<Void> respondToRecovered(TLogInterface tli, Promise<Void> recoveryComplete) {
	state bool finishedRecovery = true;
	try {
		wait(recoveryComplete.getFuture());
	} catch (Error& e) {
		if (e.code() != error_code_end_of_stream) {
			throw;
		}
		finishedRecovery = false;
	}
	TraceEvent("TLogRespondToRecovered", tli.id()).detail("Finished", finishedRecovery);
	loop {
		TLogRecoveryFinishedRequest req = waitNext(tli.recoveryFinished.getFuture());
		if (finishedRecovery) {
			req.reply.send(Void());
		} else {
			req.reply.send(Never());
		}
	}
}

ACTOR Future<Void> cleanupPeekTrackers(LogData* logData) {
	loop {
		double minTimeUntilExpiration = SERVER_KNOBS->PEEK_TRACKER_EXPIRATION_TIME;
		auto it = logData->peekTracker.begin();
		while (it != logData->peekTracker.end()) {
			double timeUntilExpiration = it->second.lastUpdate + SERVER_KNOBS->PEEK_TRACKER_EXPIRATION_TIME - now();
			if (timeUntilExpiration < 1.0e-6) {
				for (auto seq : it->second.sequence_version) {
					if (!seq.second.isSet()) {
						seq.second.sendError(timed_out());
					}
				}
				it = logData->peekTracker.erase(it);
			} else {
				minTimeUntilExpiration = std::min(minTimeUntilExpiration, timeUntilExpiration);
				++it;
			}
		}

		wait(delay(minTimeUntilExpiration));
	}
}

ACTOR Future<Void> logPeekTrackers(LogData* logData) {
	loop {
		int64_t logThreshold = 1;
		if (logData->peekTracker.size() > SERVER_KNOBS->PEEK_LOGGING_AMOUNT) {
			std::vector<int64_t> peekCounts;
			peekCounts.reserve(logData->peekTracker.size());
			for (auto& it : logData->peekTracker) {
				peekCounts.push_back(it.second.totalPeeks);
			}
			size_t pivot = peekCounts.size() - SERVER_KNOBS->PEEK_LOGGING_AMOUNT;
			std::nth_element(peekCounts.begin(), peekCounts.begin() + pivot, peekCounts.end());
			logThreshold = std::max<int64_t>(1, peekCounts[pivot]);
		}
		int logCount = 0;
		for (auto& it : logData->peekTracker) {
			if (it.second.totalPeeks >= logThreshold) {
				logCount++;
				TraceEvent("PeekMetrics", logData->logId)
				    .detail("Tag", it.second.tag.toString())
				    .detail("Elapsed", now() - it.second.lastLogged)
				    .detail("MeanReplyBytes", it.second.replyBytes / it.second.totalPeeks)
				    .detail("TotalPeeks", it.second.totalPeeks)
				    .detail("UnblockedPeeks", it.second.unblockedPeeks)
				    .detail("DuplicatePeeks", it.second.duplicatePeeks)
				    .detail("Sequence",
				            it.second.sequence_version.size() ? it.second.sequence_version.begin()->first : -1)
				    .detail("IdleSeconds", it.second.idleTime)
				    .detail("IdleMax", it.second.idleMax)
				    .detail("QueueSeconds", it.second.queueTime)
				    .detail("QueueMax", it.second.queueMax)
				    .detail("BlockSeconds", it.second.blockTime)
				    .detail("BlockMax", it.second.blockMax)
				    .detail("WorkSeconds", it.second.workTime)
				    .detail("WorkMax", it.second.workMax);
				it.second.resetMetrics();
			}
		}

		wait(delay(SERVER_KNOBS->PEEK_LOGGING_DELAY * std::max(1, logCount)));
	}
}

void getQueuingMetrics(TLogData* self, Reference<LogData> logData, TLogQueuingMetricsRequest const& req) {
	TLogQueuingMetricsReply reply;
	reply.localTime = now();
	reply.instanceID = self->instanceID;
	reply.bytesInput = self->bytesInput;
	reply.bytesDurable = self->bytesDurable;
	reply.storageBytes = self->persistentData->getStorageBytes();
	// FIXME: Add the knownCommittedVersion to this message and change ratekeeper to use that version.
	reply.v = logData->durableKnownCommittedVersion;
	req.reply.send(reply);
}

ACTOR Future<Void> tLogSnapCreate(TLogSnapRequest snapReq, TLogData* self, Reference<LogData> logData) {
	if (self->ignorePopUid != snapReq.snapUID.toString()) {
		snapReq.reply.sendError(operation_failed());
		return Void();
	}
	ExecCmdValueString snapArg(snapReq.snapPayload);
	try {
		int err = wait(execHelper(&snapArg, snapReq.snapUID, self->dataFolder, snapReq.role.toString()));

		std::string uidStr = snapReq.snapUID.toString();
		TraceEvent("ExecTraceTLog")
		    .detail("Uid", uidStr)
		    .detail("Status", err)
		    .detail("Role", snapReq.role)
		    .detail("Value", self->dataFolder)
		    .detail("ExecPayload", snapReq.snapPayload)
		    .detail("PersistentDataVersion", logData->persistentDataVersion)
		    .detail("PersistentDatadurableVersion", logData->persistentDataDurableVersion)
		    .detail("QueueCommittedVersion", logData->queueCommittedVersion.get())
		    .detail("Version", logData->version.get());

		if (err != 0) {
			throw operation_failed();
		}
		snapReq.reply.send(Void());
	} catch (Error& e) {
		TraceEvent("TLogExecHelperError").error(e, true /*includeCancelled */);
		if (e.code() != error_code_operation_cancelled) {
			snapReq.reply.sendError(e);
		} else {
			throw e;
		}
	}
	return Void();
}

ACTOR Future<Void> tLogEnablePopReq(TLogEnablePopRequest enablePopReq, TLogData* self, Reference<LogData> logData) {
	if (self->ignorePopUid != enablePopReq.snapUID.toString()) {
		TraceEvent(SevWarn, "TLogPopDisableEnableUidMismatch")
		    .detail("IgnorePopUid", self->ignorePopUid)
		    .detail("UidStr", enablePopReq.snapUID.toString());
		enablePopReq.reply.sendError(operation_failed());
		return Void();
	}
	TraceEvent("EnableTLogPlayAllIgnoredPops2")
	    .detail("UidStr", enablePopReq.snapUID.toString())
	    .detail("IgnorePopUid", self->ignorePopUid)
	    .detail("IgnorePopRequest", self->ignorePopRequest)
	    .detail("IgnorePopDeadline", self->ignorePopDeadline)
	    .detail("PersistentDataVersion", logData->persistentDataVersion)
	    .detail("PersistentDataDurableVersion", logData->persistentDataDurableVersion)
	    .detail("QueueCommittedVersion", logData->queueCommittedVersion.get())
	    .detail("Version", logData->version.get());
	wait(processPopRequests(self, logData));
	enablePopReq.reply.send(Void());
	return Void();
}

ACTOR Future<Void> serveTLogInterface(TLogData* self,
                                      TLogInterface tli,
                                      Reference<LogData> logData,
                                      PromiseStream<Void> warningCollectorInput) {
	state Future<Void> dbInfoChange = Void();

	loop choose {
		when(wait(dbInfoChange)) {
			dbInfoChange = self->dbInfo->onChange();
			bool found = false;
			if (self->dbInfo->get().recoveryState >= RecoveryState::ACCEPTING_COMMITS) {
				for (auto& logs : self->dbInfo->get().logSystemConfig.tLogs) {
					if (std::count(logs.tLogs.begin(), logs.tLogs.end(), logData->logId)) {
						found = true;
						break;
					}
				}
			}
			if (found && self->dbInfo->get().logSystemConfig.recruitmentID == logData->recruitmentID) {
				logData->logSystem->set(ILogSystem::fromServerDBInfo(self->dbgid, self->dbInfo->get()));
				if (!logData->isPrimary) {
					logData->logSystem->get()->pop(logData->logRouterPoppedVersion,
					                               logData->remoteTag,
					                               logData->durableKnownCommittedVersion,
					                               logData->locality);
				}

				if (!logData->isPrimary && logData->stopped) {
					TraceEvent("TLogAlreadyStopped", self->dbgid).detail("LogId", logData->logId);
					logData->removed = logData->removed && logData->logSystem->get()->endEpoch();
				}
			} else {
				logData->logSystem->set(Reference<ILogSystem>());
			}
		}
		when(TLogPeekStreamRequest req = waitNext(tli.peekStreamMessages.getFuture())) {
			TraceEvent(SevDebug, "TLogPeekStream", logData->logId)
			    .detail("Token", tli.peekStreamMessages.getEndpoint().token);
			logData->addActor.send(tLogPeekStream(self, req, logData));
		}
		when(TLogPeekRequest req = waitNext(tli.peekMessages.getFuture())) {
			logData->addActor.send(tLogPeekMessages(
			    req.reply, self, logData, req.begin, req.tag, req.returnIfBlocked, req.onlySpilled, req.sequence));
		}
		when(TLogPopRequest req = waitNext(tli.popMessages.getFuture())) {
			logData->addActor.send(tLogPop(self, req, logData));
		}
		when(TLogCommitRequest req = waitNext(tli.commit.getFuture())) {
			//TraceEvent("TLogCommitReq", logData->logId).detail("Ver", req.version).detail("PrevVer", req.prevVersion).detail("LogVer", logData->version.get());
			ASSERT(logData->isPrimary);
			TEST(logData->stopped); // TLogCommitRequest while stopped
			if (!logData->stopped)
				logData->addActor.send(tLogCommit(self, req, logData, warningCollectorInput));
			else
				req.reply.sendError(tlog_stopped());
		}
		when(ReplyPromise<TLogLockResult> reply = waitNext(tli.lock.getFuture())) {
			logData->addActor.send(tLogLock(self, reply, logData));
		}
		when(TLogQueuingMetricsRequest req = waitNext(tli.getQueuingMetrics.getFuture())) {
			getQueuingMetrics(self, logData, req);
		}
		when(TLogConfirmRunningRequest req = waitNext(tli.confirmRunning.getFuture())) {
			if (req.debugID.present()) {
				UID tlogDebugID = nondeterministicRandom()->randomUniqueID();
				g_traceBatch.addAttach("TransactionAttachID", req.debugID.get().first(), tlogDebugID.first());
				g_traceBatch.addEvent("TransactionDebug", tlogDebugID.first(), "TLogServer.TLogConfirmRunningRequest");
			}
			if (!logData->stopped)
				req.reply.send(Void());
			else
				req.reply.sendError(tlog_stopped());
		}
		when(TLogDisablePopRequest req = waitNext(tli.disablePopRequest.getFuture())) {
			if (self->ignorePopUid != "") {
				TraceEvent(SevWarn, "TLogPopDisableonDisable")
				    .detail("IgnorePopUid", self->ignorePopUid)
				    .detail("UidStr", req.snapUID.toString())
				    .detail("PersistentDataVersion", logData->persistentDataVersion)
				    .detail("PersistentDatadurableVersion", logData->persistentDataDurableVersion)
				    .detail("QueueCommittedVersion", logData->queueCommittedVersion.get())
				    .detail("Version", logData->version.get());
				req.reply.sendError(operation_failed());
			} else {
				// FIXME: As part of reverting snapshot V1, make ignorePopUid a UID instead of string
				self->ignorePopRequest = true;
				self->ignorePopUid = req.snapUID.toString();
				self->ignorePopDeadline = g_network->now() + SERVER_KNOBS->TLOG_IGNORE_POP_AUTO_ENABLE_DELAY;
				req.reply.send(Void());
			}
		}
		when(TLogEnablePopRequest enablePopReq = waitNext(tli.enablePopRequest.getFuture())) {
			logData->addActor.send(tLogEnablePopReq(enablePopReq, self, logData));
		}
		when(TLogSnapRequest snapReq = waitNext(tli.snapRequest.getFuture())) {
			logData->addActor.send(tLogSnapCreate(snapReq, self, logData));
		}
		when(wait(self->ignorePopRequest ? delayUntil(self->ignorePopDeadline) : Never())) {
			TEST(true); // Hit ignorePopDeadline
			TraceEvent("EnableTLogPlayAllIgnoredPops").detail("IgnoredPopDeadline", self->ignorePopDeadline);
			logData->addActor.send(processPopRequests(self, logData));
		}
	}
}

void removeLog(TLogData* self, Reference<LogData> logData) {
	TraceEvent("TLogRemoved", self->dbgid)
	    .detail("LogId", logData->logId)
	    .detail("Input", logData->bytesInput.getValue())
	    .detail("Durable", logData->bytesDurable.getValue());
	logData->stopped = true;
	if (!logData->recoveryComplete.isSet()) {
		logData->recoveryComplete.sendError(end_of_stream());
	}

	logData->addActor = PromiseStream<Future<Void>>(); // there could be items still in the promise stream if one of the
	                                                   // actors threw an error immediately
	self->id_data.erase(logData->logId);

	while (self->popOrder.size() && !self->id_data.count(self->popOrder.front())) {
		self->popOrder.pop_front();
	}

	if (self->id_data.size() == 0) {
		throw worker_removed();
	}
}

// remote tLog pull data from log routers
ACTOR Future<Void> pullAsyncData(TLogData* self,
                                 Reference<LogData> logData,
                                 std::vector<Tag> tags,
                                 Version beginVersion,
                                 Optional<Version> endVersion,
                                 bool poppedIsKnownCommitted) {
	state Future<Void> dbInfoChange = Void();
	state Reference<ILogSystem::IPeekCursor> r;
	state Version tagAt = beginVersion;
	state Version lastVer = 0;

	if (endVersion.present()) {
		TraceEvent("TLogRestoreReplicationFactor", self->dbgid)
		    .detail("LogId", logData->logId)
		    .detail("Locality", logData->locality)
		    .detail("RecoverFrom", beginVersion)
		    .detail("RecoverTo", endVersion.get());
	}

	while (!endVersion.present() || logData->version.get() < endVersion.get()) {
		loop {
			choose {
				when(wait(r ? r->getMore(TaskPriority::TLogCommit) : Never())) { break; }
				when(wait(dbInfoChange)) {
					if (logData->logSystem->get()) {
						r = logData->logSystem->get()->peek(logData->logId, tagAt, endVersion, tags, true);
					} else {
						r = Reference<ILogSystem::IPeekCursor>();
					}
					dbInfoChange = logData->logSystem->onChange();
				}
			}
		}

		state double waitStartT = 0;
		while (self->bytesInput - self->bytesDurable >= SERVER_KNOBS->TLOG_HARD_LIMIT_BYTES && !logData->stopped) {
			if (now() - waitStartT >= 1) {
				TraceEvent(SevWarn, "TLogUpdateLag", logData->logId)
				    .detail("Version", logData->version.get())
				    .detail("PersistentDataVersion", logData->persistentDataVersion)
				    .detail("PersistentDataDurableVersion", logData->persistentDataDurableVersion);
				waitStartT = now();
			}
			wait(delayJittered(.005, TaskPriority::TLogCommit));
		}

		state Version ver = 0;
		state std::vector<TagsAndMessage> messages;
		loop {
			state bool foundMessage = r->hasMessage();
			if (!foundMessage || r->version().version != ver) {
				ASSERT(r->version().version > lastVer);
				if (ver) {
					if (logData->stopped || (endVersion.present() && ver > endVersion.get())) {
						return Void();
					}

					if (poppedIsKnownCommitted) {
						logData->knownCommittedVersion = std::max(logData->knownCommittedVersion, r->popped());
						logData->minKnownCommittedVersion =
						    std::max(logData->minKnownCommittedVersion, r->getMinKnownCommittedVersion());
					}

					commitMessages(self, logData, ver, messages);

					if (self->terminated.isSet()) {
						return Void();
					}

					// Log the changes to the persistent queue, to be committed by commitQueue()
					AlternativeTLogQueueEntryRef qe;
					qe.version = ver;
					qe.knownCommittedVersion = logData->knownCommittedVersion;
					qe.alternativeMessages = &messages;
					qe.id = logData->logId;
					self->persistentQueue->push(qe, logData);

					self->diskQueueCommitBytes += qe.expectedSize();
					if (self->diskQueueCommitBytes > SERVER_KNOBS->MAX_QUEUE_COMMIT_BYTES) {
						self->largeDiskQueueCommitBytes.set(true);
					}

					// Notifies the commitQueue actor to commit persistentQueue, and also unblocks tLogPeekMessages
					// actors
					logData->version.set(ver);
					wait(yield(TaskPriority::TLogCommit));
				}
				lastVer = ver;
				ver = r->version().version;
				messages.clear();

				if (!foundMessage) {
					ver--;
					if (ver > logData->version.get()) {
						if (logData->stopped || (endVersion.present() && ver > endVersion.get())) {
							return Void();
						}

						if (poppedIsKnownCommitted) {
							logData->knownCommittedVersion = std::max(logData->knownCommittedVersion, r->popped());
							logData->minKnownCommittedVersion =
							    std::max(logData->minKnownCommittedVersion, r->getMinKnownCommittedVersion());
						}

						if (self->terminated.isSet()) {
							return Void();
						}

						// Log the changes to the persistent queue, to be committed by commitQueue()
						TLogQueueEntryRef qe;
						qe.version = ver;
						qe.knownCommittedVersion = logData->knownCommittedVersion;
						qe.messages = StringRef();
						qe.id = logData->logId;
						self->persistentQueue->push(qe, logData);

						self->diskQueueCommitBytes += qe.expectedSize();
						if (self->diskQueueCommitBytes > SERVER_KNOBS->MAX_QUEUE_COMMIT_BYTES) {
							self->largeDiskQueueCommitBytes.set(true);
						}

						// Notifies the commitQueue actor to commit persistentQueue, and also unblocks tLogPeekMessages
						// actors
						logData->version.set(ver);
						wait(yield(TaskPriority::TLogCommit));
					}
					break;
				}
			}

			messages.emplace_back(r->getMessageWithTags(), r->getTags());
			r->nextMessage();
		}

		tagAt = std::max(r->version().version, logData->version.get() + 1);
	}
	return Void();
}

ACTOR Future<Void> tLogCore(TLogData* self,
                            Reference<LogData> logData,
                            TLogInterface tli,
                            bool pulledRecoveryVersions) {
	if (logData->removed.isReady()) {
		wait(delay(0)); // to avoid iterator invalidation in restorePersistentState when removed is already ready
		ASSERT(logData->removed.isError());

		if (logData->removed.getError().code() != error_code_worker_removed) {
			throw logData->removed.getError();
		}

		removeLog(self, logData);
		return Void();
	}

	state PromiseStream<Void> warningCollectorInput;
	state Future<Void> warningCollector =
	    timeoutWarningCollector(warningCollectorInput.getFuture(), 1.0, "TLogQueueCommitSlow", self->dbgid);
	state Future<Void> error = actorCollection(logData->addActor.getFuture());

	logData->addActor.send(waitFailureServer(tli.waitFailure.getFuture()));
	logData->addActor.send(logData->removed);
	// FIXME: update tlogMetrics to include new information, or possibly only have one copy for the shared instance
	logData->addActor.send(traceCounters("TLogMetrics",
	                                     logData->logId,
	                                     SERVER_KNOBS->STORAGE_LOGGING_DELAY,
	                                     &logData->cc,
	                                     logData->logId.toString() + "/TLogMetrics",
	                                     [self = self](TraceEvent& te) {
		                                     StorageBytes sbTlog = self->persistentData->getStorageBytes();
		                                     te.detail("KvstoreBytesUsed", sbTlog.used);
		                                     te.detail("KvstoreBytesFree", sbTlog.free);
		                                     te.detail("KvstoreBytesAvailable", sbTlog.available);
		                                     te.detail("KvstoreBytesTotal", sbTlog.total);
		                                     te.detail("KvstoreBytesTemp", sbTlog.temp);

		                                     StorageBytes sbQueue = self->rawPersistentQueue->getStorageBytes();
		                                     te.detail("QueueDiskBytesUsed", sbQueue.used);
		                                     te.detail("QueueDiskBytesFree", sbQueue.free);
		                                     te.detail("QueueDiskBytesAvailable", sbQueue.available);
		                                     te.detail("QueueDiskBytesTotal", sbQueue.total);
		                                     te.detail("QueueDiskBytesTemp", sbQueue.temp);
	                                     }));

	logData->addActor.send(serveTLogInterface(self, tli, logData, warningCollectorInput));
	logData->addActor.send(cleanupPeekTrackers(logData.getPtr()));
	logData->addActor.send(logPeekTrackers(logData.getPtr()));

	if (!logData->isPrimary) {
		std::vector<Tag> tags;
		tags.push_back(logData->remoteTag);
		logData->addActor.send(
		    pullAsyncData(self,
		                  logData,
		                  tags,
		                  pulledRecoveryVersions ? logData->recoveredAt + 1 : logData->unrecoveredBefore,
		                  Optional<Version>(),
		                  true));
	}

	try {
		wait(error);
		throw internal_error();
	} catch (Error& e) {
		if (e.code() != error_code_worker_removed)
			throw;

		removeLog(self, logData);
		return Void();
	}
}

ACTOR Future<Void> checkEmptyQueue(TLogData* self) {
	TraceEvent("TLogCheckEmptyQueueBegin", self->dbgid).log();
	try {
		bool recoveryFinished = wait(self->persistentQueue->initializeRecovery(0));
		if (recoveryFinished)
			return Void();
		TLogQueueEntry r = wait(self->persistentQueue->readNext(self));
		throw internal_error();
	} catch (Error& e) {
		if (e.code() != error_code_end_of_stream)
			throw;
		TraceEvent("TLogCheckEmptyQueueEnd", self->dbgid).log();
		return Void();
	}
}

ACTOR Future<Void> checkRecovered(TLogData* self) {
	TraceEvent("TLogCheckRecoveredBegin", self->dbgid).log();
	Optional<Value> v = wait(self->persistentData->readValue(StringRef()));
	TraceEvent("TLogCheckRecoveredEnd", self->dbgid).log();
	return Void();
}

// Recovery persistent state of tLog from disk
ACTOR Future<Void> restorePersistentState(TLogData* self,
                                          LocalityData locality,
                                          Promise<Void> oldLog,
                                          Promise<Void> recovered,
                                          PromiseStream<InitializeTLogRequest> tlogRequests) {
	state double startt = now();
	state Reference<LogData> logData;
	state KeyRange tagKeys;
	// PERSIST: Read basic state from persistentData; replay persistentQueue but don't erase it

	TraceEvent("TLogRestorePersistentState", self->dbgid).log();

	state IKeyValueStore* storage = self->persistentData;
	wait(storage->init());
	state Future<Optional<Value>> fFormat = storage->readValue(persistFormat.key);
	state Future<Optional<Value>> fRecoveryLocation = storage->readValue(persistRecoveryLocationKey);
	state Future<RangeResult> fVers = storage->readRange(persistCurrentVersionKeys);
	state Future<RangeResult> fKnownCommitted = storage->readRange(persistKnownCommittedVersionKeys);
	state Future<RangeResult> fLocality = storage->readRange(persistLocalityKeys);
	state Future<RangeResult> fLogRouterTags = storage->readRange(persistLogRouterTagsKeys);
	state Future<RangeResult> fTxsTags = storage->readRange(persistTxsTagsKeys);
	state Future<RangeResult> fRecoverCounts = storage->readRange(persistRecoveryCountKeys);
	state Future<RangeResult> fProtocolVersions = storage->readRange(persistProtocolVersionKeys);
	state Future<RangeResult> fTLogSpillTypes = storage->readRange(persistTLogSpillTypeKeys);

	// FIXME: metadata in queue?

	wait(waitForAll(std::vector{ fFormat, fRecoveryLocation }));
	wait(waitForAll(std::vector{ fVers,
	                             fKnownCommitted,
	                             fLocality,
	                             fLogRouterTags,
	                             fTxsTags,
	                             fRecoverCounts,
	                             fProtocolVersions,
	                             fTLogSpillTypes }));

	if (fFormat.get().present() && !persistFormatReadableRange.contains(fFormat.get().get())) {
		// FIXME: remove when we no longer need to test upgrades from 4.X releases
		if (g_network->isSimulated()) {
			TraceEvent("ElapsedTime").detail("SimTime", now()).detail("RealTime", 0).detail("RandomUnseed", 0);
			flushAndExit(0);
		}

		TraceEvent(SevError, "UnsupportedDBFormat", self->dbgid)
		    .detail("Format", fFormat.get().get())
		    .detail("Expected", persistFormat.value.toString());
		throw worker_recovery_failed();
	}

	if (!fFormat.get().present()) {
		RangeResult v = wait(self->persistentData->readRange(KeyRangeRef(StringRef(), LiteralStringRef("\xff")), 1));
		if (!v.size()) {
			TEST(true); // The DB is completely empty, so it was never initialized.  Delete it.
			throw worker_removed();
		} else {
			// This should never happen
			TraceEvent(SevError, "NoDBFormatKey", self->dbgid).detail("FirstKey", v[0].key);
			ASSERT(false);
			throw worker_recovery_failed();
		}
	}

	state std::vector<Future<ErrorOr<Void>>> removed;

	ASSERT(fFormat.get().get() == LiteralStringRef("FoundationDB/LogServer/3/0"));

	ASSERT(fVers.get().size() == fRecoverCounts.get().size());

	state std::map<UID, int8_t> id_locality;
	for (auto it : fLocality.get()) {
		id_locality[BinaryReader::fromStringRef<UID>(it.key.removePrefix(persistLocalityKeys.begin), Unversioned())] =
		    BinaryReader::fromStringRef<int8_t>(it.value, Unversioned());
	}

	state std::map<UID, int> id_logRouterTags;
	for (auto it : fLogRouterTags.get()) {
		id_logRouterTags[BinaryReader::fromStringRef<UID>(it.key.removePrefix(persistLogRouterTagsKeys.begin),
		                                                  Unversioned())] =
		    BinaryReader::fromStringRef<int>(it.value, Unversioned());
	}

	state std::map<UID, int> id_txsTags;
	for (auto it : fTxsTags.get()) {
		id_txsTags[BinaryReader::fromStringRef<UID>(it.key.removePrefix(persistTxsTagsKeys.begin), Unversioned())] =
		    BinaryReader::fromStringRef<int>(it.value, Unversioned());
	}

	state std::map<UID, Version> id_knownCommitted;
	for (auto it : fKnownCommitted.get()) {
		id_knownCommitted[BinaryReader::fromStringRef<UID>(it.key.removePrefix(persistKnownCommittedVersionKeys.begin),
		                                                   Unversioned())] =
		    BinaryReader::fromStringRef<Version>(it.value, Unversioned());
	}

	state IDiskQueue::location minimumRecoveryLocation = 0;
	if (fRecoveryLocation.get().present()) {
		minimumRecoveryLocation =
		    BinaryReader::fromStringRef<IDiskQueue::location>(fRecoveryLocation.get().get(), Unversioned());
	}

	state int idx = 0;
	state Promise<Void> registerWithMaster;
	state std::map<UID, TLogInterface> id_interf;
	state std::vector<std::pair<Version, UID>> logsByVersion;
	for (idx = 0; idx < fVers.get().size(); idx++) {
		state KeyRef rawId = fVers.get()[idx].key.removePrefix(persistCurrentVersionKeys.begin);
		UID id1 = BinaryReader::fromStringRef<UID>(rawId, Unversioned());
		UID id2 = BinaryReader::fromStringRef<UID>(
		    fRecoverCounts.get()[idx].key.removePrefix(persistRecoveryCountKeys.begin), Unversioned());
		ASSERT(id1 == id2);

		TLogInterface recruited(id1, self->dbgid, locality);
		recruited.initEndpoints();

		DUMPTOKEN(recruited.peekMessages);
		DUMPTOKEN(recruited.peekStreamMessages);
		DUMPTOKEN(recruited.popMessages);
		DUMPTOKEN(recruited.commit);
		DUMPTOKEN(recruited.lock);
		DUMPTOKEN(recruited.getQueuingMetrics);
		DUMPTOKEN(recruited.confirmRunning);
		DUMPTOKEN(recruited.waitFailure);
		DUMPTOKEN(recruited.recoveryFinished);
		DUMPTOKEN(recruited.disablePopRequest);
		DUMPTOKEN(recruited.enablePopRequest);
		DUMPTOKEN(recruited.snapRequest);

		ProtocolVersion protocolVersion =
		    BinaryReader::fromStringRef<ProtocolVersion>(fProtocolVersions.get()[idx].value, Unversioned());
		TLogSpillType logSpillType = BinaryReader::fromStringRef<TLogSpillType>(fTLogSpillTypes.get()[idx].value,
		                                                                        AssumeVersion(protocolVersion));

		// We do not need the remoteTag, because we will not be loading any additional data
		logData = makeReference<LogData>(self,
		                                 recruited,
		                                 Tag(),
		                                 true,
		                                 id_logRouterTags[id1],
		                                 id_txsTags[id1],
		                                 UID(),
		                                 protocolVersion,
		                                 logSpillType,
		                                 std::vector<Tag>(),
		                                 "Restored");
		logData->locality = id_locality[id1];
		logData->stopped = true;
		self->id_data[id1] = logData;
		id_interf[id1] = recruited;

		logData->knownCommittedVersion = id_knownCommitted[id1];
		Version ver = BinaryReader::fromStringRef<Version>(fVers.get()[idx].value, Unversioned());
		logData->persistentDataVersion = ver;
		logData->persistentDataDurableVersion = ver;
		logData->version.set(ver);
		logData->recoveryCount =
		    BinaryReader::fromStringRef<DBRecoveryCount>(fRecoverCounts.get()[idx].value, Unversioned());
		logData->removed =
		    rejoinMasters(self, recruited, logData->recoveryCount, registerWithMaster.getFuture(), false);
		removed.push_back(errorOr(logData->removed));
		logsByVersion.emplace_back(ver, id1);

		TraceEvent("TLogPersistentStateRestore", self->dbgid)
		    .detail("LogId", logData->logId)
		    .detail("Ver", ver)
		    .detail("RecoveryCount", logData->recoveryCount);
		// Restore popped keys.  Pop operations that took place after the last (committed) updatePersistentDataVersion
		// might be lost, but that is fine because we will get the corresponding data back, too.
		tagKeys = prefixRange(rawId.withPrefix(persistTagPoppedKeys.begin));
		loop {
			if (logData->removed.isReady())
				break;
			RangeResult data = wait(self->persistentData->readRange(tagKeys, BUGGIFY ? 3 : 1 << 30, 1 << 20));
			if (!data.size())
				break;
			((KeyRangeRef&)tagKeys) = KeyRangeRef(keyAfter(data.back().key, tagKeys.arena()), tagKeys.end);

			for (auto& kv : data) {
				Tag tag = decodeTagPoppedKey(rawId, kv.key);
				Version popped = decodeTagPoppedValue(kv.value);
				TraceEvent("TLogRestorePopped", logData->logId).detail("Tag", tag.toString()).detail("To", popped);
				auto tagData = logData->getTagData(tag);
				ASSERT(!tagData);
				logData->createTagData(tag, popped, false, false, false);
				logData->getTagData(tag)->persistentPopped = popped;
			}
		}
	}

	std::sort(logsByVersion.begin(), logsByVersion.end());
	for (const auto& pair : logsByVersion) {
		// TLogs that have been fully spilled won't have queue entries read in the loop below.
		self->popOrder.push_back(pair.second);
	}
	logsByVersion.clear();

	state Future<Void> allRemoved = waitForAll(removed);
	state UID lastId = UID(1, 1); // initialized so it will not compare equal to a default UID
	state double recoverMemoryLimit = SERVER_KNOBS->TLOG_RECOVER_MEMORY_LIMIT;
	if (BUGGIFY)
		recoverMemoryLimit =
		    std::max<double>(SERVER_KNOBS->BUGGIFY_RECOVER_MEMORY_LIMIT, (double)SERVER_KNOBS->TLOG_SPILL_THRESHOLD);

	try {
		bool recoveryFinished = wait(self->persistentQueue->initializeRecovery(minimumRecoveryLocation));
		if (recoveryFinished)
			throw end_of_stream();
		loop {
			if (allRemoved.isReady()) {
				TEST(true); // all tlogs removed during queue recovery
				throw worker_removed();
			}
			choose {
				when(TLogQueueEntry qe = wait(self->persistentQueue->readNext(self))) {
					if (qe.id != lastId) {
						lastId = qe.id;
						auto it = self->id_data.find(qe.id);
						if (it != self->id_data.end()) {
							logData = it->second;
						} else {
							logData = Reference<LogData>();
						}
					}

					//TraceEvent("TLogRecoveredQE", self->dbgid).detail("LogId", qe.id).detail("Ver", qe.version).detail("MessageBytes", qe.messages.size()).detail("Tags", qe.tags.size())
					//	.detail("Tag0", qe.tags.size() ? qe.tags[0].tag : invalidTag).detail("Version",
					// logData->version.get());

					if (logData) {
						if (!self->spillOrder.size() || self->spillOrder.back() != qe.id) {
							self->spillOrder.push_back(qe.id);
						}
						logData->knownCommittedVersion =
						    std::max(logData->knownCommittedVersion, qe.knownCommittedVersion);
						if (qe.version > logData->version.get()) {
							commitMessages(self, logData, qe.version, qe.arena(), qe.messages);
							logData->version.set(qe.version);
							logData->queueCommittedVersion.set(qe.version);

							while (self->bytesInput - self->bytesDurable >= recoverMemoryLimit) {
								TEST(true); // Flush excess data during TLog queue recovery
								TraceEvent("FlushLargeQueueDuringRecovery", self->dbgid)
								    .detail("LogId", logData->logId)
								    .detail("BytesInput", self->bytesInput)
								    .detail("BytesDurable", self->bytesDurable)
								    .detail("Version", logData->version.get())
								    .detail("PVer", logData->persistentDataVersion);

								choose {
									when(wait(updateStorage(self))) {}
									when(wait(allRemoved)) { throw worker_removed(); }
								}
							}
						} else {
							// Updating persistRecoveryLocation and persistCurrentVersion at the same time,
							// transactionally, should mean that we never read any TLogQueueEntry that has already
							// been spilled.
							ASSERT_WE_THINK(qe.version == logData->version.get());
						}
					}
				}
				when(wait(allRemoved)) { throw worker_removed(); }
			}
		}
	} catch (Error& e) {
		if (e.code() != error_code_end_of_stream)
			throw;
	}

	TraceEvent("TLogRestorePersistentStateDone", self->dbgid).detail("Took", now() - startt);
	TEST(now() - startt >= 1.0); // TLog recovery took more than 1 second

	for (auto it : self->id_data) {
		if (it.second->queueCommittedVersion.get() == 0) {
			TraceEvent("TLogZeroVersion", self->dbgid).detail("LogId", it.first);
			it.second->queueCommittedVersion.set(it.second->version.get());
		}
		it.second->recoveryComplete.sendError(end_of_stream());
		self->sharedActors.send(tLogCore(self, it.second, id_interf[it.first], false));
	}

	if (registerWithMaster.canBeSet())
		registerWithMaster.send(Void());
	return Void();
}

bool tlogTerminated(TLogData* self, IKeyValueStore* persistentData, TLogQueue* persistentQueue, Error const& e) {
	// Dispose the IKVS (destroying its data permanently) only if this shutdown is definitely permanent.  Otherwise just
	// close it.
	if (e.code() == error_code_worker_removed || e.code() == error_code_recruitment_failed) {
		persistentData->dispose();
		persistentQueue->dispose();
	} else {
		persistentData->close();
		persistentQueue->close();
	}

	if (e.code() == error_code_worker_removed || e.code() == error_code_recruitment_failed ||
	    e.code() == error_code_file_not_found) {
		TraceEvent("TLogTerminated", self->dbgid).error(e, true);
		return true;
	} else
		return false;
}

ACTOR Future<Void> updateLogSystem(TLogData* self,
                                   Reference<LogData> logData,
                                   LogSystemConfig recoverFrom,
                                   Reference<AsyncVar<Reference<ILogSystem>>> logSystem) {
	loop {
		bool found = self->dbInfo->get().logSystemConfig.recruitmentID == logData->recruitmentID;
		if (found) {
			if (self->dbInfo->get().logSystemConfig.isNextGenerationOf(recoverFrom)) {
				logSystem->set(ILogSystem::fromOldLogSystemConfig(
				    logData->logId, self->dbInfo->get().myLocality, self->dbInfo->get().logSystemConfig));
			} else if (self->dbInfo->get().logSystemConfig.isEqualIds(recoverFrom)) {
				logSystem->set(ILogSystem::fromLogSystemConfig(
				    logData->logId, self->dbInfo->get().myLocality, self->dbInfo->get().logSystemConfig, false, true));
			} else if (self->dbInfo->get().recoveryState >= RecoveryState::ACCEPTING_COMMITS) {
				logSystem->set(ILogSystem::fromLogSystemConfig(
				    logData->logId, self->dbInfo->get().myLocality, self->dbInfo->get().logSystemConfig, true));
			} else {
				found = false;
			}
		}
		if (!found) {
			logSystem->set(Reference<ILogSystem>());
		} else {
			logData->logSystem->get()->pop(logData->logRouterPoppedVersion,
			                               logData->remoteTag,
			                               logData->durableKnownCommittedVersion,
			                               logData->locality);
		}
		TraceEvent("TLogUpdate", self->dbgid)
		    .detail("LogId", logData->logId)
		    .detail("RecruitmentID", logData->recruitmentID)
		    .detail("DbRecruitmentID", self->dbInfo->get().logSystemConfig.recruitmentID)
		    .detail("RecoverFrom", recoverFrom.toString())
		    .detail("DbInfo", self->dbInfo->get().logSystemConfig.toString())
		    .detail("Found", found)
		    .detail("LogSystem", (bool)logSystem->get())
		    .detail("RecoveryState", (int)self->dbInfo->get().recoveryState);
		for (const auto& it : self->dbInfo->get().logSystemConfig.oldTLogs) {
			TraceEvent("TLogUpdateOld", self->dbgid).detail("LogId", logData->logId).detail("DbInfo", it.toString());
		}
		wait(self->dbInfo->onChange());
	}
}

void stopAllTLogs(TLogData* self, UID newLogId) {
	for (auto it : self->id_data) {
		if (!it.second->stopped) {
			TraceEvent("TLogStoppedByNewRecruitment", self->dbgid)
			    .detail("LogId", it.second->logId)
			    .detail("StoppedId", it.first.toString())
			    .detail("RecruitedId", newLogId)
			    .detail("EndEpoch", it.second->logSystem->get().getPtr() != 0);
			if (!it.second->isPrimary && it.second->logSystem->get()) {
				it.second->removed = it.second->removed && it.second->logSystem->get()->endEpoch();
			}
			if (it.second->committingQueue.canBeSet()) {
				it.second->committingQueue.sendError(worker_removed());
			}
		}
		it.second->stopped = true;
		if (!it.second->recoveryComplete.isSet()) {
			it.second->recoveryComplete.sendError(end_of_stream());
		}
		it.second->stopCommit.trigger();
	}
}

// Start the tLog role for a worker
ACTOR Future<Void> tLogStart(TLogData* self, InitializeTLogRequest req, LocalityData locality) {
	state TLogInterface recruited(self->dbgid, locality);
	recruited.initEndpoints();

	DUMPTOKEN(recruited.peekMessages);
	DUMPTOKEN(recruited.peekStreamMessages);
	DUMPTOKEN(recruited.popMessages);
	DUMPTOKEN(recruited.commit);
	DUMPTOKEN(recruited.lock);
	DUMPTOKEN(recruited.getQueuingMetrics);
	DUMPTOKEN(recruited.confirmRunning);
	DUMPTOKEN(recruited.waitFailure);
	DUMPTOKEN(recruited.recoveryFinished);
	DUMPTOKEN(recruited.disablePopRequest);
	DUMPTOKEN(recruited.enablePopRequest);
	DUMPTOKEN(recruited.snapRequest);

	stopAllTLogs(self, recruited.id());

	bool recovering = (req.recoverFrom.logSystemType == LogSystemType::tagPartitioned);
	state Reference<LogData> logData = makeReference<LogData>(self,
	                                                          recruited,
	                                                          req.remoteTag,
	                                                          req.isPrimary,
	                                                          req.logRouterTags,
	                                                          req.txsTags,
	                                                          req.recruitmentID,
	                                                          g_network->protocolVersion(),
	                                                          req.spillType,
	                                                          req.allTags,
	                                                          recovering ? "Recovered" : "Recruited");
	self->id_data[recruited.id()] = logData;
	logData->locality = req.locality;
	logData->recoveryCount = req.epoch;
	logData->removed = rejoinMasters(self, recruited, req.epoch, Future<Void>(Void()), req.isPrimary);
	self->popOrder.push_back(recruited.id());
	self->spillOrder.push_back(recruited.id());

	TraceEvent("TLogStart", logData->logId).detail("RecoveryCount", logData->recoveryCount);

	state Future<Void> updater;
	state bool pulledRecoveryVersions = false;
	try {
		if (logData->removed.isReady()) {
			throw logData->removed.getError();
		}

		if (recovering) {
			logData->unrecoveredBefore = req.startVersion;
			logData->recoveredAt = req.recoverAt;
			logData->knownCommittedVersion = req.startVersion - 1;
			logData->persistentDataVersion = logData->unrecoveredBefore - 1;
			logData->persistentDataDurableVersion = logData->unrecoveredBefore - 1;
			logData->queueCommittedVersion.set(logData->unrecoveredBefore - 1);
			logData->version.set(logData->unrecoveredBefore - 1);

			logData->unpoppedRecoveredTags = req.allTags.size();
			wait(initPersistentState(self, logData) || logData->removed);

			TraceEvent("TLogRecover", self->dbgid)
			    .detail("LogId", logData->logId)
			    .detail("At", req.recoverAt)
			    .detail("Known", req.knownCommittedVersion)
			    .detail("Unrecovered", logData->unrecoveredBefore)
			    .detail("Tags", describe(req.recoverTags))
			    .detail("Locality", req.locality)
			    .detail("LogRouterTags", logData->logRouterTags);

			if (logData->recoveryComplete.isSet()) {
				throw worker_removed();
			}

			updater = updateLogSystem(self, logData, req.recoverFrom, logData->logSystem);

			logData->initialized = true;
			self->newLogData.trigger();

			if ((req.isPrimary || req.recoverFrom.logRouterTags == 0) && !logData->stopped &&
			    logData->unrecoveredBefore <= req.recoverAt) {
				if (req.recoverFrom.logRouterTags > 0 && req.locality != tagLocalitySatellite) {
					logData->logRouterPopToVersion = req.recoverAt;
					std::vector<Tag> tags;
					tags.push_back(logData->remoteTag);
					wait(pullAsyncData(self, logData, tags, logData->unrecoveredBefore, req.recoverAt, true) ||
					     logData->removed);
				} else if (!req.recoverTags.empty()) {
					ASSERT(logData->unrecoveredBefore > req.knownCommittedVersion);
					wait(pullAsyncData(
					         self, logData, req.recoverTags, req.knownCommittedVersion + 1, req.recoverAt, false) ||
					     logData->removed);
				}
				pulledRecoveryVersions = true;
				logData->knownCommittedVersion = req.recoverAt;
			}

			if ((req.isPrimary || req.recoverFrom.logRouterTags == 0) && logData->version.get() < req.recoverAt &&
			    !logData->stopped) {
				// Log the changes to the persistent queue, to be committed by commitQueue()
				TLogQueueEntryRef qe;
				qe.version = req.recoverAt;
				qe.knownCommittedVersion = logData->knownCommittedVersion;
				qe.messages = StringRef();
				qe.id = logData->logId;
				self->persistentQueue->push(qe, logData);

				self->diskQueueCommitBytes += qe.expectedSize();
				if (self->diskQueueCommitBytes > SERVER_KNOBS->MAX_QUEUE_COMMIT_BYTES) {
					self->largeDiskQueueCommitBytes.set(true);
				}

				logData->version.set(req.recoverAt);
			}

			if (logData->recoveryComplete.isSet()) {
				throw worker_removed();
			}

			logData->addActor.send(respondToRecovered(recruited, logData->recoveryComplete));
		} else {
			// Brand new tlog, initialization has already been done by caller
			wait(initPersistentState(self, logData) || logData->removed);

			if (logData->recoveryComplete.isSet()) {
				throw worker_removed();
			}

			logData->initialized = true;
			self->newLogData.trigger();

			logData->recoveryComplete.send(Void());
		}
		wait(logData->committingQueue.getFuture() || logData->removed);
	} catch (Error& e) {
		req.reply.sendError(recruitment_failed());

		if (e.code() != error_code_worker_removed) {
			throw;
		}

		wait(delay(0.0)); // if multiple recruitment requests were already in the promise stream make sure they are all
		                  // started before any are removed

		removeLog(self, logData);
		return Void();
	}

	req.reply.send(recruited);

	TraceEvent("TLogReady", logData->logId)
	    .detail("AllTags", describe(req.allTags))
	    .detail("Locality", logData->locality);

	updater = Void();
	wait(tLogCore(self, logData, recruited, pulledRecoveryVersions));
	return Void();
}

ACTOR Future<Void> startSpillingInTenSeconds(TLogData* self, UID tlogId, Reference<AsyncVar<UID>> activeSharedTLog) {
	wait(delay(10));
	if (activeSharedTLog->get() != tlogId) {
		// TODO: This should fully spill, but currently doing so will cause us to no longer update poppedVersion
		// and QuietDatabase will hang thinking our TLog is behind.
		TraceEvent("SharedTLogBeginSpilling", self->dbgid).detail("NowActive", activeSharedTLog->get());
		self->targetVolatileBytes = SERVER_KNOBS->REFERENCE_SPILL_UPDATE_STORAGE_BYTE_LIMIT * 2;
	} else {
		TraceEvent("SharedTLogSkipSpilling", self->dbgid).detail("NowActive", activeSharedTLog->get());
	}
	return Void();
}

// New tLog (if !recoverFrom.size()) or restore from network
ACTOR Future<Void> tLog(IKeyValueStore* persistentData,
                        IDiskQueue* persistentQueue,
                        Reference<AsyncVar<ServerDBInfo> const> db,
                        LocalityData locality,
                        PromiseStream<InitializeTLogRequest> tlogRequests,
                        UID tlogId,
                        UID workerID,
                        bool restoreFromDisk,
                        Promise<Void> oldLog,
                        Promise<Void> recovered,
                        std::string folder,
                        Reference<AsyncVar<bool>> degraded,
                        Reference<AsyncVar<UID>> activeSharedTLog) {
	state TLogData self(tlogId, workerID, persistentData, persistentQueue, db, degraded, folder);
	state Future<Void> error = actorCollection(self.sharedActors.getFuture());

	TraceEvent("SharedTlog", tlogId).log();
	try {
		if (restoreFromDisk) {
			wait(restorePersistentState(&self, locality, oldLog, recovered, tlogRequests));
		} else {
			wait(ioTimeoutError(checkEmptyQueue(&self) && checkRecovered(&self),
			                    SERVER_KNOBS->TLOG_MAX_CREATE_DURATION));
		}

		// Disk errors need a chance to kill this actor.
		wait(delay(0.000001));

		if (recovered.canBeSet())
			recovered.send(Void());

		self.sharedActors.send(commitQueue(&self));
		self.sharedActors.send(updateStorageLoop(&self));
		self.sharedActors.send(traceRole(Role::SHARED_TRANSACTION_LOG, tlogId));
		state Future<Void> activeSharedChange = Void();

		loop {
			choose {
				when(InitializeTLogRequest req = waitNext(tlogRequests.getFuture())) {
					if (!self.tlogCache.exists(req.recruitmentID)) {
						self.tlogCache.set(req.recruitmentID, req.reply.getFuture());
						self.sharedActors.send(
						    self.tlogCache.removeOnReady(req.recruitmentID, tLogStart(&self, req, locality)));
					} else {
						forwardPromise(req.reply, self.tlogCache.get(req.recruitmentID));
					}
				}
				when(wait(error)) { throw internal_error(); }
				when(wait(activeSharedChange)) {
					if (activeSharedTLog->get() == tlogId) {
						TraceEvent("SharedTLogNowActive", self.dbgid).detail("NowActive", activeSharedTLog->get());
						self.targetVolatileBytes = SERVER_KNOBS->TLOG_SPILL_THRESHOLD;
					} else {
						stopAllTLogs(&self, tlogId);
						TraceEvent("SharedTLogQueueSpilling", self.dbgid).detail("NowActive", activeSharedTLog->get());
						self.sharedActors.send(startSpillingInTenSeconds(&self, tlogId, activeSharedTLog));
					}
					activeSharedChange = activeSharedTLog->onChange();
				}
			}
		}
	} catch (Error& e) {
		self.terminated.send(Void());
		TraceEvent("TLogError", tlogId).error(e, true);
		if (recovered.canBeSet())
			recovered.send(Void());

		while (!tlogRequests.isEmpty()) {
			tlogRequests.getFuture().pop().reply.sendError(recruitment_failed());
		}

		for (auto& it : self.id_data) {
			if (!it.second->recoveryComplete.isSet()) {
				it.second->recoveryComplete.sendError(end_of_stream());
			}
		}

		if (tlogTerminated(&self, persistentData, self.persistentQueue, e)) {
			return Void();
		} else {
			throw;
		}
	}
}

// UNIT TESTS
struct DequeAllocatorStats {
	static int64_t allocatedBytes;
};

int64_t DequeAllocatorStats::allocatedBytes = 0;

template <class T>
struct DequeAllocator : std::allocator<T> {
	template <typename U>
	struct rebind {
		typedef DequeAllocator<U> other;
	};

	DequeAllocator() {}

	template <typename U>
	DequeAllocator(DequeAllocator<U> const& u) : std::allocator<T>(u) {}

	T* allocate(std::size_t n, std::allocator<void>::const_pointer hint = 0) {
		DequeAllocatorStats::allocatedBytes += n * sizeof(T);
		// fprintf(stderr, "Allocating %lld objects for %lld bytes (total allocated: %lld)\n", n, n * sizeof(T),
		// DequeAllocatorStats::allocatedBytes);
		return std::allocator<T>::allocate(n, hint);
	}
	void deallocate(T* p, std::size_t n) {
		DequeAllocatorStats::allocatedBytes -= n * sizeof(T);
		// fprintf(stderr, "Deallocating %lld objects for %lld bytes (total allocated: %lld)\n", n, n * sizeof(T),
		// DequeAllocatorStats::allocatedBytes);
		return std::allocator<T>::deallocate(p, n);
	}
};

TEST_CASE("/fdbserver/tlogserver/VersionMessagesOverheadFactor") {

	typedef std::pair<Version, LengthPrefixedStringRef> TestType; // type used by versionMessages

	for (int i = 1; i < 9; ++i) {
		for (int j = 0; j < 20; ++j) {
			DequeAllocatorStats::allocatedBytes = 0;
			DequeAllocator<TestType> allocator;
			std::deque<TestType, DequeAllocator<TestType>> d(allocator);

			int numElements = deterministicRandom()->randomInt(pow(10, i - 1), pow(10, i));
			for (int k = 0; k < numElements; ++k) {
				d.push_back(TestType());
			}

			int removedElements = 0; // deterministicRandom()->randomInt(0, numElements); // FIXME: the overhead factor
			                         // does not accurately account for removal!
			for (int k = 0; k < removedElements; ++k) {
				d.pop_front();
			}

			int64_t dequeBytes = DequeAllocatorStats::allocatedBytes + sizeof(std::deque<TestType>);
			int64_t insertedBytes = (numElements - removedElements) * sizeof(TestType);
			double overheadFactor =
			    std::max<double>(insertedBytes, dequeBytes - 10000) /
			    insertedBytes; // We subtract 10K here as an estimated upper bound for the fixed cost of an std::deque
			// fprintf(stderr, "%d elements (%d inserted, %d removed):\n", numElements-removedElements, numElements,
			// removedElements); fprintf(stderr, "Allocated %lld bytes to store %lld bytes (%lf overhead factor)\n",
			// dequeBytes, insertedBytes, overheadFactor);
			ASSERT(overheadFactor * 1024 <= SERVER_KNOBS->VERSION_MESSAGES_OVERHEAD_FACTOR_1024THS);
		}
	}

	return Void();
}<|MERGE_RESOLUTION|>--- conflicted
+++ resolved
@@ -1556,14 +1556,8 @@
 		messages << it->second.toStringRef();
 		void* data = messages.getData();
 		DEBUG_TAGS_AND_MESSAGE(
-<<<<<<< HEAD
-		    "TLogPeek", currentVersion, StringRef((uint8_t*)data + offset, messages.getLength() - offset))
-		    .detail("LogId", self->logId)
+		    "TLogPeek", currentVersion, StringRef((uint8_t*)data + offset, messages.getLength() - offset), self->logId)
 		    .detail("PeekTag", tag);
-=======
-		    "TLogPeek", currentVersion, StringRef((uint8_t*)data + offset, messages.getLength() - offset), self->logId)
-		    .detail("PeekTag", req.tag);
->>>>>>> dcef866e
 	}
 }
 
@@ -1841,16 +1835,9 @@
 				    wait(parseMessagesForTag(entry.messages, reqTag, logData->logRouterTags));
 				for (const StringRef& msg : rawMessages) {
 					messages.serializeBytes(msg);
-<<<<<<< HEAD
-					DEBUG_TAGS_AND_MESSAGE("TLogPeekFromDisk", entry.version, msg)
-					    .detail("UID", self->dbgid)
-					    .detail("LogId", logData->logId)
-					    .detail("PeekTag", reqTag);
-=======
 					DEBUG_TAGS_AND_MESSAGE("TLogPeekFromDisk", entry.version, msg, logData->logId)
 					    .detail("DebugID", self->dbgid)
-					    .detail("PeekTag", req.tag);
->>>>>>> dcef866e
+					    .detail("PeekTag", reqTag);
 				}
 
 				lastRefMessageVersion = entry.version;
